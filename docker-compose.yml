--- conflicted
+++ resolved
@@ -98,10 +98,6 @@
       # Feature flags
       FLOW_ACTIVITIES_ENABLED: "true"
       MULTI_SITE_RESOURCES_ENABLED: "true"
-<<<<<<< HEAD
-      FEATURE_TRAFFIC_FILTERS_ENABLED: "true"
-=======
->>>>>>> d06ddd47
       SELF_HOSTED_RELAYS_ENABLED: "true"
       IDP_SYNC_ENABLED: "true"
       REST_API_ENABLED: "true"
@@ -170,10 +166,6 @@
       # Feature flags
       FLOW_ACTIVITIES_ENABLED: "true"
       MULTI_SITE_RESOURCES_ENABLED: "true"
-<<<<<<< HEAD
-      FEATURE_TRAFFIC_FILTERS_ENABLED: "true"
-=======
->>>>>>> d06ddd47
       SELF_HOSTED_RELAYS_ENABLED: "true"
       IDP_SYNC_ENABLED: "true"
       REST_API_ENABLED: "true"
@@ -236,10 +228,6 @@
       # Feature flags
       FLOW_ACTIVITIES_ENABLED: "true"
       MULTI_SITE_RESOURCES_ENABLED: "true"
-<<<<<<< HEAD
-      FEATURE_TRAFFIC_FILTERS_ENABLED: "true"
-=======
->>>>>>> d06ddd47
       SELF_HOSTED_RELAYS_ENABLED: "true"
       IDP_SYNC_ENABLED: "true"
       REST_API_ENABLED: "true"
@@ -308,10 +296,6 @@
       # Feature flags
       FLOW_ACTIVITIES_ENABLED: "true"
       MULTI_SITE_RESOURCES_ENABLED: "true"
-<<<<<<< HEAD
-      FEATURE_TRAFFIC_FILTERS_ENABLED: "true"
-=======
->>>>>>> d06ddd47
       SELF_HOSTED_RELAYS_ENABLED: "true"
       IDP_SYNC_ENABLED: "true"
       REST_API_ENABLED: "true"
