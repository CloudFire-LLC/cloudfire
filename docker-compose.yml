services:
  # Dependencies
  postgres:
    image: postgres:15.2
    volumes:
      - postgres-data:/var/lib/postgresql/data
    environment:
      POSTGRES_USER: postgres
      POSTGRES_PASSWORD: postgres
      POSTGRES_DB: firezone_dev
    healthcheck:
      test: ["CMD-SHELL", "pg_isready -d $${POSTGRES_DB} -U $${POSTGRES_USER}"]
      start_period: 20s
      interval: 30s
      retries: 5
      timeout: 5s
    ports:
      - 5432:5432/tcp
    networks:
      - app

  vault:
    image: vault:1.13.3
    environment:
      VAULT_ADDR: "http://127.0.0.1:8200"
      VAULT_DEV_ROOT_TOKEN_ID: "firezone"
      VAULT_LOG_LEVEL: "debug"
    ports:
      - 8200:8200/tcp
    cap_add:
      - IPC_LOCK
    networks:
      - app
    healthcheck:
      test:
        [
          "CMD",
          "wget",
          "--spider",
          "--proxy",
          "off",
          "http://127.0.0.1:8200/v1/sys/health?standbyok=true",
        ]
      interval: 10s
      timeout: 3s
      retries: 10
      start_period: 5s

  # Firezone Components
  web:
    build:
      context: elixir
      cache_from:
        - type=registry,ref=us-east1-docker.pkg.dev/firezone-staging/cache/web:main
      args:
        APPLICATION_NAME: web
    image: ${WEB_IMAGE:-us-east1-docker.pkg.dev/firezone-staging/firezone/web}:${WEB_TAG:-main}
    hostname: web.cluster.local
    ports:
      - 8080:8080/tcp
    environment:
      # Web Server
      EXTERNAL_URL: http://localhost:8080/
      PHOENIX_HTTP_WEB_PORT: "8080"
      PHOENIX_SECURE_COOKIES: "false"
      # Erlang
      ERLANG_DISTRIBUTION_PORT: 9000
      ERLANG_CLUSTER_ADAPTER: "Elixir.Cluster.Strategy.Epmd"
      ERLANG_CLUSTER_ADAPTER_CONFIG: '{"hosts":["api@api.cluster.local","web@web.cluster.local","domain@web.cluster.local"]}'
      RELEASE_COOKIE: "NksuBhJFBhjHD1uUa9mDOHV"
      RELEASE_HOSTNAME: "web.cluster.local"
      RELEASE_NAME: "web"
      # Database
      DATABASE_HOST: postgres
      DATABASE_PORT: 5432
      DATABASE_NAME: firezone_dev
      DATABASE_USER: postgres
      DATABASE_PASSWORD: postgres
      # Auth
      AUTH_PROVIDER_ADAPTERS: "email,openid_connect,userpass,token,google_workspace,microsoft_entra,okta"
      # Secrets
      TOKENS_KEY_BASE: "5OVYJ83AcoQcPmdKNksuBhJFBhjHD1uUa9mDOHV/6EIdBQ6pXksIhkVeWIzFk5S2"
      TOKENS_SALT: "t01wa0K4lUd7mKa0HAtZdE+jFOPDDej2"
      SECRET_KEY_BASE: "5OVYJ83AcoQcPmdKNksuBhJFBhjHD1uUa9mDOHV/6EIdBQ6pXksIhkVeWIzFk5S2"
      LIVE_VIEW_SIGNING_SALT: "t01wa0K4lUd7mKa0HAtZdE+jFOPDDej2"
      COOKIE_SIGNING_SALT: "t01wa0K4lUd7mKa0HAtZdE+jFOPDDej2"
      COOKIE_ENCRYPTION_SALT: "t01wa0K4lUd7mKa0HAtZdE+jFOPDDej2"
      # Debugging
      LOG_LEVEL: "debug"
      # Emails
      OUTBOUND_EMAIL_FROM: "public-noreply@firez.one"
      OUTBOUND_EMAIL_ADAPTER: "Elixir.Swoosh.Adapters.Postmark"
      ## Warning: The token is for the blackhole Postmark server created in a separate isolated account,
      ## that WILL NOT send any actual emails, but you can see and debug them in the Postmark dashboard.
      OUTBOUND_EMAIL_ADAPTER_OPTS: '{"api_key":"7da7d1cd-111c-44a7-b5ac-4027b9d230e5"}'
      # Seeds
      STATIC_SEEDS: "true"
    healthcheck:
      test: ["CMD-SHELL", "curl -f localhost:8080/healthz"]
      start_period: 10s
      interval: 30s
      retries: 5
      timeout: 5s
    depends_on:
      vault:
        condition: "service_healthy"
      postgres:
        condition: "service_healthy"
    networks:
      - app

  api:
    build:
      context: elixir
      cache_from:
        - type=registry,ref=us-east1-docker.pkg.dev/firezone-staging/cache/api:main
      args:
        APPLICATION_NAME: api
    image: ${API_IMAGE:-us-east1-docker.pkg.dev/firezone-staging/firezone/api}:${API_TAG:-main}
    hostname: api.cluster.local
    ports:
      - 8081:8081/tcp
    environment:
      # Web Server
      EXTERNAL_URL: http://localhost:8081/
      PHOENIX_HTTP_API_PORT: "8081"
      PHOENIX_SECURE_COOKIES: "false"
      # Erlang
      ERLANG_DISTRIBUTION_PORT: 9000
      ERLANG_CLUSTER_ADAPTER: "Elixir.Cluster.Strategy.Epmd"
      ERLANG_CLUSTER_ADAPTER_CONFIG: '{"hosts":["api@api.cluster.local","web@web.cluster.local","domain@web.cluster.local"]}'
      RELEASE_COOKIE: "NksuBhJFBhjHD1uUa9mDOHV"
      RELEASE_HOSTNAME: "api.cluster.local"
      RELEASE_NAME: "api"
      # Database
      DATABASE_HOST: postgres
      DATABASE_PORT: 5432
      DATABASE_NAME: firezone_dev
      DATABASE_USER: postgres
      DATABASE_PASSWORD: postgres
      # Auth
      AUTH_PROVIDER_ADAPTERS: "email,openid_connect,userpass,token,google_workspace,microsoft_entra,okta"
      # Secrets
      TOKENS_KEY_BASE: "5OVYJ83AcoQcPmdKNksuBhJFBhjHD1uUa9mDOHV/6EIdBQ6pXksIhkVeWIzFk5S2"
      TOKENS_SALT: "t01wa0K4lUd7mKa0HAtZdE+jFOPDDej2"
      SECRET_KEY_BASE: "5OVYJ83AcoQcPmdKNksuBhJFBhjHD1uUa9mDOHV/6EIdBQ6pXksIhkVeWIzFk5S2"
      LIVE_VIEW_SIGNING_SALT: "t01wa0K4lUd7mKa0HAtZdE+jFOPDDej2"
      COOKIE_SIGNING_SALT: "t01wa0K4lUd7mKa0HAtZdE+jFOPDDej2"
      COOKIE_ENCRYPTION_SALT: "t01wa0K4lUd7mKa0HAtZdE+jFOPDDej2"
      # Debugging
      LOG_LEVEL: "debug"
      # Emails
      OUTBOUND_EMAIL_FROM: "public-noreply@firez.one"
      OUTBOUND_EMAIL_ADAPTER: "Elixir.Swoosh.Adapters.Postmark"
      ## Warning: The token is for the blackhole Postmark server created in a separate isolated account,
      ## that WILL NOT send any actual emails, but you can see and debug them in the Postmark dashboard.
      OUTBOUND_EMAIL_ADAPTER_OPTS: '{"api_key":"7da7d1cd-111c-44a7-b5ac-4027b9d230e5"}'
      # Seeds
      STATIC_SEEDS: "true"
    depends_on:
      vault:
        condition: "service_healthy"
      postgres:
        condition: "service_healthy"
    healthcheck:
      test: ["CMD-SHELL", "curl -f localhost:8081/healthz"]
      start_period: 10s
      interval: 30s
      retries: 5
      timeout: 5s
    networks:
      - app

  domain:
    build:
      context: elixir
      cache_from:
        - type=registry,ref=us-east1-docker.pkg.dev/firezone-staging/cache/domain:main
      args:
        APPLICATION_NAME: domain
    image: ${API_IMAGE:-us-east1-docker.pkg.dev/firezone-staging/firezone/domain}:${API_TAG:-main}
    hostname: domain.cluster.local
    environment:
      # Erlang
      ERLANG_DISTRIBUTION_PORT: 9000
      ERLANG_CLUSTER_ADAPTER: "Elixir.Cluster.Strategy.Epmd"
      ERLANG_CLUSTER_ADAPTER_CONFIG: '{"hosts":["api@api.cluster.local","web@web.cluster.local","domain@domain.cluster.local"]}'
      RELEASE_COOKIE: "NksuBhJFBhjHD1uUa9mDOHV"
      RELEASE_HOSTNAME: "domain.cluster.local"
      RELEASE_NAME: "domain"
      # Database
      DATABASE_HOST: postgres
      DATABASE_PORT: 5432
      DATABASE_NAME: firezone_dev
      DATABASE_USER: postgres
      DATABASE_PASSWORD: postgres
      # Auth
      AUTH_PROVIDER_ADAPTERS: "email,openid_connect,userpass,token,google_workspace,microsoft_entra,okta"
      # Secrets
      TOKENS_KEY_BASE: "5OVYJ83AcoQcPmdKNksuBhJFBhjHD1uUa9mDOHV/6EIdBQ6pXksIhkVeWIzFk5S2"
      TOKENS_SALT: "t01wa0K4lUd7mKa0HAtZdE+jFOPDDej2"
      SECRET_KEY_BASE: "5OVYJ83AcoQcPmdKNksuBhJFBhjHD1uUa9mDOHV/6EIdBQ6pXksIhkVeWIzFk5S2"
      LIVE_VIEW_SIGNING_SALT: "t01wa0K4lUd7mKa0HAtZdE+jFOPDDej2"
      COOKIE_SIGNING_SALT: "t01wa0K4lUd7mKa0HAtZdE+jFOPDDej2"
      COOKIE_ENCRYPTION_SALT: "t01wa0K4lUd7mKa0HAtZdE+jFOPDDej2"
      # Debugging
      LOG_LEVEL: "debug"
      # Emails
      OUTBOUND_EMAIL_FROM: "public-noreply@firez.one"
      OUTBOUND_EMAIL_ADAPTER: "Elixir.Swoosh.Adapters.Postmark"
      ## Warning: The token is for the blackhole Postmark server created in a separate isolated account,
      ## that WILL NOT send any actual emails, but you can see and debug them in the Postmark dashboard.
      OUTBOUND_EMAIL_ADAPTER_OPTS: '{"api_key":"7da7d1cd-111c-44a7-b5ac-4027b9d230e5"}'
      # Seeds
      STATIC_SEEDS: "true"
    healthcheck:
      test: ["CMD-SHELL", "curl -f localhost:4000/healthz"]
      start_period: 10s
      interval: 30s
      retries: 5
      timeout: 5s
    depends_on:
      vault:
        condition: "service_healthy"
      postgres:
        condition: "service_healthy"
    networks:
      - app

  # This is a service container which allows to run mix tasks for local development
  # without having to install Elixir and Erlang on the host machine.
  elixir:
    build:
      context: elixir
      target: compiler
      cache_from:
        - type=registry,ref=us-east1-docker.pkg.dev/firezone-staging/cache/elixir:main
      args:
        APPLICATION_NAME: api
    image: ${ELIXIR_IMAGE:-us-east1-docker.pkg.dev/firezone-staging/firezone/elixir}:${ELIXIR_TAG:-main}
    hostname: elixir
    environment:
      # Web Server
      EXTERNAL_URL: http://localhost:8081/
      # Erlang
      ERLANG_DISTRIBUTION_PORT: 9000
      RELEASE_COOKIE: "NksuBhJFBhjHD1uUa9mDOHV"
      RELEASE_HOSTNAME: "mix.cluster.local"
      RELEASE_NAME: "mix"
      # Database
      DATABASE_HOST: postgres
      DATABASE_PORT: 5432
      DATABASE_NAME: firezone_dev
      DATABASE_USER: postgres
      DATABASE_PASSWORD: postgres
      # Auth
      AUTH_PROVIDER_ADAPTERS: "email,openid_connect,userpass,token,google_workspace,microsoft_entra,okta"
      # Secrets
      TOKENS_KEY_BASE: "5OVYJ83AcoQcPmdKNksuBhJFBhjHD1uUa9mDOHV/6EIdBQ6pXksIhkVeWIzFk5S2"
      TOKENS_SALT: "t01wa0K4lUd7mKa0HAtZdE+jFOPDDej2"
      SECRET_KEY_BASE: "5OVYJ83AcoQcPmdKNksuBhJFBhjHD1uUa9mDOHV/6EIdBQ6pXksIhkVeWIzFk5S2"
      LIVE_VIEW_SIGNING_SALT: "t01wa0K4lUd7mKa0HAtZdE+jFOPDDej2"
      COOKIE_SIGNING_SALT: "t01wa0K4lUd7mKa0HAtZdE+jFOPDDej2"
      COOKIE_ENCRYPTION_SALT: "t01wa0K4lUd7mKa0HAtZdE+jFOPDDej2"
      # Higher log level not to make seeds output too verbose
      LOG_LEVEL: "info"
      # Emails
      OUTBOUND_EMAIL_FROM: "public-noreply@firez.one"
      OUTBOUND_EMAIL_ADAPTER: "Elixir.Swoosh.Adapters.Postmark"
      ## Warning: The token is for the blackhole Postmark server created in a separate isolated account,
      ## that WILL NOT send any actual emails, but you can see and debug them in the Postmark dashboard.
      OUTBOUND_EMAIL_ADAPTER_OPTS: '{"api_key":"7da7d1cd-111c-44a7-b5ac-4027b9d230e5"}'
      # Mix env should be set to prod to use secrets declared above,
      # otherwise seeds will generate invalid tokens
      MIX_ENV: "prod"
      # Seeds
      STATIC_SEEDS: "true"
    depends_on:
      postgres:
        condition: "service_healthy"
    networks:
      - app

  client:
    environment:
      FIREZONE_DNS_CONTROL: "${FIREZONE_DNS_CONTROL:-etc-resolv-conf}"
      FIREZONE_TOKEN: "n.SFMyNTY.g2gDaANtAAAAJGM4OWJjYzhjLTkzOTItNGRhZS1hNDBkLTg4OGFlZjZkMjhlMG0AAAAkN2RhN2QxY2QtMTExYy00NGE3LWI1YWMtNDAyN2I5ZDIzMGU1bQAAACtBaUl5XzZwQmstV0xlUkFQenprQ0ZYTnFJWktXQnMyRGR3XzJ2Z0lRdkZnbgYAGUmu74wBYgABUYA.UN3vSLLcAMkHeEh5VHumPOutkuue8JA6wlxM9JxJEPE"
      RUST_LOG: firezone_headless_client=trace,wire=trace,connlib_client_shared=trace,firezone_tunnel=trace,connlib_shared=trace,boringtun=debug,snownet=debug,str0m=debug,info
      FIREZONE_API_URL: ws://api:8081
    init: true
    build:
      target: dev
      context: rust
      dockerfile: Dockerfile
      cache_from:
        - type=registry,ref=us-east1-docker.pkg.dev/firezone-staging/cache/client:main
      args:
<<<<<<< HEAD
        PACKAGE: firezone-headless-client
=======
        # TODO: Fix after #4516 lands
        PACKAGE: firezone-linux-client
    # Add "standalone" to the command here once PR $4604 merges
>>>>>>> bfe07d7e
    image: ${CLIENT_IMAGE:-us-east1-docker.pkg.dev/firezone-staging/firezone/dev/client}:${CLIENT_TAG:-main}
    cap_add:
      - NET_ADMIN
    sysctls:
      - net.ipv6.conf.all.disable_ipv6=0
    devices:
      - "/dev/net/tun:/dev/net/tun"
    depends_on:
      api:
        condition: "service_healthy"
    networks:
      app:
        ipv4_address: 172.28.0.100

  gateway:
    healthcheck:
      test: ["CMD-SHELL", "ip link | grep tun-firezone"]
    environment:
      FIREZONE_TOKEN: ".SFMyNTY.g2gDaANtAAAAJGM4OWJjYzhjLTkzOTItNGRhZS1hNDBkLTg4OGFlZjZkMjhlMG0AAAAkMjI3NDU2MGItZTk3Yi00NWU0LThiMzQtNjc5Yzc2MTdlOThkbQAAADhPMDJMN1VTMkozVklOT01QUjlKNklMODhRSVFQNlVPOEFRVk82VTVJUEwwVkpDMjJKR0gwPT09PW4GAF3gLBONAWIAAVGA.DCT0Qv80qzF5OQ6CccLKXPLgzC3Rzx5DqzDAh9mWAww"
      RUST_LOG: phoenix_channel=trace,firezone_gateway=trace,wire=trace,connlib_gateway_shared=trace,firezone_tunnel=trace,connlib_shared=trace,phoenix_channel=debug,boringtun=debug,snownet=debug,str0m=debug,info
      FIREZONE_ENABLE_MASQUERADE: 1
      FIREZONE_API_URL: ws://api:8081
      FIREZONE_ID: 4694E56C-7643-4A15-9DF3-638E5B05F570
    build:
      target: dev
      context: rust
      dockerfile: Dockerfile
      cache_from:
        - type=registry,ref=us-east1-docker.pkg.dev/firezone-staging/cache/gateway:main
      args:
        PACKAGE: firezone-gateway
    image: ${GATEWAY_IMAGE:-us-east1-docker.pkg.dev/firezone-staging/firezone/dev/gateway}:${GATEWAY_TAG:-main}
    cap_add:
      - NET_ADMIN
    sysctls:
      - net.ipv4.ip_forward=1
      - net.ipv4.conf.all.src_valid_mark=1
      - net.ipv6.conf.all.disable_ipv6=0
      - net.ipv6.conf.all.forwarding=1
      - net.ipv6.conf.default.forwarding=1
    devices:
      - "/dev/net/tun:/dev/net/tun"
    depends_on:
      api:
        condition: "service_healthy"
    networks:
      app:
        ipv4_address: 172.28.0.105
      dns_resources:
      resources:

  httpbin:
    image: kennethreitz/httpbin
    healthcheck:
      test: ["CMD-SHELL", "ps -C gunicorn"]
    networks:
      resources:
        ipv4_address: 172.20.0.100

  download.httpbin: # Named after `httpbin` because that is how DNS resources are configured for the test setup.
    build:
      target: dev
      context: rust
      dockerfile: Dockerfile
      cache_from:
        - type=registry,ref=us-east1-docker.pkg.dev/firezone-staging/cache/http-test-server:main
      args:
        PACKAGE: http-test-server
    image: ${HTTP_TEST_SERVER_IMAGE:-us-east1-docker.pkg.dev/firezone-staging/firezone/dev/http-test-server}:${HTTP_TEST_SERVER_TAG:-main}
    environment:
      PORT: 80
    networks:
      dns_resources:
        ipv4_address: 172.21.0.101

  dns.httpbin:
    image: kennethreitz/httpbin
    healthcheck:
      test: ["CMD-SHELL", "ps -C gunicorn"]
    networks:
      dns_resources:
        ipv4_address: 172.21.0.100

  iperf3:
    image: mlabbe/iperf3
    healthcheck:
      test: ["CMD-SHELL", "(cat /proc/net/tcp | grep 5201) && (cat /proc/net/udp | grep 5201)"]
    command: -s -V
    networks:
      resources:
        ipv4_address: 172.20.0.110

  relay:
    environment:
      PUBLIC_IP4_ADDR: ${PUBLIC_IP4_ADDR:-172.28.0.101}
      # PUBLIC_IP6_ADDR: fcff:3990:3990::101
      LOWEST_PORT: 55555
      HIGHEST_PORT: 55666
      # Token for self-hosted Relay
      # FIREZONE_TOKEN: ".SFMyNTY.g2gDaANtAAAAJGM4OWJjYzhjLTkzOTItNGRhZS1hNDBkLTg4OGFlZjZkMjhlMG0AAAAkNTQ5YzQxMDctMTQ5Mi00ZjhmLWE0ZWMtYTlkMmE2NmQ4YWE5bQAAADhQVTVBSVRFMU84VkRWTk1ITU9BQzc3RElLTU9HVERJQTY3MlM2RzFBQjAyT1MzNEg1TUUwPT09PW4GAEngLBONAWIAAVGA.E-f2MFdGMX7JTL2jwoHBdWcUd2G3UNz2JRZLbQrlf0k"
      # Token for global Relay
      FIREZONE_TOKEN: ".SFMyNTY.g2gDaAN3A25pbG0AAAAkZTgyZmNkYzEtMDU3YS00MDE1LWI5MGItM2IxOGYwZjI4MDUzbQAAADhDMTROR0E4N0VKUlIwM0c0UVBSMDdBOUM2Rzc4NFRTU1RIU0Y0VEk1VDBHRDhENkwwVlJHPT09PW4GADXgLBONAWIAAVGA.dShU17FgnvO2GLcTSnBBTDoqQ2tScuG7qjiyKhhlq8s"
      RUST_LOG: "debug"
      RUST_BACKTRACE: 1
      FIREZONE_API_URL: ws://api:8081
    build:
      target: dev
      context: rust
      dockerfile: Dockerfile
      cache_from:
        - type=registry,ref=us-east1-docker.pkg.dev/firezone-staging/cache/relay:main
      args:
        PACKAGE: firezone-relay
    image: ${RELAY_IMAGE:-us-east1-docker.pkg.dev/firezone-staging/firezone/dev/relay}:${RELAY_TAG:-main}
    healthcheck:
      test: ["CMD-SHELL", "lsof -i UDP | grep firezone-relay"]
      start_period: 10s
      interval: 30s
      retries: 5
      timeout: 5s
    depends_on:
      api:
        condition: "service_healthy"
    ports:
      # NOTE: Only 111 ports are used for local dev / testing because Docker Desktop
      # allocates a userland proxy process for each forwarded port X_X.
      #
      # Large ranges here will bring your machine to its knees.
      - "55555-55666:55555-55666/udp"
      - 3478:3478/udp
    networks:
      app:
        ipv4_address: ${PUBLIC_IP4_ADDR:-172.28.0.101}


# IPv6 is currently causing flakiness with GH actions and on our testbed.
# Disabling until there's more time to debug.
networks:
  # Using a separate subnet here so that the CIDR resource for 172.20.0.0 won't catch DNS resources
  dns_resources:
    ipam:
      config:
        - subnet: 172.21.0.0/24
  resources:
    # enable_ipv6: true
    ipam:
      config:
        - subnet: 172.20.0.0/24
          # - subnet: fc00:ff:1::/48
  app:
    # enable_ipv6: true
    ipam:
      config:
        - subnet: 172.28.0.0/24
    # Currently not working on testbed
    # - subnet: fc00:ff:2::/48

volumes:
  postgres-data:
  elixir-build-cache:
  assets-build-cache:<|MERGE_RESOLUTION|>--- conflicted
+++ resolved
@@ -295,13 +295,8 @@
       cache_from:
         - type=registry,ref=us-east1-docker.pkg.dev/firezone-staging/cache/client:main
       args:
-<<<<<<< HEAD
         PACKAGE: firezone-headless-client
-=======
-        # TODO: Fix after #4516 lands
-        PACKAGE: firezone-linux-client
     # Add "standalone" to the command here once PR $4604 merges
->>>>>>> bfe07d7e
     image: ${CLIENT_IMAGE:-us-east1-docker.pkg.dev/firezone-staging/firezone/dev/client}:${CLIENT_TAG:-main}
     cap_add:
       - NET_ADMIN
