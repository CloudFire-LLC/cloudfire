--- conflicted
+++ resolved
@@ -40,21 +40,8 @@
     <>
       <section className="bg-neutral-950 bg-hero pt-28 mb-16">
         <div className="flex flex-col items-center mx-auto md:px-0 px-4 max-w-screen-md">
-<<<<<<< HEAD
           <Banner href="/blog" active={true}>
-            See our latest news
-=======
-          <Banner href="/blog/sep-2024-update" active>
-            <div className="hover:text-primary-450 transition-all duration-50 ease-in-out invert-0 flex gap-2 mb-5 items-center rounded-full p-1.5 text-neutral-400 bg-[rgba(255,255,255,0.02)] shadow-[inset_0_-8px_11px_0_rgba(255,255,255,0.05)]">
-              <Image
-                src="/images/play-icon.png"
-                width="24"
-                height="24"
-                alt="Play Icon"
-              />
-              <p className="text-sm mr-4">New: Internet Resources, REST API, and improved wildcard matching</p>
-            </div>
->>>>>>> 08ac3199
+            NEW: Internet Resources, REST API, and more
           </Banner>
           <h1
             className={
