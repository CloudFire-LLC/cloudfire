--- conflicted
+++ resolved
@@ -45,11 +45,7 @@
 export default function Page() {
   return (
     <>
-<<<<<<< HEAD
-      <section className="bg-neutral-950 bg-hero pt-32 xl:pt-32">
-=======
-      <section className="bg-neutral-950 bg-hero pt-28 mb-16 xl:pt-32">
->>>>>>> 3947ad56
+      <section className="bg-neutral-950 bg-hero pt-28 pb-12 mb-16 xl:pt-32">
         <div className="flex flex-col items-center mx-auto md:px-0 px-4 max-w-screen-md">
           <h1
             className={
@@ -59,10 +55,7 @@
           >
             Upgrade your VPN to zero-trust access
           </h1>
-          <h3
-            className={"text-xl text-center text-neutral-400"
-            }
-          >
+          <h3 className={"text-xl text-center text-neutral-400"}>
             Firezone is a fast, flexible VPN replacement built on WireGuard®
             that protects your most valuable resources without tedious
             configuration.
