--- conflicted
+++ resolved
@@ -2,15 +2,13 @@
 
 import { useRef } from "react";
 import Image from "next/image";
+import Link from "next/link";
 import { FaQuoteLeft } from "react-icons/fa";
 import { HiArrowLeft, HiArrowRight } from "react-icons/hi2";
 import { FaHeart } from "react-icons/fa";
 import { manrope } from "@/lib/fonts";
-<<<<<<< HEAD
 import ActionLink from "../ActionLink";
-=======
 import { Route } from "next";
->>>>>>> 007323a5
 
 const customerData = [
   {
@@ -93,15 +91,9 @@
         <Image
           src={authorImage}
           alt="author portrait"
-<<<<<<< HEAD
           width={60}
           height={60}
           className="w-10 h-10 sm:h-12 md:h-12 md:w-12 rounded-full"
-=======
-          width={128}
-          height={128}
-          className="w-10 h-10 sm:h-12 md:h-16 md:w-16 rounded-full"
->>>>>>> 007323a5
         />
         <div>
           <p className="text-md md:text-lg text-neutral-50">{authorName}</p>
@@ -162,49 +154,36 @@
             </ActionLink>
           </div>
         </div>
-<<<<<<< HEAD
         <div className="flex flex-col items-center px-4 sm:px-16 lg:px-0 gap-4 lg:gap-0 lg:flex-row">
           <TestimonialBox
             authorTitle={customerData[1].authorTitle}
             desc={customerData[1].desc}
+            companyName={customerData[1].companyName}
             fontSize="lg"
+            href={customerData[1].href}
             authorImage={customerData[1].authorImage}
             authorName={customerData[1].authorName}
           />
           <div className="flex flex-col pl-0 lg:pl-2 lg:gap-2 gap-4">
             <TestimonialBox
               fontSize="md"
+              href={customerData[0].href}
               authorTitle={customerData[0].authorTitle}
               desc={customerData[0].desc}
+              companyName={customerData[0].companyName}
               authorImage={customerData[0].authorImage}
               authorName={customerData[0].authorName}
             />
             <TestimonialBox
               fontSize="md"
+              href={customerData[2].href}
               authorTitle={customerData[2].authorTitle}
               desc={customerData[2].desc}
+              companyName={customerData[2].companyName}
               authorImage={customerData[2].authorImage}
               authorName={customerData[2].authorName}
             />
           </div>
-=======
-
-        <div
-          ref={scrollRef}
-          className="sm:fade-side flex gap-12 px-8 sm:px-0 w-full snap-x snap-mandatory pb-24 sm:pb-12 overflow-x-auto dark-scroll"
-        >
-          {customerData.map((item, index) => (
-            <TestimonialBox key={index} {...item} />
-          ))}
-        </div>
-        <div className="absolute bottom-12 left-1/2 -translate-x-1/2 sm:left-auto sm:translate-x-0 sm:bottom-auto sm:right-16 sm:top-8 flex items-center gap-16">
-          <button onClick={scrollLeft}>
-            <HiArrowLeft className="hover:bg-[#1b1b1d] cursor-pointer rounded-full border p-1.5 text-neutral-50 w-8 h-8" />
-          </button>
-          <button onClick={scrollRight}>
-            <HiArrowRight className="hover:bg-[#1b1b1d] cursor-pointer rounded-full border p-1.5 text-neutral-50 w-8 h-8" />
-          </button>
->>>>>>> 007323a5
         </div>
       </div>
     </section>
