import Link from "next/link";
import Entry from "./Entry";
import Entries from "./Entries";

export default function GUI({ title }: { title: string }) {
  const href =
    title === "Windows"
      ? "/dl/firezone-client-gui-windows/:version/:arch"
      : "/dl/firezone-client-gui-linux/:version/:arch";
  const arches = title === "Windows" ? ["x86_64"] : ["x86_64", "aarch64"];

  return (
    <Entries href={href} arches={arches} title={title}>
      {/*<Entry version="1.1.6" date={new Date("2024-07-10")}>
        <ul className="list-disc space-y-2 pl-4 mb-4">
          <li className="pl-2">
<<<<<<< HEAD
            Unexpected IPC service stops are now{" "}
            <Link
              href="https://github.com/firezone/firezone/pull/5795"
              className="text-accent-500 underline hover:no-underline"
            >
              reported as "IPC connection closed"
            </Link>{" "}
          </li>
        </ul>
      </Entry>
      */}
=======
            Fixes{" "}
            <Link
              href="https://github.com/firezone/firezone/pull/5827"
              className="text-accent-500 underline hover:no-underline"
            >
              a bug where DNS could stop working when you sign out.
            </Link>
          </li>
        </ul>
      </Entry>*/}
>>>>>>> c8c349ac
      <Entry version="1.1.5" date={new Date("2024-07-08")}>
        <ul className="list-disc space-y-2 pl-4 mb-4">
          <li className="pl-2">
            The Linux GUI Client is now{" "}
            <Link
              href="https://github.com/firezone/firezone/pull/5793"
              className="text-accent-500 underline hover:no-underline"
            >
              built for both x86-64 and ARM64
            </Link>
          </li>
        </ul>
      </Entry>
      <Entry version="1.1.4" date={new Date("2024-07-05")}>
        <ul className="list-disc space-y-2 pl-4 mb-4">
          <li className="pl-2">
            Fixes an{" "}
            <Link
              href="https://github.com/firezone/firezone/pull/5700"
              className="text-accent-500 underline hover:no-underline"
            >
              issue
            </Link>{" "}
            where a stale DNS cache could prevent traffic from routing to DNS
            Resources if they were updated while the Client was signed in. where
            a stale DNS cache could prevent traffic from routing to DNS
            Resources if they were updated while the Client was signed in.
          </li>
        </ul>
      </Entry>
      <Entry version="1.1.3" date={new Date("2024-07-03")}>
        <ul className="list-disc space-y-2 pl-4 mb-4">
          <li className="pl-2">
            Prevents Firezone's stub resolver from intercepting DNS record types
            besides A, AAAA, and PTR. These are now forwarded to your upstream
            DNS resolver.
          </li>
        </ul>
      </Entry>
      <Entry version="1.1.2" date={new Date("2024-06-29")}>
        <ul className="list-disc space-y-2 pl-4 mb-4">
          <li className="pl-2">
            Fixes an issue that could cause Resources to be unreachable a few
            hours after roaming networks.
          </li>
          <li className="pl-2">
            Reduces noise in logs for the default log level.
          </li>
          {title === "Windows" && (
            <li className="pl-2">
              Substantially reduces memory usage for the IPC service.
            </li>
          )}
        </ul>
      </Entry>
      <Entry version="1.1.1" date={new Date("2024-06-27")}>
        {title === "Windows" ? (
          <p>This release fixes a performance issue.</p>
        ) : (
          <p>This is a maintenance release with no user-facing changes.</p>
        )}
      </Entry>
      <Entry version="1.1.0" date={new Date("2024-06-27")}>
        <ul className="list-disc space-y-2 pl-4 mb-4">
          <li className="pl-2">
            Introduces the new DNS routing system supported by 1.1.0 Gateways
            which results in much more stable connections for DNS Resources,
            especially when wildcards are used.
          </li>
          <li className="pl-2">
            Improves reliability when roaming between networks.
          </li>
          <li className="pl-2">
            Closes idle connections to Gateways that have not seen traffic for
            more than 5 minutes which reduces power consumption when not
            accessing Resources.
          </li>
          <li className="pl-2">
            Updates log file endings to JSONL and adds syslog-style logs for
            easier readability.
          </li>
          {title === "Windows" && (
            <li className="pl-2">
              Fixes a hang that could occur when the Client is quit, preventing
              it from opening again.
            </li>
          )}
        </ul>
        <p>
          <strong>Note:</strong> Client versions 1.1.x are incompatible with
          Gateways running 1.0.x.
        </p>
      </Entry>
      <Entry version="1.0.9" date={new Date("2024-06-18")}>
        This release simplifies the Resource connected state icons in the menu
        to prevent issues with certain Linux distributions.
      </Entry>
      <Entry version="1.0.8" date={new Date("2024-06-17")}>
        Fixes an issue in Windows that could cause the Wintun Adapter to fail to
        be created under certain conditions.
      </Entry>
      <Entry version="1.0.7" date={new Date("2024-06-12")}>
        This release fixes a bug where the incorrect Client version was reported
        to the admin portal.
      </Entry>
      <Entry version="1.0.6" date={new Date("2024-06-11")}>
        This release contains connectivity fixes and performance improvements
        and is recommended for all users.
      </Entry>
      <Entry version="1.0.5" date={new Date("2024-05-22")}>
        This release adds an IPC service for Windows to allow for better process
        isolation.
      </Entry>
      <Entry version="1.0.4" date={new Date("2024-05-14")}>
        This release fixes a bug on Windows where system DNS could break after
        the Firezone Client was closed.
      </Entry>
      <Entry version="1.0.3" date={new Date("2024-05-08")}>
        Maintenance release.
      </Entry>
      <Entry version="1.0.2" date={new Date("2024-04-30")}>
        This release reverts a change that could cause connectivity issues seen
        by some users.
      </Entry>
      <Entry version="1.0.1" date={new Date("2024-04-29")}>
        Update the upgrade URLs used to check for new versions.
      </Entry>
      <Entry version="1.0.0" date={new Date("2024-04-24")}>
        Initial release.
      </Entry>
    </Entries>
  );
}<|MERGE_RESOLUTION|>--- conflicted
+++ resolved
@@ -14,7 +14,6 @@
       {/*<Entry version="1.1.6" date={new Date("2024-07-10")}>
         <ul className="list-disc space-y-2 pl-4 mb-4">
           <li className="pl-2">
-<<<<<<< HEAD
             Unexpected IPC service stops are now{" "}
             <Link
               href="https://github.com/firezone/firezone/pull/5795"
@@ -23,10 +22,7 @@
               reported as "IPC connection closed"
             </Link>{" "}
           </li>
-        </ul>
-      </Entry>
-      */}
-=======
+          <li className="pl-2">
             Fixes{" "}
             <Link
               href="https://github.com/firezone/firezone/pull/5827"
@@ -37,7 +33,6 @@
           </li>
         </ul>
       </Entry>*/}
->>>>>>> c8c349ac
       <Entry version="1.1.5" date={new Date("2024-07-08")}>
         <ul className="list-disc space-y-2 pl-4 mb-4">
           <li className="pl-2">
