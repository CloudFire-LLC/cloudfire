--- conflicted
+++ resolved
@@ -19,13 +19,11 @@
         <ChangeItem enable={title === "Windows"} pull="7009">
           The IPC service `firezone-client-ipc.exe` is now signed.
         </ChangeItem>
-<<<<<<< HEAD
+        <ChangeItem pull="7123">
+          Reports the version to the Portal correctly.
+        </ChangeItem>
         <ChangeItem pull="6996">
           Supports Ubuntu 24.04, no longer supports Ubuntu 20.04.
-=======
-        <ChangeItem pull="7123">
-          Reports the version to the Portal correctly.
->>>>>>> b7b7626c
         </ChangeItem>
       </Unreleased>
       <Entry version="1.3.9" date={new Date("2024-10-09")}>
