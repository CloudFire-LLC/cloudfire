--- conflicted
+++ resolved
@@ -16,19 +16,12 @@
       {/*
       <Entry version="1.3.4" date={new Date(todo)}>
         <ul className="list-disc space-y-2 pl-4 mb-4">
-<<<<<<< HEAD
-            <ChangeItem pull="6765">
-              Fixes a bug where DNS PTR queries by the system did not get answered.
-            </ChangeItem>
-=======
+          <ChangeItem pull="6765">
+            Fixes a bug where DNS PTR queries by the system did not get answered.
+          </ChangeItem>
           <ChangeItem pull="6722">
-          Fixes a routing bug when one of several overlapping CIDR resources gets disabled / removed.
-          </ChangeItem>
-        </ul>
-      </Entry>
-      <Entry version="1.3.4" date={new Date(todo)}>
-        <ul className="list-disc space-y-2 pl-4 mb-4">
->>>>>>> 93e923e3
+            Fixes a routing bug when one of several overlapping CIDR resources gets disabled / removed.
+          </ChangeItem>
         </ul>
       </Entry>
       */}
