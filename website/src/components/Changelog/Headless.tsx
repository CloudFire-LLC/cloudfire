--- conflicted
+++ resolved
@@ -11,22 +11,16 @@
   return (
     <Entries href={href} arches={arches} title="Linux headless">
       {/* When you cut a release, remove any solved issues from the "known issues" lists over in `client-apps`. This must not be done when the issue's PR merges. */}
-<<<<<<< HEAD
-      {/*
-      <Entry version="1.3.3" date={new Date(todo)}>
-        <ul className="list-disc space-y-2 pl-4 mb-4">
-          <ChangeItem pull="6782">
-            Adds error reporting with sentry.io. Opt in using the environment variable `FIREZONE_ENABLE_TELEMETRY=1`
-          </ChangeItem>
-        </ul>
-=======
-      <Unreleased></Unreleased>
+      <Unreleased>
+        <ChangeItem pull="6782">
+          Adds error reporting using sentry.io.
+        </ChangeItem>
+      </Unreleased>
       <Entry version="1.3.3" date={new Date("2024-09-25")}>
         <ChangeItem pull="6809">
           Fixes a bug where non-wildcard DNS resources were not prioritised over
           wildcard ones (e.g. `app.example.com` vs `*.example.com`).
         </ChangeItem>
->>>>>>> 62f99bd2
       </Entry>
       <Entry version="1.3.2" date={new Date("2024-09-25")}>
         <ChangeItem pull="6765">
