--- conflicted
+++ resolved
@@ -12,14 +12,12 @@
     <Entries href={href} arches={arches} title="Linux headless">
       {/* When you cut a release, remove any solved issues from the "known issues" lists over in `client-apps`. This must not be done when the issue's PR merges. */}
       <Unreleased>
-<<<<<<< HEAD
-        <ChangeItem pull="6782">
-          Adds always-on error reporting using sentry.io.
-=======
         <ChangeItem pull="6831">
           Ensures Firefox doesn't attempt to use DNS over HTTPS when Firezone is
           active.
->>>>>>> 7209060c
+        </ChangeItem>
+        <ChangeItem pull="6782">
+          Adds always-on error reporting using sentry.io.
         </ChangeItem>
       </Unreleased>
       <Entry version="1.3.3" date={new Date("2024-09-25")}>
