import ChangeItem from "./ChangeItem";
import Entry from "./Entry";
import Entries from "./Entries";
import Link from "next/link";
import Unreleased from "./Unreleased";

export default function Headless() {
  const href = "/dl/firezone-client-headless-linux/:version/:arch";
  const arches = ["x86_64", "aarch64", "armv7"];

  return (
    <Entries href={href} arches={arches} title="Linux headless">
      {/* When you cut a release, remove any solved issues from the "known issues" lists over in `client-apps`. This must not be done when the issue's PR merges. */}
      <Unreleased>
        <ChangeItem pull="7263">
          Mitigates a crash in case the maximum packet size is not respected.
        </ChangeItem>
        <ChangeItem pull="7265">
          Prevents re-connections to the portal from hanging for longer than 5s.
        </ChangeItem>
<<<<<<< HEAD
        <ChangeItem pull="7288">
            Fixes an issue where network roaming would cause Firezone to become
            unresponsive.
          </ChangeItem>
=======
        <ChangeItem pull="7287">
          Fixes an issue where subsequent SIGHUP signals after the first one were
          ignored.
        </ChangeItem>
>>>>>>> 4d2dc3df
      </Unreleased>
      <Entry version="1.3.5" date={new Date("2024-10-31")}>
        <ChangeItem>Handles DNS queries over TCP correctly.</ChangeItem>
        <ChangeItem pull="7164">
          Fixes an issue where Firezone would fail to establish connections to
          Gateways and the client had to be restarted.
        </ChangeItem>
      </Entry>
      <Entry version="1.3.4" date={new Date("2024-10-02")}>
        <ChangeItem pull="6831">
          Ensures Firefox doesn't attempt to use DNS over HTTPS when Firezone is
          active.
        </ChangeItem>
        <ChangeItem pull="6845">
          Fixes connectivity issues on idle connections by entering an
          always-on, low-power mode instead of closing them.
        </ChangeItem>
        <ChangeItem pull="6782">
          Adds always-on error reporting using sentry.io.
        </ChangeItem>
        <ChangeItem pull="6857">
          Sends the motherboard's hardware ID for device verification.
        </ChangeItem>
      </Entry>
      <Entry version="1.3.3" date={new Date("2024-09-25")}>
        <ChangeItem pull="6809">
          Fixes a bug where non-wildcard DNS resources were not prioritised over
          wildcard ones (e.g. `app.example.com` vs `*.example.com`).
        </ChangeItem>
      </Entry>
      <Entry version="1.3.2" date={new Date("2024-09-25")}>
        <ChangeItem pull="6765">
          Fixes a bug where DNS PTR queries by the system did not get answered.
        </ChangeItem>
        <ChangeItem pull="6722">
          Fixes a routing bug when one of several overlapping CIDR resources
          gets disabled / removed.
        </ChangeItem>
        <ChangeItem pull="6780">
          Fixes a bug where the Linux Clients didn't work on ZFS filesystems.
        </ChangeItem>
        <ChangeItem pull="6788">
          Fixes an issue where some browsers may fail to route DNS Resources
          correctly.
        </ChangeItem>
      </Entry>
      <Entry version="1.3.1" date={new Date("2024-09-05")}>
        <ChangeItem pull="6563">
          Removes unnecessary packet buffers for a minor performance increase.
        </ChangeItem>
      </Entry>
      <Entry version="1.3.0" date={new Date("2024-08-30")}>
        <ChangeItem pull="6434">Adds the Internet Resource feature.</ChangeItem>
      </Entry>
      <Entry version="1.2.0" date={new Date("2024-08-21")}>
        <ChangeItem pull="5901">
          Implements glob-like matching of domains for DNS resources.
        </ChangeItem>
        <ChangeItem pull="6361">
          Connections to Gateways are now sticky for the duration of the
          Client's session to fix issues with long-lived TCP connections.
        </ChangeItem>
      </Entry>
      <Entry version="1.1.7" date={new Date("2024-08-13")}>
        <ChangeItem pull="6276">
          Fixes a bug where relayed connections failed to establish after an
          idle period.
        </ChangeItem>
        <ChangeItem pull="6277">
          Fixes a bug where restrictive NATs caused connectivity problems.
        </ChangeItem>
      </Entry>
      <Entry version="1.1.6" date={new Date("2024-08-09")}>
        <ChangeItem pull="6233">
          Fixes an issue where the IPC service can panic during DNS resolution.
        </ChangeItem>
      </Entry>
      <Entry version="1.1.5" date={new Date("2024-08-08")}>
        <ChangeItem pull="6163">
          Uses `systemd-resolved` DNS control by default on Linux
        </ChangeItem>
        <ChangeItem pull="6184">
          Mitigates a bug where the Client can panic if an internal channel
          fills up
        </ChangeItem>
        <ChangeItem pull="6181">
          Improves reliability of DNS resolution of non-resources.
        </ChangeItem>
      </Entry>
      <Entry version="1.1.4" date={new Date("2024-08-02")}>
        <ChangeItem pull="6143">
          Fixes an issue where DNS queries could time out on some networks.
        </ChangeItem>
      </Entry>
      <Entry version="1.1.3" date={new Date("2024-07-05")}>
        <li className="pl-2">
          Fixes an{" "}
          <Link
            href="https://github.com/firezone/firezone/pull/5700"
            className="text-accent-500 underline hover:no-underline"
          >
            issue
          </Link>{" "}
          where a stale DNS cache could prevent traffic from routing to DNS
          Resources if they were updated while the Client was signed in.
        </li>
      </Entry>
      <Entry version="1.1.2" date={new Date("2024-07-03")}>
        <li className="pl-2">
          Prevents Firezone's stub resolver from intercepting DNS record types
          besides A, AAAA, and PTR. These are now forwarded to your upstream DNS
          resolver.
        </li>
      </Entry>
      <Entry version="1.1.1" date={new Date("2024-06-29")}>
        <li className="pl-2">
          Fixes an issue that could cause Resources to be unreachable a few
          hours after roaming networks.
        </li>
        <li className="pl-2">
          Reduces noise in logs for the default log level.
        </li>
      </Entry>
      <Entry version="1.1.0" date={new Date("2024-06-27")}>
        <li className="pl-2">
          Introduces the new DNS routing system supported by 1.1.0 Gateways
          which results in much more stable connections for DNS Resources,
          especially when wildcards are used.
        </li>
        <li className="pl-2">
          Improves reliability when roaming between networks.
        </li>
        <li className="pl-2">
          Closes idle connections to Gateways that have not seen traffic for
          more than 5 minutes which reduces power consumption when not accessing
          Resources.
        </li>
        <li className="pl-2">
          Updates log file endings to JSONL and adds syslog-style logs for
          easier readability.
        </li>
        <p>
          <strong>Note:</strong> Client versions 1.1.x are incompatible with
          Gateways running 1.0.x.
        </p>
      </Entry>
      <Entry version="1.0.8" date={new Date("2024-06-17")}>
        This is a maintenance release with no major user-facing changes.
      </Entry>
      <Entry version="1.0.7" date={new Date("2024-06-12")}>
        This release fixes a bug where the incorrect Client version was reported
        to the admin portal.
      </Entry>
      <Entry version="1.0.6" date={new Date("2024-06-11")}>
        This release contains connectivity fixes and performance improvements
        and is recommended for all users.
      </Entry>
      <Entry version="1.0.5" date={new Date("2024-05-22")}>
        This is a maintenance release with no major user-facing changes.
      </Entry>
      <Entry version="1.0.4" date={new Date("2024-05-14")}>
        This is a maintenance release with no major user-facing changes.
      </Entry>
      <Entry version="1.0.3" date={new Date("2024-05-08")}>
        Maintenance release.
      </Entry>
      <Entry version="1.0.2" date={new Date("2024-04-30")}>
        This release reverts a change that could cause connectivity issues seen
        by some users.
      </Entry>
      <Entry version="1.0.1" date={new Date("2024-04-29")}>
        Update the upgrade URLs used to check for new versions.
      </Entry>
      <Entry version="1.0.0" date={new Date("2024-04-24")}>
        Initial release.
      </Entry>
    </Entries>
  );
}<|MERGE_RESOLUTION|>--- conflicted
+++ resolved
@@ -18,17 +18,14 @@
         <ChangeItem pull="7265">
           Prevents re-connections to the portal from hanging for longer than 5s.
         </ChangeItem>
-<<<<<<< HEAD
         <ChangeItem pull="7288">
-            Fixes an issue where network roaming would cause Firezone to become
-            unresponsive.
-          </ChangeItem>
-=======
+          Fixes an issue where network roaming would cause Firezone to become
+          unresponsive.
+        </ChangeItem>
         <ChangeItem pull="7287">
-          Fixes an issue where subsequent SIGHUP signals after the first one were
-          ignored.
-        </ChangeItem>
->>>>>>> 4d2dc3df
+          Fixes an issue where subsequent SIGHUP signals after the first one
+          were ignored.
+        </ChangeItem>
       </Unreleased>
       <Entry version="1.3.5" date={new Date("2024-10-31")}>
         <ChangeItem>Handles DNS queries over TCP correctly.</ChangeItem>
