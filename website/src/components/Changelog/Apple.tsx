--- conflicted
+++ resolved
@@ -9,17 +9,13 @@
       href="https://apps.apple.com/us/app/firezone/id6443661826"
       title="macOS / iOS"
     >
-<<<<<<< HEAD
       {/* <Entry version="(TODO)" date={new Date(TODO)}>
-        <ul className="list-disc space-y-2 pl-4 mb-4">
-          <ChangeItem pull="6186">
-            macOS: Adds the ability to mark Resources as favorites.
-=======
-      {/* <Entry version="1.2.0" date={new Date(TODO)}>
         <ul className="list-disc space-y-2 pl-4 mb-4">
           <ChangeItem pull="5901">
             Implements glob-like matching of domains for DNS resources.
->>>>>>> d399e652
+          </ChangeItem>
+          <ChangeItem pull="6186">
+            macOS: Adds the ability to mark Resources as favorites.
           </ChangeItem>
         </ul>
       </Entry> */}
