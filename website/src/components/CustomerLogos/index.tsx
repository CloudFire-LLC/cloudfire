--- conflicted
+++ resolved
@@ -4,19 +4,15 @@
 
 export function CustomerLogosGrayscale() {
   return (
-<<<<<<< HEAD
-    <div
-      style={{
-        maskImage:
-          "linear-gradient(to right, rgba(0, 0, 0, 0) 0%, rgb(0, 0, 0) 35%, rgb(0, 0, 0) 65%, rgba(0, 0, 0, 0) 100%)",
-      }}
-      className="inline-block overflow-hidden whitespace-nowrap mx-auto"
-    >
+    <div className="fade-side inline-block overflow-hidden whitespace-nowrap mx-auto">
       <div
         className="inline-flex w-full"
         style={{ animation: "12s slide infinite linear" }}
       >
-        <Link className="h-12 mr-20 place-content-center" href="https://corrdyn.com">
+        <Link
+          className="h-12 mr-20 place-content-center"
+          href="https://corrdyn.com"
+        >
           <Image
             alt="corrdyn logo"
             src="/images/logos/cust-logo-corrdyn-gray.svg"
@@ -24,7 +20,10 @@
             height={125}
           />
         </Link>
-        <Link className="h-12 mr-20 place-content-center" href="https://square1.io">
+        <Link
+          className="h-12 mr-20 place-content-center"
+          href="https://square1.io"
+        >
           <Image
             alt="square1 logo"
             src="/images/logos/cust-logo-square1-gray.svg"
@@ -32,7 +31,10 @@
             height={100}
           />
         </Link>
-        <Link className="h-12 mr-20 place-content-center" href="https://bunq.com">
+        <Link
+          className="h-12 mr-20 place-content-center"
+          href="https://bunq.com"
+        >
           <Image
             alt="bunq logo"
             src="/images/logos/cust-logo-bunq-gray.svg"
@@ -40,7 +42,10 @@
             height={100}
           />
         </Link>
-        <Link className="h-12 mr-20 place-content-center" href="https://wolfram.com">
+        <Link
+          className="h-12 mr-20 place-content-center"
+          href="https://wolfram.com"
+        >
           <Image
             alt="wolfram logo"
             src="/images/logos/cust-logo-wolfram-gray.svg"
@@ -48,7 +53,10 @@
             height={75}
           />
         </Link>
-        <Link className="h-12 mr-20 place-content-center" href="https://sebgroup.com">
+        <Link
+          className="h-12 mr-20 place-content-center"
+          href="https://sebgroup.com"
+        >
           <Image
             alt="seb logo"
             src="/images/logos/cust-logo-seb-gray.svg"
@@ -56,7 +64,10 @@
             height={75}
           />
         </Link>
-        <Link className="h-12 mr-20 place-content-center" href="https://teracloud.com">
+        <Link
+          className="h-12 mr-20 place-content-center"
+          href="https://teracloud.com"
+        >
           <Image
             alt="teracloud logo"
             src="/images/logos/cust-logo-teracloud-gray.svg"
@@ -65,7 +76,10 @@
             className="  "
           />
         </Link>
-        <Link className="h-12 mr-20 place-content-center" href="https://double11.co.uk">
+        <Link
+          className="h-12 mr-20 place-content-center"
+          href="https://double11.co.uk"
+        >
           <Image
             alt="double11 logo"
             src="/images/logos/cust-logo-double11-gray.svg"
@@ -78,7 +92,10 @@
         className="inline-flex w-full"
         style={{ animation: "12s slide infinite linear" }}
       >
-        <Link className="h-12 mr-20 place-content-center" href="https://corrdyn.com">
+        <Link
+          className="h-12 mr-20 place-content-center"
+          href="https://corrdyn.com"
+        >
           <Image
             alt="corrdyn logo"
             src="/images/logos/cust-logo-corrdyn-gray.svg"
@@ -86,7 +103,10 @@
             height={125}
           />
         </Link>
-        <Link className="h-12 mr-20 place-content-center" href="https://square1.io">
+        <Link
+          className="h-12 mr-20 place-content-center"
+          href="https://square1.io"
+        >
           <Image
             alt="square1 logo"
             src="/images/logos/cust-logo-square1-gray.svg"
@@ -94,7 +114,10 @@
             height={100}
           />
         </Link>
-        <Link className="h-12 mr-20 place-content-center" href="https://bunq.com">
+        <Link
+          className="h-12 mr-20 place-content-center"
+          href="https://bunq.com"
+        >
           <Image
             alt="bunq logo"
             src="/images/logos/cust-logo-bunq-gray.svg"
@@ -102,7 +125,10 @@
             height={100}
           />
         </Link>
-        <Link className="h-12 mr-20 place-content-center" href="https://wolfram.com">
+        <Link
+          className="h-12 mr-20 place-content-center"
+          href="https://wolfram.com"
+        >
           <Image
             alt="wolfram logo"
             src="/images/logos/cust-logo-wolfram-gray.svg"
@@ -110,7 +136,10 @@
             height={75}
           />
         </Link>
-        <Link className="h-12 mr-20 place-content-center" href="https://sebgroup.com">
+        <Link
+          className="h-12 mr-20 place-content-center"
+          href="https://sebgroup.com"
+        >
           <Image
             alt="seb logo"
             src="/images/logos/cust-logo-seb-gray.svg"
@@ -118,7 +147,10 @@
             height={75}
           />
         </Link>
-        <Link className="h-12 mr-20 place-content-center" href="https://teracloud.com">
+        <Link
+          className="h-12 mr-20 place-content-center"
+          href="https://teracloud.com"
+        >
           <Image
             alt="teracloud logo"
             src="/images/logos/cust-logo-teracloud-gray.svg"
@@ -127,7 +159,10 @@
             className="  "
           />
         </Link>
-        <Link className="h-12 mr-20 place-content-center" href="https://double11.co.uk">
+        <Link
+          className="h-12 mr-20 place-content-center"
+          href="https://double11.co.uk"
+        >
           <Image
             alt="double11 logo"
             src="/images/logos/cust-logo-double11-gray.svg"
@@ -135,87 +170,6 @@
             height={75}
           />
         </Link>
-=======
-    <div className="fade-side">
-      <div className="mx-8 grid grid-cols-3 md:grid-cols-7 gap-4">
-        <div className="content-center">
-          <Link href="https://corrdyn.com">
-            <Image
-              alt="corrdyn logo"
-              src="/images/logos/cust-logo-corrdyn-gray.svg"
-              width={125}
-              height={125}
-              className=" mx-auto"
-            />
-          </Link>
-        </div>
-        <div className="content-center">
-          <Link href="https://square1.io">
-            <Image
-              alt="square1 logo"
-              src="/images/logos/cust-logo-square1-gray.svg"
-              width={100}
-              height={100}
-              className=" mx-auto"
-            />
-          </Link>
-        </div>
-        <div className="content-center">
-          <Link href="https://bunq.com">
-            <Image
-              alt="bunq logo"
-              src="/images/logos/cust-logo-bunq-gray.svg"
-              width={100}
-              height={100}
-              className=" mx-auto"
-            />
-          </Link>
-        </div>
-        <div className="content-center">
-          <Link href="https://wolfram.com">
-            <Image
-              alt="wolfram logo"
-              src="/images/logos/cust-logo-wolfram-gray.svg"
-              width={75}
-              height={75}
-              className=" mx-auto"
-            />
-          </Link>
-        </div>
-        <div className="content-center">
-          <Link href="https://sebgroup.com">
-            <Image
-              alt="seb logo"
-              src="/images/logos/cust-logo-seb-gray.svg"
-              width={75}
-              height={75}
-              className=" mx-auto"
-            />
-          </Link>
-        </div>
-        <div className="content-center">
-          <Link href="https://teracloud.com">
-            <Image
-              alt="teracloud logo"
-              src="/images/logos/cust-logo-teracloud-gray.svg"
-              width={125}
-              height={125}
-              className="  mx-auto"
-            />
-          </Link>
-        </div>
-        <div className="content-center col-start-2 md:col-auto hidden md:block">
-          <Link href="https://double11.co.uk">
-            <Image
-              alt="double11 logo"
-              src="/images/logos/cust-logo-double11-gray.svg"
-              width={70}
-              height={70}
-              className=" mx-auto"
-            />
-          </Link>
-        </div>
->>>>>>> 1ae3b74c
       </div>
     </div>
   );
