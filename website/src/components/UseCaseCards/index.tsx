--- conflicted
+++ resolved
@@ -6,11 +6,7 @@
 function CardHeading({ children }: { children: React.ReactNode }) {
   return (
     <h4
-<<<<<<< HEAD
       className={`font-semibold tracking-tight leading-none text-xl mb-3 inline-block font-manrope`}
-=======
-      className={`font-semibold tracking-tight leading-none text-2xl mb-3 inline-block ${manrope.className}`}
->>>>>>> 32bf1898
     >
       {children}
     </h4>
