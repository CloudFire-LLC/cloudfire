"use client";

import { ReactNode, useState } from "react";
import {
  HiMiniShieldCheck,
  HiMiniPresentationChartLine,
} from "react-icons/hi2";
import { HiLightningBolt } from "react-icons/hi";
import { FaBookOpen } from "react-icons/fa";
import { manrope } from "@/lib/fonts";
import Image from "next/image";

export default function ElevatorPitch() {
  const [selectedOption, setSelectedOption] = useState(5);

  const data = [
    {
      title: "Fast and lightweight.",
      desc: "Built on WireGuard® to be 3-4x faster than OpenVPN.",
      icon: <HiLightningBolt className="min-w-8 h-8 text-primary-400" />,
    },
    {
      title: "Scales with your business.",
      desc: "Automatic load balancing and failover with two or more Gateways.",
      icon: (
        <HiMiniPresentationChartLine className="min-w-8 h-8 text-primary-400" />
      ),
    },
    {
      title: "Minimize your attack surface.",
      desc: "Firezone's hole-punching tech hides your resources from the internet.",
      icon: <HiMiniShieldCheck className="min-w-8 h-8 text-primary-400" />,
    },
    {
      title: "Open source for full transparency.",
      desc: "Our entire product is open-source, allowing anyone to audit the codebase.",
      icon: <FaBookOpen className="min-w-8 h-8 text-primary-400" />,
    },
  ];

  interface OptionButtonProps {
    title: string;
    desc: string;
    icon: ReactNode;
    index: number;
  }

  const OptionButton = ({ title, desc, icon, index }: OptionButtonProps) => {
    return (
      <button
        className={`flex flex-col lg:flex-row lg:w-full pointer-events-none
          items-start lg:items-center py-6 lg:py-0 gap-4 border-[1px] justify-center
          lg:justify-start transition duration-200 ease-in-out
        ${
          selectedOption == index
            ? "bg-primary-50 border-primary-450"
            : "bg-transparent border-transparent hover:bg-primary-50 hover:border-primary-200"
        }`}
        onClick={() => setSelectedOption(index)}
      >
        {icon}
        <div>
          <p className="text-neutral-900 font-semibold text-lg text-left mb-0.5">
            {title}
          </p>
          <p className="text-neutral-800 text-left text-md mr-4">{desc}</p>
        </div>
      </button>
    );
  };

  return (
    <section className="px-4 sm:px-8 md:px-16 py-16">
      <div className="flex justify-center">
        <div className="flex w-full h-fit lg:flex-row flex-col justify-center gap-6 lg:gap-12 xl:gap-20 items-center max-w-screen-xl ">
          <div className="flex flex-col w-full h-full justify-between lg:w-[480px] xl:w-[580px]">
            <div>
              <h6 className="uppercase text-sm font-semibold text-primary-450 tracking-wide mb-2">
                Stay Connected
              </h6>
              <h3
                className={`mb-4 text-3xl md:text-4xl lg:text-5xl leading-tight text-pretty tracking-tight font-bold inline-block ${manrope.className}`}
              >
                Supercharge your workforce
                <span className="text-primary-450"> in minutes.</span>
              </h3>
              <p className="text-lg text-pretty text-neutral-800">
                Firezone secures apps, services, networks and everything in
                between.
              </p>
              <p className="text-lg font-semibold text-pretty text-neutral-800">
                No ACL hell required.
              </p>
            </div>

            <div className="lg:flex grid  grid-cols-1 sm:grid-cols-2 lg:flex-col my-8 lg:mt-16 lg:space-y-8">
              {data.map((item, index) => (
                <OptionButton
                  key={index}
                  title={item.title}
                  desc={item.desc}
                  icon={item.icon}
                  index={index}
                />
              ))}
            </div>
          </div>
          <Image
            src="/images/elevator-pitch.png"
            width={563}
            height={594}
            alt="Elevator pitch graphic"
          />
        </div>
      </div>
<<<<<<< HEAD
    </section>
=======
      <div className="max-w-1/2">
        <Image
          src="/images/elevator-pitch.png"
          width={563}
          height={594}
          alt="Elevator pitch graphic"
        />
      </div>
    </div>
>>>>>>> ec3ab2d8
  );
}<|MERGE_RESOLUTION|>--- conflicted
+++ resolved
@@ -105,26 +105,16 @@
               ))}
             </div>
           </div>
-          <Image
-            src="/images/elevator-pitch.png"
-            width={563}
-            height={594}
-            alt="Elevator pitch graphic"
-          />
+          <div className="max-w-1/2">
+            <Image
+              src="/images/elevator-pitch.png"
+              width={563}
+              height={594}
+              alt="Elevator pitch graphic"
+            />
+          </div>
         </div>
       </div>
-<<<<<<< HEAD
     </section>
-=======
-      <div className="max-w-1/2">
-        <Image
-          src="/images/elevator-pitch.png"
-          width={563}
-          height={594}
-          alt="Elevator pitch graphic"
-        />
-      </div>
-    </div>
->>>>>>> ec3ab2d8
   );
 }