--- conflicted
+++ resolved
@@ -23,29 +23,16 @@
       value = var.observability_log_level
     },
     {
-<<<<<<< HEAD
+      name  = "RUST_BACKTRACE"
+      value = "full"
+    },
+    {
       name  = "LOG_FORMAT"
       value = "google-cloud"
-=======
-      name  = "RUST_BACKTRACE"
-      value = "full"
-    },
-    {
-      name  = "LOG_FORMAT"
-      value = "google-cloud"
     },
     {
       name  = "TRACE_COLLECTOR"
       value = "otlp"
-    },
-    {
-      name  = "GOOGLE_CLOUD_PROJECT_ID"
-      value = var.project_id
->>>>>>> 143395dd
-    },
-    {
-      name  = "TRACE_RECEIVER"
-      value = "google-cloud-trace"
     },
     {
       name  = "PORTAL_TOKEN"
