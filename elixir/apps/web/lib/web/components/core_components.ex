--- conflicted
+++ resolved
@@ -1475,19 +1475,12 @@
   """
 
   attr :color, :string, default: "info"
-<<<<<<< HEAD
   attr :title, :string, default: nil
+  attr :class, :string, default: nil
 
   def ping_icon(assigns) do
     ~H"""
-    <span class="relative flex h-2.5 w-2.5" title={@title}>
-=======
-  attr :class, :string, default: nil
-
-  def ping_icon(assigns) do
-    ~H"""
-    <span class={["relative flex h-2.5 w-2.5", @class]}>
->>>>>>> 0e5d91e2
+    <span class={["relative flex h-2.5 w-2.5", @class]} title={@title}>
       <span class={~w[
         animate-ping absolute inline-flex
         h-full w-full rounded-full opacity-50
