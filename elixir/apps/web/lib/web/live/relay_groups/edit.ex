--- conflicted
+++ resolved
@@ -3,13 +3,9 @@
   alias Domain.Relays
 
   def mount(%{"id" => id}, _session, socket) do
-<<<<<<< HEAD
-    with {:ok, group} <- Relays.fetch_group_by_id(id, socket.assigns.subject),
+    with true <- Domain.Config.self_hosted_relays_enabled?(),
+         {:ok, group} <- Relays.fetch_group_by_id(id, socket.assigns.subject),
          nil <- group.deleted_at do
-=======
-    with true <- Domain.Config.self_hosted_relays_enabled?(),
-         {:ok, group} <- Relays.fetch_group_by_id(id, socket.assigns.subject) do
->>>>>>> af5cc38f
       changeset = Relays.change_group(group)
       {:ok, assign(socket, group: group, form: to_form(changeset))}
     else
