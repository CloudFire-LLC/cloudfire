--- conflicted
+++ resolved
@@ -113,21 +113,8 @@
             <.input
               field={@form[:name]}
               type="text"
-<<<<<<< HEAD
-              label="Address"
-              placeholder={
-                cond do
-                  @form[:type].value == :dns -> "app.namespace.cluster.local"
-                  @form[:type].value == :cidr -> "192.168.1.1/28"
-                  @form[:type].value == :ip -> "1.1.1.1"
-                  true -> "Select a Resource type above"
-                end
-              }
-              disabled={is_nil(@form[:type].value)}
-=======
               label="Name"
               placeholder="Name this resource"
->>>>>>> 40896191
               required
             />
 
