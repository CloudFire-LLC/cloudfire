defmodule Web.Live.Resources.EditTest do
  use Web.ConnCase, async: true

  setup do
    account = Fixtures.Accounts.create_account()
    actor = Fixtures.Actors.create_actor(type: :account_admin_user, account: account)
    identity = Fixtures.Auth.create_identity(account: account, actor: actor)
    subject = Fixtures.Auth.create_subject(account: account, actor: actor, identity: identity)

    group = Fixtures.Gateways.create_group(account: account, subject: subject)

    resource =
      Fixtures.Resources.create_resource(
        account: account,
        subject: subject,
        connections: [%{gateway_group_id: group.id}]
      )

    %{
      account: account,
      actor: actor,
      identity: identity,
      group: group,
      resource: resource
    }
  end

  test "redirects to sign in page for unauthorized user", %{
    account: account,
    resource: resource,
    conn: conn
  } do
    path = ~p"/#{account}/resources/#{resource}/edit"

    assert live(conn, path) ==
             {:error,
              {:redirect,
               %{
                 to: ~p"/#{account}?#{%{redirect_to: path}}",
                 flash: %{"error" => "You must sign in to access this page."}
               }}}
  end

  test "renders not found error when resource is deleted", %{
    account: account,
    identity: identity,
    resource: resource,
    conn: conn
  } do
    resource = Fixtures.Resources.delete_resource(resource)

    assert_raise Web.LiveErrors.NotFoundError, fn ->
      conn
      |> authorize_conn(identity)
      |> live(~p"/#{account}/resources/#{resource}/edit")
    end
  end

  test "renders breadcrumbs item", %{
    account: account,
    identity: identity,
    resource: resource,
    conn: conn
  } do
    {:ok, _lv, html} =
      conn
      |> authorize_conn(identity)
      |> live(~p"/#{account}/resources/#{resource}/edit")

    assert item = Floki.find(html, "[aria-label='Breadcrumb']")
    breadcrumbs = String.trim(Floki.text(item))
    assert breadcrumbs =~ "Resources"
    assert breadcrumbs =~ resource.name
    assert breadcrumbs =~ "Edit"
  end

  test "renders form", %{
    account: account,
    identity: identity,
    resource: resource,
    conn: conn
  } do
    {:ok, lv, _html} =
      conn
      |> authorize_conn(identity)
      |> live(~p"/#{account}/resources/#{resource}/edit")

    form = form(lv, "form")

    connection_inputs =
      for connection <- resource.connections do
        [
          "resource[connections][#{connection.gateway_group_id}][enabled]",
          "resource[connections][#{connection.gateway_group_id}][gateway_group_id]",
          "resource[connections][#{connection.gateway_group_id}][resource_id]"
        ]
      end
      |> List.flatten()

    expected_inputs =
      (connection_inputs ++
         [
           "resource[address_description]",
           "resource[filters][icmp][enabled]",
           "resource[filters][icmp][protocol]",
           "resource[filters][tcp][enabled]",
           "resource[filters][tcp][ports]",
           "resource[filters][tcp][protocol]",
           "resource[filters][udp][enabled]",
           "resource[filters][udp][ports]",
           "resource[filters][udp][protocol]",
           "resource[name]"
         ])
      |> Enum.sort()

    assert find_inputs(form) == expected_inputs
  end

  test "renders form without connections when site is set by query param", %{
    account: account,
    group: group,
    identity: identity,
    resource: resource,
    conn: conn
  } do
    {:ok, lv, _html} =
      conn
      |> authorize_conn(identity)
      |> live(~p"/#{account}/resources/#{resource}/edit?site_id=#{group}")

    form = form(lv, "form")

    assert find_inputs(form) == [
             "resource[address_description]",
             "resource[filters][icmp][enabled]",
             "resource[filters][icmp][protocol]",
             "resource[filters][tcp][enabled]",
             "resource[filters][tcp][ports]",
             "resource[filters][tcp][protocol]",
             "resource[filters][udp][enabled]",
             "resource[filters][udp][ports]",
             "resource[filters][udp][protocol]",
             "resource[name]"
           ]
  end

  test "renders changeset errors on input change", %{
    account: account,
    identity: identity,
    resource: resource,
    conn: conn
  } do
    attrs = %{
      name: "foobar.com",
      filters: %{
        tcp: %{ports: "80, 443"},
        udp: %{ports: "100"}
      }
    }

    {:ok, lv, _html} =
      conn
      |> authorize_conn(identity)
      |> live(~p"/#{account}/resources/#{resource}/edit")

    lv
    |> form("form", resource: attrs)
    |> validate_change(%{resource: %{name: String.duplicate("a", 256)}}, fn form, _html ->
      assert form_validation_errors(form) == %{
               "resource[name]" => ["should be at most 255 character(s)"]
             }
    end)
    |> validate_change(%{resource: %{filters: %{tcp: %{ports: "a"}}}}, fn form, _html ->
      assert form_validation_errors(form) == %{
               "resource[filters][tcp][ports]" => ["is invalid"]
             }
    end)
    |> validate_change(%{resource: %{filters: %{tcp: %{ports: "8080-90"}}}}, fn form, _html ->
      assert form_validation_errors(form) == %{
               "resource[filters][tcp][ports]" => ["is invalid"]
             }
    end)
  end

  test "renders changeset errors on submit", %{
    account: account,
    identity: identity,
    resource: resource,
    conn: conn
  } do
    attrs = %{name: String.duplicate("a", 500)}

    {:ok, lv, _html} =
      conn
      |> authorize_conn(identity)
      |> live(~p"/#{account}/resources/#{resource}/edit")

    assert lv
           |> form("form", resource: attrs)
           |> render_submit()
           |> form_validation_errors() == %{
             "resource[name]" => ["should be at most 255 character(s)"]
           }
  end

  test "updates a resource on valid attrs", %{
    account: account,
    identity: identity,
    resource: resource,
    conn: conn
  } do
    attrs = %{
      name: "foobar.com",
      filters: %{
        icmp: %{enabled: true},
        tcp: %{ports: "8080, 4443"},
        udp: %{ports: "4000 - 5000"}
      }
    }

    {:ok, lv, _html} =
      conn
      |> authorize_conn(identity)
      |> live(~p"/#{account}/resources/#{resource}/edit")

    assert lv
           |> form("form", resource: attrs)
           |> render_submit() ==
             {:error, {:live_redirect, %{to: ~p"/#{account}/resources/#{resource}", kind: :push}}}

    assert saved_resource = Repo.get_by(Domain.Resources.Resource, id: resource.id)
    assert saved_resource.name == attrs.name

    saved_filters =
      for filter <- saved_resource.filters, into: %{} do
        {filter.protocol, %{ports: Enum.join(filter.ports, ", ")}}
      end

    assert Map.keys(saved_filters) == Map.keys(attrs.filters)
    assert saved_filters.tcp == attrs.filters.tcp
    assert saved_filters.udp == attrs.filters.udp
  end

  test "redirects to a site when site_id query param is set", %{
    account: account,
    identity: identity,
    group: group,
    resource: resource,
    conn: conn
  } do
    attrs = %{
      name: "foobar.com",
      filters: %{
        icmp: %{enabled: true},
        tcp: %{ports: "8080, 4443"},
        udp: %{ports: "4000 - 5000"}
      }
    }

    {:ok, lv, _html} =
      conn
      |> authorize_conn(identity)
      |> live(~p"/#{account}/resources/#{resource}/edit?site_id=#{group}")

    assert lv
           |> form("form", resource: attrs)
           |> render_submit() ==
             {:error,
              {:live_redirect, %{to: ~p"/#{account}/sites/#{group}?#resources", kind: :push}}}
  end

  test "shows disabled traffic filter form when traffic filters disabled", %{
    account: account,
    group: group,
    identity: identity,
    resource: resource,
    conn: conn
  } do
    Domain.Config.feature_flag_override(:traffic_filters, false)

    {:ok, lv, html} =
      conn
      |> authorize_conn(identity)
      |> live(~p"/#{account}/resources/#{resource}/edit?site_id=#{group}")

    form = form(lv, "form")

    assert find_inputs(form) == [
             "resource[address_description]",
             "resource[filters][icmp][enabled]",
             "resource[filters][icmp][protocol]",
             "resource[filters][tcp][enabled]",
             "resource[filters][tcp][ports]",
             "resource[filters][tcp][protocol]",
             "resource[filters][udp][enabled]",
             "resource[filters][udp][ports]",
             "resource[filters][udp][protocol]",
             "resource[name]"
           ]

    assert html =~ "UPGRADE TO UNLOCK"
  end

  test "updates a resource on valid attrs when traffic filters disabled", %{
    account: account,
    group: group,
    identity: identity,
    resource: resource,
    conn: conn
  } do
    Domain.Config.feature_flag_override(:traffic_filters, false)

    attrs = %{
      name: "foobar.com"
    }

    {:ok, lv, _html} =
      conn
      |> authorize_conn(identity)
      |> live(~p"/#{account}/resources/#{resource}/edit?site_id=#{group}")

    assert lv
           |> form("form", resource: attrs)
           |> render_submit() ==
             {:error,
              {:live_redirect, %{to: ~p"/#{account}/sites/#{group}?#resources", kind: :push}}}

    assert saved_resource = Repo.get_by(Domain.Resources.Resource, id: resource.id)
    assert saved_resource.name == attrs.name

    assert saved_resource.filters == []
  end

<<<<<<< HEAD
  test "prevents saving resource if traffic filters set when traffic filters disabled", %{
=======
  test "disables traffic filters form fields when traffic filters disabled", %{
>>>>>>> 4a6ff036
    account: account,
    group: group,
    identity: identity,
    resource: resource,
    conn: conn
  } do
    Domain.Config.feature_flag_override(:traffic_filters, false)

<<<<<<< HEAD
    attrs = %{
      name: "foobar.com",
      filters: %{
        icmp: %{enabled: true},
        tcp: %{ports: "8080, 4443"},
        udp: %{ports: "4000 - 5000"}
      }
    }

=======
>>>>>>> 4a6ff036
    {:ok, lv, _html} =
      conn
      |> authorize_conn(identity)
      |> live(~p"/#{account}/resources/#{resource}/edit?site_id=#{group}")

<<<<<<< HEAD
    # ** (ArgumentError) could not find non-disabled input, select or textarea with name "resource[filters][tcp][ports]" within:
    assert_raise ArgumentError, fn ->
      lv
      |> form("form", resource: attrs)
      |> render_submit()
    end

=======
    assert has_element?(lv, "input[name='resource[filters][icmp][enabled]'][disabled]")
    assert has_element?(lv, "input[name='resource[filters][icmp][enabled]'][disabled]")
    assert has_element?(lv, "input[name='resource[filters][tcp][enabled]'][disabled]")
    assert has_element?(lv, "input[name='resource[filters][tcp][ports]'][disabled]")
    assert has_element?(lv, "input[name='resource[filters][udp][enabled]'][disabled]")
    assert has_element?(lv, "input[name='resource[filters][udp][ports]'][disabled]")
>>>>>>> 4a6ff036
    assert saved_resource = Repo.get_by(Domain.Resources.Resource, id: resource.id)
    assert saved_resource.name == resource.name
    assert saved_resource.filters == resource.filters
  end
end<|MERGE_RESOLUTION|>--- conflicted
+++ resolved
@@ -331,11 +331,7 @@
     assert saved_resource.filters == []
   end
 
-<<<<<<< HEAD
-  test "prevents saving resource if traffic filters set when traffic filters disabled", %{
-=======
   test "disables traffic filters form fields when traffic filters disabled", %{
->>>>>>> 4a6ff036
     account: account,
     group: group,
     identity: identity,
@@ -344,39 +340,17 @@
   } do
     Domain.Config.feature_flag_override(:traffic_filters, false)
 
-<<<<<<< HEAD
-    attrs = %{
-      name: "foobar.com",
-      filters: %{
-        icmp: %{enabled: true},
-        tcp: %{ports: "8080, 4443"},
-        udp: %{ports: "4000 - 5000"}
-      }
-    }
-
-=======
->>>>>>> 4a6ff036
-    {:ok, lv, _html} =
-      conn
-      |> authorize_conn(identity)
-      |> live(~p"/#{account}/resources/#{resource}/edit?site_id=#{group}")
-
-<<<<<<< HEAD
-    # ** (ArgumentError) could not find non-disabled input, select or textarea with name "resource[filters][tcp][ports]" within:
-    assert_raise ArgumentError, fn ->
-      lv
-      |> form("form", resource: attrs)
-      |> render_submit()
-    end
-
-=======
+    {:ok, lv, _html} =
+      conn
+      |> authorize_conn(identity)
+      |> live(~p"/#{account}/resources/#{resource}/edit?site_id=#{group}")
+
     assert has_element?(lv, "input[name='resource[filters][icmp][enabled]'][disabled]")
     assert has_element?(lv, "input[name='resource[filters][icmp][enabled]'][disabled]")
     assert has_element?(lv, "input[name='resource[filters][tcp][enabled]'][disabled]")
     assert has_element?(lv, "input[name='resource[filters][tcp][ports]'][disabled]")
     assert has_element?(lv, "input[name='resource[filters][udp][enabled]'][disabled]")
     assert has_element?(lv, "input[name='resource[filters][udp][ports]'][disabled]")
->>>>>>> 4a6ff036
     assert saved_resource = Repo.get_by(Domain.Resources.Resource, id: resource.id)
     assert saved_resource.name == resource.name
     assert saved_resource.filters == resource.filters
