--- conflicted
+++ resolved
@@ -935,13 +935,8 @@
 				INFOPLIST_KEY_UISupportedInterfaceOrientations_iPhone = "UIInterfaceOrientationPortrait UIInterfaceOrientationLandscapeLeft UIInterfaceOrientationLandscapeRight";
 				LD_RUNPATH_SEARCH_PATHS = "@executable_path/Frameworks";
 				"LD_RUNPATH_SEARCH_PATHS[sdk=macosx*]" = "@executable_path/../Frameworks";
-<<<<<<< HEAD
 				MARKETING_VERSION = 0.20231001.0;
-				PRODUCT_BUNDLE_IDENTIFIER = "${APP_ID}";
-=======
-				MARKETING_VERSION = 1.20231001.0;
 				PRODUCT_BUNDLE_IDENTIFIER = "$(inherited)";
->>>>>>> 69638d69
 				PRODUCT_MODULE_NAME = "$(PRODUCT_NAME:c99extidentifier)";
 				PRODUCT_NAME = "$(TARGET_NAME)";
 				PROVISIONING_PROFILE_SPECIFIER = "";
