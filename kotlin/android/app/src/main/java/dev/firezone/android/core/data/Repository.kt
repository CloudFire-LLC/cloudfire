--- conflicted
+++ resolved
@@ -7,47 +7,6 @@
 import dev.firezone.android.core.data.model.Config
 import kotlinx.coroutines.CoroutineDispatcher
 import kotlinx.coroutines.flow.Flow
-<<<<<<< HEAD
-
-interface Repository {
-    fun getConfigSync(): Config
-    fun getConfig(): Flow<Config>
-    fun getDefaultConfigSync(): Config
-    fun getDefaultConfig(): Flow<Config>
-    fun saveSettings(
-        authBaseUrl: String,
-        apiUrl: String,
-        logFilter: String,
-    ): Flow<Unit>
-
-    fun saveDeviceIdSync(value: String): Unit
-    fun getDeviceIdSync(): String?
-
-    fun getFavorites(): Flow<HashSet<String>>
-    fun saveFavorites(value: HashSet<String>): Flow<Unit>
-
-    fun getToken(): Flow<String?>
-    fun getTokenSync(): String?
-    fun getStateSync(): String?
-    fun saveToken(value: String): Flow<Unit>
-    fun clearToken()
-
-    fun getNonceSync(): String?
-    fun saveNonce(value: String): Flow<Unit>
-    fun saveNonceSync(value: String): Unit
-    fun clearNonce()
-
-    fun getActorName(): Flow<String?>
-    fun getActorNameSync(): String?
-    fun saveActorName(value: String): Flow<Unit>
-    fun clearActorName()
-
-    fun saveState(value: String): Flow<Unit>
-    fun saveStateSync(value: String): Unit
-    fun validateState(value: String): Flow<Boolean>
-    fun clearState()
-}
-=======
 import kotlinx.coroutines.flow.flow
 import kotlinx.coroutines.flow.flowOn
 import java.security.MessageDigest
@@ -101,6 +60,15 @@
             }.flowOn(coroutineDispatcher)
 
         fun getDeviceIdSync(): String? = sharedPreferences.getString(DEVICE_ID_KEY, null)
+
+        fun getFavorites(): Flow<HashSet<String>> = flow {
+            val set = sharedPreferences.getStringSet(FAVORITE_RESOURCES_KEY, null)
+            emit(HashSet(set))
+        }.flowOn(coroutineDispatcher)
+
+        fun saveFavorites(value: HashSet<String>): Flow<Unit> = flow {
+            emit(sharedPreferences.edit().putStringSet(FAVORITE_RESOURCES_KEY, value).apply())
+        }.flowOn(coroutineDispatcher)
 
         fun getToken(): Flow<String?> =
             flow {
@@ -202,11 +170,11 @@
             private const val AUTH_BASE_URL_KEY = "authBaseUrl"
             private const val ACTOR_NAME_KEY = "actorName"
             private const val API_URL_KEY = "apiUrl"
+            private const val FAVORITE_RESOURCES_KEY = "favoriteResources"
             private const val LOG_FILTER_KEY = "logFilter"
             private const val TOKEN_KEY = "token"
             private const val NONCE_KEY = "nonce"
             private const val STATE_KEY = "state"
             private const val DEVICE_ID_KEY = "deviceId"
         }
-    }
->>>>>>> 2442e41b
+    }