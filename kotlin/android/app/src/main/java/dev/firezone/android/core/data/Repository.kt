--- conflicted
+++ resolved
@@ -7,58 +7,6 @@
 import dev.firezone.android.core.data.model.Config
 import kotlinx.coroutines.CoroutineDispatcher
 import kotlinx.coroutines.flow.Flow
-<<<<<<< HEAD
-
-interface Repository {
-    fun getConfigSync(): Config
-
-    fun getConfig(): Flow<Config>
-
-    fun getDefaultConfigSync(): Config
-
-    fun getDefaultConfig(): Flow<Config>
-
-    fun saveConfig(value: Config): Flow<Unit>
-
-    fun saveDeviceIdSync(value: String): Unit
-
-    fun getToken(): Flow<String?>
-
-    fun getTokenSync(): String?
-
-    fun getStateSync(): String?
-
-    fun getNonceSync(): String?
-
-    fun getDeviceIdSync(): String?
-
-    fun getActorName(): Flow<String?>
-
-    fun getActorNameSync(): String?
-
-    fun saveNonce(value: String): Flow<Unit>
-
-    fun saveState(value: String): Flow<Unit>
-
-    fun saveStateSync(value: String): Unit
-
-    fun saveNonceSync(value: String): Unit
-
-    fun saveToken(value: String): Flow<Unit>
-
-    fun saveActorName(value: String): Flow<Unit>
-
-    fun validateState(value: String): Flow<Boolean>
-
-    fun clearToken()
-
-    fun clearNonce()
-
-    fun clearState()
-
-    fun clearActorName()
-}
-=======
 import kotlinx.coroutines.flow.flow
 import kotlinx.coroutines.flow.flowOn
 import java.security.MessageDigest
@@ -99,18 +47,14 @@
                 emit(getDefaultConfigSync())
             }.flowOn(coroutineDispatcher)
 
-        fun saveSettings(
-            authBaseUrl: String,
-            apiUrl: String,
-            logFilter: String,
-        ): Flow<Unit> =
+        fun saveSettings(value: Config): Flow<Unit> =
             flow {
                 emit(
                     sharedPreferences
                         .edit()
-                        .putString(AUTH_BASE_URL_KEY, authBaseUrl)
-                        .putString(API_URL_KEY, apiUrl)
-                        .putString(LOG_FILTER_KEY, logFilter)
+                        .putString(AUTH_BASE_URL_KEY, value.authBaseUrl)
+                        .putString(API_URL_KEY, value.apiUrl)
+                        .putString(LOG_FILTER_KEY, value.logFilter)
                         .apply(),
                 )
             }.flowOn(coroutineDispatcher)
@@ -223,5 +167,4 @@
             private const val STATE_KEY = "state"
             private const val DEVICE_ID_KEY = "deviceId"
         }
-    }
->>>>>>> ad64de72
+    }