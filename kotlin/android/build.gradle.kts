// Top-level build file where you can add configuration options common to all sub-projects/modules.
buildscript {
    repositories {
        google()
        mavenCentral()
        maven(url = "https://jitpack.io")
        maven(url = "https://plugins.gradle.org/m2/")
    }

    dependencies {
        classpath("androidx.navigation:navigation-safe-args-gradle-plugin:2.7.6")
    }
}

plugins {
    id("org.jetbrains.kotlin.android") version "1.8.22" apply false
<<<<<<< HEAD
    id("com.android.application") version "8.2.1" apply false
    id("com.android.library") version "8.2.1" apply false
=======
    id("com.android.application") version "8.2.0" apply false
>>>>>>> f4efa51f
    id("com.google.firebase.appdistribution") version "4.0.1" apply false
    id("com.google.dagger.hilt.android") version "2.50" apply false
    id("com.google.gms.google-services") version "4.4.0" apply false
    id("org.mozilla.rust-android-gradle.rust-android") version "0.9.3" apply false
    id("com.google.firebase.crashlytics") version "2.9.9" apply false
}

tasks.register("clean", Delete::class) {
    delete(rootProject.buildDir)
}<|MERGE_RESOLUTION|>--- conflicted
+++ resolved
@@ -14,12 +14,7 @@
 
 plugins {
     id("org.jetbrains.kotlin.android") version "1.8.22" apply false
-<<<<<<< HEAD
     id("com.android.application") version "8.2.1" apply false
-    id("com.android.library") version "8.2.1" apply false
-=======
-    id("com.android.application") version "8.2.0" apply false
->>>>>>> f4efa51f
     id("com.google.firebase.appdistribution") version "4.0.1" apply false
     id("com.google.dagger.hilt.android") version "2.50" apply false
     id("com.google.gms.google-services") version "4.4.0" apply false
