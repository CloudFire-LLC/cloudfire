--- conflicted
+++ resolved
@@ -27,11 +27,6 @@
 	@find website/ -name "redirects.js" -exec sed $(SEDARG) -e '/mark:automatic-version/{n;s/[0-9]*\.[0-9]*\.[0-9]*/$(website-version)/g;}' {} \;
 
 cargo-version:
-<<<<<<< HEAD
-	@# The website hosts permalinks to our published packages and binaries
-	@find website/ -name "redirects.js" -exec sed $(SEDARG) -e '/mark:automatic-version/{n;s/[0-9]*\.[0-9]*\.[0-9]*/$(cargo-version)/g;}' {} \;
-=======
->>>>>>> af066dcb
 	@find rust/ -name "Cargo.toml" -exec sed $(SEDARG) -e '/mark:automatic-version/{n;s/[0-9]*\.[0-9]*\.[0-9]*/$(cargo-version)/;}' {} \;
 	@cd rust && cargo update --workspace
 
