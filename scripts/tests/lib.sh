--- conflicted
+++ resolved
@@ -64,10 +64,7 @@
     local container="$1"
     local expected_state="$2"
 
-<<<<<<< HEAD
     assert_equals "$(process_state "$container")" "$expected_state"
-=======
-    assert_equals "$(process_state "$process_name")" "$expected_state"
 }
 
 function create_token_file {
@@ -78,5 +75,4 @@
     sudo touch "$TOKEN_PATH"
     sudo chmod 600 "$TOKEN_PATH"
     echo "n.SFMyNTY.g2gDaANtAAAAJGM4OWJjYzhjLTkzOTItNGRhZS1hNDBkLTg4OGFlZjZkMjhlMG0AAAAkN2RhN2QxY2QtMTExYy00NGE3LWI1YWMtNDAyN2I5ZDIzMGU1bQAAACtBaUl5XzZwQmstV0xlUkFQenprQ0ZYTnFJWktXQnMyRGR3XzJ2Z0lRdkZnbgYAGUmu74wBYgABUYA.UN3vSLLcAMkHeEh5VHumPOutkuue8JA6wlxM9JxJEPE" | sudo tee "$TOKEN_PATH" > /dev/null
->>>>>>> 9de26caf
 }