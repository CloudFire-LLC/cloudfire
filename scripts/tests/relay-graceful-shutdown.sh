#!/usr/bin/env bash

source "./scripts/tests/lib.sh"

# Arrange: Setup a relayed connection
install_iptables_drop_rules
client_curl_resource "172.20.0.100/get"

# Act: Send SIGTERM
docker compose kill relay-1 --signal SIGTERM

sleep 2 # Closing websocket isn't instant.

# Assert: Dataplane still works
client_curl_resource "172.20.0.100/get"

# Assert: Websocket connection is cut
OPEN_SOCKETS=$(relay1 netstat -tn | grep "ESTABLISHED" | grep 8081 || true) # Portal listens on port 8081
test -z "$OPEN_SOCKETS"

# Act: Send 2nd SIGTERM
docker compose kill relay-1 --signal SIGTERM

<<<<<<< HEAD
=======
docker compose ps --all

sleep 1 # Wait for container to be fully exited
docker compose ps --all

sleep 1 # Wait for container to be fully exited
docker compose ps --all

sleep 1 # Wait for container to be fully exited
docker compose ps --all

sleep 1 # Wait for container to be fully exited
docker compose ps --all

sleep 1 # Wait for container to be fully exited
docker compose ps --all

sleep 1 # Wait for container to be fully exited


>>>>>>> baba7d66
# Assert: Container exited
container_state=$(docker compose ps relay-1 --all --format json | jq --raw-output '.State')
assert_equals "$container_state" "exited"<|MERGE_RESOLUTION|>--- conflicted
+++ resolved
@@ -7,6 +7,7 @@
 client_curl_resource "172.20.0.100/get"
 
 # Act: Send SIGTERM
+docker compose kill relay-1 --signal SIGTERM
 docker compose kill relay-1 --signal SIGTERM
 
 sleep 2 # Closing websocket isn't instant.
@@ -21,8 +22,6 @@
 # Act: Send 2nd SIGTERM
 docker compose kill relay-1 --signal SIGTERM
 
-<<<<<<< HEAD
-=======
 docker compose ps --all
 
 sleep 1 # Wait for container to be fully exited
@@ -43,7 +42,6 @@
 sleep 1 # Wait for container to be fully exited
 
 
->>>>>>> baba7d66
 # Assert: Container exited
 container_state=$(docker compose ps relay-1 --all --format json | jq --raw-output '.State')
 assert_equals "$container_state" "exited"