{
  inputs = {
    nixpkgs.url = "nixpkgs/nixos-23.11";
    naersk.url = "github:nix-community/naersk";
    flake-utils.url = "github:numtide/flake-utils";
    rust-overlay.url = "github:oxalica/rust-overlay";
  };

  outputs = { self, nixpkgs, flake-utils, rust-overlay, ... } @ inputs:
    flake-utils.lib.eachDefaultSystem
      (
        system:
        let
          pkgs = import nixpkgs {
            inherit system;
            overlays = [ (import rust-overlay) ];
          };
          naersk = pkgs.callPackage inputs.naersk { };
          rust-nightly = pkgs.rust-bin.selectLatestNightlyWith (toolchain: toolchain.default);

          # Wrap `cargo-udeps` to ensure it uses a nightly Rust version.
          cargo-udeps = pkgs.writeShellScriptBin "cargo-udeps" ''
            export RUSTC="${rust-nightly}/bin/rustc";
            export CARGO="${rust-nightly}/bin/cargo";
            exec "${pkgs.cargo-udeps}/bin/cargo-udeps" "$@"
          '';

          libraries = with pkgs;[
            webkitgtk
            gtk3
            cairo
            gdk-pixbuf
            glib
            dbus
            openssl_3
            librsvg
          ];

          packages = with pkgs; [
            curl
            wget
            pkg-config
            dbus
            openssl_3
            glib
            gtk3
            libsoup
            webkitgtk
            librsvg
            libappindicator-gtk3
          ];
<<<<<<< HEAD
        in

        {

          packages.firezone-headless-client = naersk.buildPackage {
            name = "foo";
            src = ../../rust/headless-client;
          };
=======
>>>>>>> af8d968e

          mkShellWithRustVersion = rustVersion: pkgs.mkShell {
            packages = [ pkgs.cargo-tauri pkgs.iptables cargo-udeps ];
            buildInputs = rustVersion ++ packages;
            name = "rust-env";
            src = ../../rust;
            shellHook =
              ''
                export LD_LIBRARY_PATH=${pkgs.lib.makeLibraryPath libraries}:$LD_LIBRARY_PATH
                export XDG_DATA_DIRS=${pkgs.gsettings-desktop-schemas}/share/gsettings-schemas/${pkgs.gsettings-desktop-schemas.name}:${pkgs.gtk3}/share/gsettings-schemas/${pkgs.gtk3.name}:$XDG_DATA_DIRS
              '';
          };
        in
        {
          packages.firezone-linux-client = naersk.buildPackage {
            name = "foo";
            src = ../../rust/linux-client;
          };

          devShells.default = mkShellWithRustVersion [
            (pkgs.rust-bin.fromRustupToolchainFile ../../rust/rust-toolchain.toml)
          ];

          devShells.nightly = mkShellWithRustVersion [
            (pkgs.rust-bin.selectLatestNightlyWith (toolchain: toolchain.default))
          ];
        }
      );
}<|MERGE_RESOLUTION|>--- conflicted
+++ resolved
@@ -49,17 +49,6 @@
             librsvg
             libappindicator-gtk3
           ];
-<<<<<<< HEAD
-        in
-
-        {
-
-          packages.firezone-headless-client = naersk.buildPackage {
-            name = "foo";
-            src = ../../rust/headless-client;
-          };
-=======
->>>>>>> af8d968e
 
           mkShellWithRustVersion = rustVersion: pkgs.mkShell {
             packages = [ pkgs.cargo-tauri pkgs.iptables cargo-udeps ];
@@ -74,9 +63,9 @@
           };
         in
         {
-          packages.firezone-linux-client = naersk.buildPackage {
+          packages.firezone-headless-client = naersk.buildPackage {
             name = "foo";
-            src = ../../rust/linux-client;
+            src = ../../rust/headless-client;
           };
 
           devShells.default = mkShellWithRustVersion [
