mod heartbeat;

use std::collections::{HashSet, VecDeque};
use std::{fmt, future, marker::PhantomData};

use backoff::backoff::Backoff;
use backoff::ExponentialBackoff;
use base64::Engine;
use futures::future::BoxFuture;
use futures::{FutureExt, SinkExt, StreamExt};
use heartbeat::{Heartbeat, MissedLastHeartbeat};
use rand_core::{OsRng, RngCore};
use secrecy::{CloneableSecret, ExposeSecret as _, Secret};
use serde::{de::DeserializeOwned, Deserialize, Serialize};
use std::task::{ready, Context, Poll};
use tokio::net::TcpStream;
use tokio_tungstenite::{
    connect_async,
    tungstenite::{handshake::client::Request, Message},
    MaybeTlsStream, WebSocketStream,
};
use url::Url;

// TODO: Refactor this PhoenixChannel to be compatible with the needs of the client and gateway
// See https://github.com/firezone/firezone/issues/2158
pub struct PhoenixChannel<TInitReq, TInboundMsg, TOutboundRes> {
    state: State,
<<<<<<< HEAD
    pending_messages: VecDeque<Message>,
=======
    pending_messages: Vec<String>,
>>>>>>> 96ad6115
    next_request_id: u64,

    heartbeat: Heartbeat,

    _phantom: PhantomData<(TInboundMsg, TOutboundRes)>,

    pending_join_requests: HashSet<OutboundRequestId>,

    // Stored here to allow re-connecting.
    secret_url: Secret<SecureUrl>,
    user_agent: String,
    reconnect_backoff: ExponentialBackoff,

    login: &'static str,
    init_req: TInitReq,
}

enum State {
    Connected(WebSocketStream<MaybeTlsStream<TcpStream>>),
    Connecting(BoxFuture<'static, Result<WebSocketStream<MaybeTlsStream<TcpStream>>, Error>>),
}

/// Creates a new [PhoenixChannel] to the given endpoint and waits for an `init` message.
///
/// The provided URL must contain a host.
/// Additionally, you must already provide any query parameters required for authentication.
#[tracing::instrument(level = "debug", skip(payload, secret_url, reconnect_backoff))]
#[allow(clippy::type_complexity)]
pub async fn init<TInitReq, TInitRes, TInboundMsg, TOutboundRes>(
    secret_url: Secret<SecureUrl>,
    user_agent: String,
    login_topic: &'static str,
    payload: TInitReq,
    reconnect_backoff: ExponentialBackoff,
) -> Result<
    Result<
        (
            PhoenixChannel<TInitReq, TInboundMsg, TOutboundRes>,
            TInitRes,
        ),
        UnexpectedEventDuringInit,
    >,
    Error,
>
where
    TInitReq: Serialize + Clone,
    TInitRes: DeserializeOwned + fmt::Debug,
    TInboundMsg: DeserializeOwned,
    TOutboundRes: DeserializeOwned,
{
    let mut channel = PhoenixChannel::<_, InitMessage<TInitRes>, ()>::connect(
        secret_url,
        user_agent,
        login_topic,
        payload,
        reconnect_backoff,
    );

    tracing::info!("Connected to portal, waiting for `init` message");

    let (channel, init_message) = loop {
        match future::poll_fn(|cx| channel.poll(cx)).await? {
            Event::InboundMessage {
                topic,
                msg: InitMessage::Init(msg),
            } if topic == login_topic => {
                tracing::info!("Received init message from portal");

                break (channel, msg);
            }
            Event::HeartbeatSent => {}
            e => return Ok(Err(UnexpectedEventDuringInit(format!("{e:?}")))),
        }
    };

    Ok(Ok((channel.cast(), init_message)))
}

#[derive(serde::Deserialize, Debug, PartialEq)]
#[serde(rename_all = "snake_case", tag = "event", content = "payload")]
pub enum InitMessage<M> {
    Init(M),
}

#[derive(Debug, thiserror::Error)]
#[error("encountered unexpected event during init: {0}")]
pub struct UnexpectedEventDuringInit(String);

#[derive(Debug, thiserror::Error)]
pub enum Error {
    #[error("provided URI is missing a host")]
    MissingHost,
    #[error("websocket failed")]
    WebSocket(#[from] tokio_tungstenite::tungstenite::Error),
    #[error("failed to serialize message")]
    Serde(#[from] serde_json::Error),
    #[error("server sent a reply without a reference")]
    MissingReplyId,
    #[error("server did not reply to our heartbeat")]
    MissedHeartbeat,
    #[error("connection close message")]
    CloseMessage,
}

#[derive(Debug, PartialEq, Eq, Hash)]
pub struct OutboundRequestId(u64);

impl OutboundRequestId {
    #[cfg(test)]
    pub(crate) fn new(id: u64) -> Self {
        Self(id)
    }
}

impl fmt::Display for OutboundRequestId {
    fn fmt(&self, f: &mut fmt::Formatter<'_>) -> fmt::Result {
        write!(f, "OutReq-{}", self.0)
    }
}

#[derive(Debug, PartialEq, Eq, Hash)]
pub struct InboundRequestId(u64);

impl fmt::Display for InboundRequestId {
    fn fmt(&self, f: &mut fmt::Formatter<'_>) -> fmt::Result {
        write!(f, "InReq-{}", self.0)
    }
}

#[derive(Clone)]
pub struct SecureUrl {
    inner: Url,
}

impl SecureUrl {
    pub fn from_url(url: Url) -> Self {
        Self { inner: url }
    }

    /// Exposes the `host` of the URL.
    ///
    /// The host doesn't contain any secrets.
    pub fn host(&self) -> Option<&str> {
        self.inner.host_str()
    }
}

impl CloneableSecret for SecureUrl {}

impl secrecy::Zeroize for SecureUrl {
    fn zeroize(&mut self) {
        let placeholder = Url::parse("http://a.com").expect("placeholder URL to be valid");
        let _ = std::mem::replace(&mut self.inner, placeholder);
    }
}

impl<TInitReq, TInboundMsg, TOutboundRes> PhoenixChannel<TInitReq, TInboundMsg, TOutboundRes>
where
    TInitReq: Serialize + Clone,
    TInboundMsg: DeserializeOwned,
    TOutboundRes: DeserializeOwned,
{
    /// Creates a new [PhoenixChannel] to the given endpoint.
    ///
    /// The provided URL must contain a host.
    /// Additionally, you must already provide any query parameters required for authentication.
    ///
    /// Once the connection is established,
    pub fn connect(
        secret_url: Secret<SecureUrl>,
        user_agent: String,
        login: &'static str,
        init_req: TInitReq,
        reconnect_backoff: ExponentialBackoff,
    ) -> Self {
        Self {
            reconnect_backoff,
            secret_url: secret_url.clone(),
            user_agent: user_agent.clone(),
            state: State::Connecting(Box::pin(async move {
                let (stream, _) = connect_async(make_request(secret_url, user_agent)?).await?;

                Ok(stream)
            })),
            pending_messages: Default::default(),
            _phantom: PhantomData,
            next_request_id: 0,
            heartbeat: Default::default(),
            pending_join_requests: Default::default(),
            login,
            init_req: init_req.clone(),
        }
    }

    /// Join the provided room.
    ///
    /// If successful, a [`Event::JoinedRoom`] event will be emitted.
    pub fn join(&mut self, topic: impl Into<String>, payload: impl Serialize) {
        let request_id = self.send_message(topic, EgressControlMessage::PhxJoin(payload));

        self.pending_join_requests.insert(request_id);
    }

    /// Send a message to a topic.
    pub fn send(&mut self, topic: impl Into<String>, message: impl Serialize) -> OutboundRequestId {
        self.send_message(topic, message)
    }

    pub fn poll(
        &mut self,
        cx: &mut Context,
    ) -> Poll<Result<Event<TInboundMsg, TOutboundRes>, Error>> {
        loop {
            // First, check if we are connected.
            let stream = match &mut self.state {
                State::Connected(stream) => stream,
                State::Connecting(future) => match ready!(future.poll_unpin(cx)) {
                    Ok(stream) => {
                        self.reconnect_backoff.reset();
                        self.state = State::Connected(stream);

                        let host = self
                            .secret_url
                            .expose_secret()
                            .host()
                            .expect("always has host");

                        tracing::info!(%host, "Connected to portal");
                        self.join(self.login, self.init_req.clone());

                        continue;
                    }
                    Err(e) => {
                        if let Error::WebSocket(tokio_tungstenite::tungstenite::Error::Http(r)) = &e
                        {
                            let status = r.status();

                            if status.is_client_error() {
                                let body = r
                                    .body()
                                    .as_deref()
                                    .map(String::from_utf8_lossy)
                                    .unwrap_or_default();

                                tracing::warn!(
                                    "Fatal client error ({status}) in portal connection: {body}"
                                );

                                return Poll::Ready(Err(e));
                            }
                        };

                        let Some(backoff) = self.reconnect_backoff.next_backoff() else {
                            tracing::warn!("Reconnect backoff expired");
                            return Poll::Ready(Err(e));
                        };

                        let secret_url = self.secret_url.clone();
                        let user_agent = self.user_agent.clone();

                        tracing::debug!(?backoff, max_elapsed_time = ?self.reconnect_backoff.max_elapsed_time, "Reconnecting to portal on transient client error: {:#}", anyhow::Error::from(e));

                        self.state = State::Connecting(Box::pin(async move {
                            tokio::time::sleep(backoff).await;

                            let (stream, _) =
                                connect_async(make_request(secret_url, user_agent)?).await?;

                            Ok(stream)
                        }));
                        continue;
                    }
                },
            };

            // Priority 1: Keep local buffers small and send pending messages.
            if stream.poll_ready_unpin(cx).is_ready() {
<<<<<<< HEAD
                if let Some(message) = self.pending_messages.pop_front() {
                    match stream.start_send_unpin(message) {
=======
                if let Some(message) = self.pending_messages.pop() {
                    tracing::trace!(target: "wire", to="portal", %message);

                    match stream.start_send_unpin(Message::Text(message)) {
>>>>>>> 96ad6115
                        Ok(()) => {}
                        Err(e) => {
                            self.reconnect_on_transient_error(Error::WebSocket(e));
                        }
                    }
                    continue;
                }
            }

            // Priority 2: Handle incoming messages.
            match stream.poll_next_unpin(cx) {
                Poll::Ready(Some(Ok(message))) => {
                    let Ok(message) = message.into_text() else {
                        tracing::warn!("Received non-text message from portal");
                        continue;
                    };

                    tracing::trace!(target: "wire", from="portal", %message);

                    let message = match serde_json::from_str::<
                        PhoenixMessage<TInboundMsg, TOutboundRes>,
                    >(&message)
                    {
                        Ok(m) => m,
                        Err(e) if e.is_io() || e.is_eof() => {
                            self.reconnect_on_transient_error(Error::Serde(e));
                            continue;
                        }
                        Err(e) => {
                            tracing::warn!("Failed to deserialize message {message}: {e}");
                            continue;
                        }
                    };

                    match message.payload {
                        Payload::Message(msg) => {
                            return Poll::Ready(Ok(Event::InboundMessage {
                                topic: message.topic,
                                msg,
                            }))
                        }
                        Payload::Reply(Reply::Error { reason }) => {
                            return Poll::Ready(Ok(Event::ErrorResponse {
                                topic: message.topic,
                                req_id: OutboundRequestId(
                                    message.reference.ok_or(Error::MissingReplyId)?,
                                ),
                                reason,
                            }));
                        }
                        Payload::Reply(Reply::Ok(OkReply::Message(reply))) => {
                            let req_id =
                                OutboundRequestId(message.reference.ok_or(Error::MissingReplyId)?);

                            if self.pending_join_requests.remove(&req_id) {
                                tracing::info!("Joined {} room on portal", message.topic);

                                // For `phx_join` requests, `reply` is empty so we can safely ignore it.
                                return Poll::Ready(Ok(Event::JoinedRoom {
                                    topic: message.topic,
                                }));
                            }

                            return Poll::Ready(Ok(Event::SuccessResponse {
                                topic: message.topic,
                                req_id,
                                res: reply,
                            }));
                        }
                        Payload::Reply(Reply::Ok(OkReply::NoMessage(Empty {}))) => {
                            let id =
                                OutboundRequestId(message.reference.ok_or(Error::MissingReplyId)?);

                            if self.heartbeat.maybe_handle_reply(id) {
                                continue;
                            }

                            tracing::trace!(
                                "Received empty reply for request {:?}",
                                message.reference
                            );

                            continue;
                        }
                        Payload::Error(Empty {}) => {
                            return Poll::Ready(Ok(Event::ErrorResponse {
                                topic: message.topic,
                                req_id: OutboundRequestId(
                                    message.reference.ok_or(Error::MissingReplyId)?,
                                ),
                                reason: ErrorReply::Other,
                            }))
                        }
                        Payload::Close(Empty {}) => {
                            self.reconnect_on_transient_error(Error::CloseMessage);
                            continue;
                        }
                        Payload::Disconnect { reason } => {
                            return Poll::Ready(Ok(Event::Disconnect(reason)));
                        }
                    }
                }
                Poll::Ready(Some(Err(e))) => {
                    self.reconnect_on_transient_error(Error::WebSocket(e));
                    continue;
                }
                _ => (),
            }

            // Priority 3: Handle heartbeats.
            match self.heartbeat.poll(cx) {
                Poll::Ready(Ok(msg)) => {
                    let id = self.send_message("phoenix", msg);
                    self.heartbeat.set_id(id);

                    return Poll::Ready(Ok(Event::HeartbeatSent));
                }
                Poll::Ready(Err(MissedLastHeartbeat {})) => {
                    self.reconnect_on_transient_error(Error::MissedHeartbeat);
                    continue;
                }
                _ => (),
            }

            // Priority 4: Flush out.
            match stream.poll_flush_unpin(cx) {
                Poll::Ready(Ok(())) => {
                    tracing::trace!("Flushed websocket");
                }
                Poll::Ready(Err(e)) => {
                    self.reconnect_on_transient_error(Error::WebSocket(e));
                    continue;
                }
                Poll::Pending => {}
            }

            return Poll::Pending;
        }
    }

    /// Sets the channels state to [`State::Connecting`] with the given error.
    ///
    /// The [`PhoenixChannel::poll`] function will handle the reconnect if appropriate for the given error.
    fn reconnect_on_transient_error(&mut self, e: Error) {
        self.state = State::Connecting(future::ready(Err(e)).boxed())
    }

    fn send_message(
        &mut self,
        topic: impl Into<String>,
        payload: impl Serialize,
    ) -> OutboundRequestId {
        let request_id = self.fetch_add_request_id();

<<<<<<< HEAD
        self.pending_messages.push_back(Message::Text(
            // We don't care about the reply type when serializing
            serde_json::to_string(&PhoenixMessage::<_, ()>::new(topic, payload, request_id))
                .expect("we should always be able to serialize a join topic message"),
        ));
=======
        // We don't care about the reply type when serializing
        let msg = serde_json::to_string(&PhoenixMessage::<_, ()>::new(topic, payload, request_id))
            .expect("we should always be able to serialize a join topic message");

        self.pending_messages.push(msg);
>>>>>>> 96ad6115

        OutboundRequestId(request_id)
    }

    fn fetch_add_request_id(&mut self) -> u64 {
        let next_id = self.next_request_id;
        self.next_request_id += 1;

        next_id
    }

    /// Cast this instance of [PhoenixChannel] to new message types.
    fn cast<TInboundMsgNew, TOutboundResNew>(
        self,
    ) -> PhoenixChannel<TInitReq, TInboundMsgNew, TOutboundResNew> {
        PhoenixChannel {
            state: self.state,
            pending_messages: self.pending_messages,
            next_request_id: self.next_request_id,
            heartbeat: self.heartbeat,
            _phantom: PhantomData,
            pending_join_requests: self.pending_join_requests,
            secret_url: self.secret_url,
            user_agent: self.user_agent,
            reconnect_backoff: self.reconnect_backoff,
            login: self.login,
            init_req: self.init_req,
        }
    }
}

#[derive(Debug)]
pub enum Event<TInboundMsg, TOutboundRes> {
    SuccessResponse {
        topic: String,
        req_id: OutboundRequestId,
        /// The response received for an outbound request.
        res: TOutboundRes,
    },
    JoinedRoom {
        topic: String,
    },
    HeartbeatSent,
    ErrorResponse {
        topic: String,
        req_id: OutboundRequestId,
        reason: ErrorReply,
    },
    /// The server sent us a message, most likely this is a broadcast to all connected clients.
    InboundMessage {
        topic: String,
        msg: TInboundMsg,
    },
    Disconnect(String),
}

#[derive(Debug, PartialEq, Eq, Clone, Deserialize, Serialize)]
pub struct PhoenixMessage<T, R> {
    // TODO: we should use a newtype pattern for topics
    topic: String,
    #[serde(flatten)]
    payload: Payload<T, R>,
    #[serde(rename = "ref")]
    reference: Option<u64>,
}

#[derive(Debug, PartialEq, Eq, Deserialize, Serialize, Clone)]
#[serde(tag = "event", content = "payload")]
enum Payload<T, R> {
    #[serde(rename = "phx_reply")]
    Reply(Reply<R>),
    #[serde(rename = "phx_error")]
    Error(Empty),
    #[serde(rename = "phx_close")]
    Close(Empty),
    #[serde(rename = "disconnect")]
    Disconnect { reason: String },
    #[serde(untagged)]
    Message(T),
}

// Awful hack to get serde_json to generate an empty "{}" instead of using "null"
#[derive(Debug, Deserialize, Serialize, PartialEq, Eq, Clone)]
#[serde(deny_unknown_fields)]
struct Empty {}

#[derive(Debug, PartialEq, Eq, Deserialize, Serialize, Clone)]
#[serde(rename_all = "snake_case", tag = "status", content = "response")]
enum Reply<T> {
    Ok(OkReply<T>),
    Error { reason: ErrorReply },
}

#[derive(Debug, Deserialize, Serialize, Clone, PartialEq, Eq)]
#[serde(untagged)]
enum OkReply<T> {
    Message(T),
    NoMessage(Empty),
}

/// This represents the info we have about the error
#[derive(Debug, Deserialize, Serialize, Clone, PartialEq, Eq)]
#[serde(rename_all = "snake_case")]
pub enum ErrorReply {
    #[serde(rename = "unmatched topic")]
    UnmatchedTopic,
    TokenExpired,
    NotFound,
    Offline,
    Disabled,
    #[serde(other)]
    Other,
}

impl<T, R> PhoenixMessage<T, R> {
    pub fn new(topic: impl Into<String>, payload: T, reference: u64) -> Self {
        Self {
            topic: topic.into(),
            payload: Payload::Message(payload),
            reference: Some(reference),
        }
    }
}

// This is basically the same as tungstenite does but we add some new headers (namely user-agent)
fn make_request(secret_url: Secret<SecureUrl>, user_agent: String) -> Result<Request, Error> {
    use secrecy::ExposeSecret;

    let host = secret_url
        .expose_secret()
        .inner
        .host()
        .ok_or(Error::MissingHost)?;
    let host = if let Some(port) = secret_url.expose_secret().inner.port() {
        format!("{host}:{port}")
    } else {
        host.to_string()
    };

    let mut r = [0u8; 16];
    OsRng.fill_bytes(&mut r);
    let key = base64::engine::general_purpose::STANDARD.encode(r);

    let req = Request::builder()
        .method("GET")
        .header("Host", host)
        .header("Connection", "Upgrade")
        .header("Upgrade", "websocket")
        .header("Sec-WebSocket-Version", "13")
        .header("Sec-WebSocket-Key", key)
        .header("User-Agent", user_agent)
        .uri(secret_url.expose_secret().inner.as_str())
        .body(())
        .expect("building static request always works");

    Ok(req)
}

#[derive(Debug, Deserialize, Serialize, Clone)]
#[serde(rename_all = "snake_case", tag = "event", content = "payload")]
enum EgressControlMessage<T> {
    PhxJoin(T),
    Heartbeat(Empty),
}

#[cfg(test)]
mod tests {
    use super::*;

    #[derive(Deserialize, PartialEq, Debug)]
    #[serde(rename_all = "snake_case", tag = "event", content = "payload")] // This line makes it all work.
    enum Msg {
        Shout { hello: String },
    }

    #[test]
    fn can_deserialize_inbound_message() {
        let msg = r#"{
            "topic": "room:lobby",
            "ref": null,
            "payload": {
                "hello": "world"
            },
            "join_ref": null,
            "event": "shout"
        }"#;

        let msg = serde_json::from_str::<PhoenixMessage<Msg, ()>>(msg).unwrap();

        assert_eq!(msg.topic, "room:lobby");
        assert_eq!(msg.reference, None);
        assert_eq!(
            msg.payload,
            Payload::Message(Msg::Shout {
                hello: "world".to_owned()
            })
        );
    }
    #[test]
    fn can_deserialize_init_message() {
        #[derive(Deserialize, PartialEq, Debug)]
        struct EmptyInit {}

        let msg = r#"{"event":"init","payload":{},"ref":null,"topic":"relay"}"#;

        let msg = serde_json::from_str::<PhoenixMessage<InitMessage<EmptyInit>, ()>>(msg).unwrap();

        assert_eq!(msg.topic, "relay");
        assert_eq!(msg.reference, None);
        assert_eq!(
            msg.payload,
            Payload::Message(InitMessage::Init(EmptyInit {}))
        );
    }

    #[test]
    fn unmatched_topic_reply() {
        let actual_reply = r#"
            {
               "event": "phx_reply",
               "ref": "12",
               "topic": "client",
               "payload":{
                  "status": "error",
                  "response":{
                     "reason": "unmatched topic"
                  }
               }
            }
        "#;
        let actual_reply: Payload<(), ()> = serde_json::from_str(actual_reply).unwrap();
        let expected_reply = Payload::<(), ()>::Reply(Reply::Error {
            reason: ErrorReply::UnmatchedTopic,
        });
        assert_eq!(actual_reply, expected_reply);
    }

    #[test]
    fn phx_close() {
        let actual_reply = r#"
        {
          "event": "phx_close",
          "ref": null,
          "topic": "client",
          "payload": {}
        }
        "#;
        let actual_reply: Payload<(), ()> = serde_json::from_str(actual_reply).unwrap();
        let expected_reply = Payload::<(), ()>::Close(Empty {});
        assert_eq!(actual_reply, expected_reply);
    }

    #[test]
    fn token_expired() {
        let actual_reply = r#"
        {
          "event": "disconnect",
          "ref": null,
          "topic": "client",
          "payload": { "reason": "token_expired" }
        }
        "#;
        let actual_reply: Payload<(), ()> = serde_json::from_str(actual_reply).unwrap();
        let expected_reply = Payload::<(), ()>::Disconnect {
            reason: "token_expired".to_string(),
        };
        assert_eq!(actual_reply, expected_reply);
    }

    #[test]
    fn not_found() {
        let actual_reply = r#"
        {
            "event": "phx_reply",
            "ref": null,
            "topic": "client",
            "payload": {
                "status": "error",
                "response": {
                    "reason": "not_found"
                }
            }
        }
        "#;
        let actual_reply: Payload<(), ()> = serde_json::from_str(actual_reply).unwrap();
        let expected_reply = Payload::<(), ()>::Reply(Reply::Error {
            reason: ErrorReply::NotFound,
        });
        assert_eq!(actual_reply, expected_reply);
    }

    #[test]
    fn unexpected_error_reply() {
        let actual_reply = r#"
            {
               "event": "phx_reply",
               "ref": "12",
               "topic": "client",
               "payload": {
                  "status": "error",
                  "response": {
                     "reason": "bad reply"
                  }
               }
            }
        "#;
        let actual_reply: Payload<(), ()> = serde_json::from_str(actual_reply).unwrap();
        let expected_reply = Payload::<(), ()>::Reply(Reply::Error {
            reason: ErrorReply::Other,
        });
        assert_eq!(actual_reply, expected_reply);
    }
}<|MERGE_RESOLUTION|>--- conflicted
+++ resolved
@@ -25,11 +25,7 @@
 // See https://github.com/firezone/firezone/issues/2158
 pub struct PhoenixChannel<TInitReq, TInboundMsg, TOutboundRes> {
     state: State,
-<<<<<<< HEAD
-    pending_messages: VecDeque<Message>,
-=======
-    pending_messages: Vec<String>,
->>>>>>> 96ad6115
+    pending_messages: VecDeque<String>,
     next_request_id: u64,
 
     heartbeat: Heartbeat,
@@ -307,15 +303,10 @@
 
             // Priority 1: Keep local buffers small and send pending messages.
             if stream.poll_ready_unpin(cx).is_ready() {
-<<<<<<< HEAD
                 if let Some(message) = self.pending_messages.pop_front() {
-                    match stream.start_send_unpin(message) {
-=======
-                if let Some(message) = self.pending_messages.pop() {
                     tracing::trace!(target: "wire", to="portal", %message);
 
                     match stream.start_send_unpin(Message::Text(message)) {
->>>>>>> 96ad6115
                         Ok(()) => {}
                         Err(e) => {
                             self.reconnect_on_transient_error(Error::WebSocket(e));
@@ -470,19 +461,11 @@
     ) -> OutboundRequestId {
         let request_id = self.fetch_add_request_id();
 
-<<<<<<< HEAD
-        self.pending_messages.push_back(Message::Text(
-            // We don't care about the reply type when serializing
-            serde_json::to_string(&PhoenixMessage::<_, ()>::new(topic, payload, request_id))
-                .expect("we should always be able to serialize a join topic message"),
-        ));
-=======
         // We don't care about the reply type when serializing
         let msg = serde_json::to_string(&PhoenixMessage::<_, ()>::new(topic, payload, request_id))
             .expect("we should always be able to serialize a join topic message");
 
-        self.pending_messages.push(msg);
->>>>>>> 96ad6115
+        self.pending_messages.push_back(msg);
 
         OutboundRequestId(request_id)
     }
