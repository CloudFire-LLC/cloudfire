--- conflicted
+++ resolved
@@ -10,11 +10,6 @@
   "gateway",
   "gui-client/src-tauri",
   "headless-client",
-<<<<<<< HEAD
-  "http-health-check",
-=======
-  "http-test-server",
->>>>>>> 0abbf6bb
   "ip-packet",
   "logging",
   "phoenix-channel",
