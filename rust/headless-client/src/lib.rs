--- conflicted
+++ resolved
@@ -13,7 +13,7 @@
 use connlib_client_shared::{
     file_logger, keypair, Callbacks, Error as ConnlibError, LoginUrl, Session, Sockets,
 };
-use connlib_shared::{callbacks, interface, Cidrv4, Cidrv6};
+use connlib_shared::{callbacks, interface, platform::IPC_SERVICE_DNS_CONTROL, Cidrv4, Cidrv6};
 use firezone_cli_utils::setup_global_subscriber;
 use futures::{future, SinkExt, StreamExt};
 use secrecy::SecretString;
@@ -264,6 +264,8 @@
     let (cb_tx, mut cb_rx) = mpsc::channel(10);
     let callback_handler = CallbackHandler { cb_tx };
 
+    let dns_control_method = connlib_shared::platform::get_dns_control_from_env()?;
+
     platform::setup_before_connlib()?;
     let session = Session::connect(
         login,
@@ -274,18 +276,15 @@
         max_partition_time,
         rt.handle().clone(),
     );
+
     // TODO: this should be added dynamically
-<<<<<<< HEAD
-    session.set_dns(platform::system_resolvers()?);
-
-    let mut signals = platform::Signals::new()?;
-=======
-    session.set_dns(platform::system_resolvers().unwrap_or_default());
+    session.set_dns(platform::system_resolvers(dns_control_method)?);
+
+    // TODO: This should actually happen after the first `on_set_interface_config`
     platform::notify_service_controller()?;
->>>>>>> 86029c44
 
     let result = rt.block_on(async {
-        let mut interface = interface::InterfaceManager::default();
+        let mut interface = interface::InterfaceManager::new(dns_control_method);
         let mut signals = Signals::new()?;
 
         loop {
@@ -440,7 +439,7 @@
     let (cb_tx, mut cb_rx) = mpsc::channel(10);
 
     let send_task = tokio::spawn(async move {
-        let mut interface = interface::InterfaceManager::default();
+        let mut interface = interface::InterfaceManager::new(IPC_SERVICE_DNS_CONTROL);
 
         while let Some(msg) = cb_rx.recv().await {
             match msg {
