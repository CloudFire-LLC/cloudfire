--- conflicted
+++ resolved
@@ -72,11 +72,7 @@
 pub struct SignedIn {
     pub actor_name: String,
     pub favorite_resources: HashSet<ResourceId>,
-<<<<<<< HEAD
-    pub resources: Vec<ResourceDescription>,
-=======
     pub resources: Vec<ResourceView>,
->>>>>>> aa4ef317
     pub internet_resource_enabled: Option<bool>,
 }
 
@@ -315,11 +311,7 @@
     }
 
     fn signed_in(
-<<<<<<< HEAD
-        resources: Vec<ResourceDescription>,
-=======
         resources: Vec<ResourceView>,
->>>>>>> aa4ef317
         favorite_resources: HashSet<ResourceId>,
         internet_resource_enabled: Option<bool>,
     ) -> AppState {
