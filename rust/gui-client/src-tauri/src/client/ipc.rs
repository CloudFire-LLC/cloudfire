--- conflicted
+++ resolved
@@ -29,19 +29,10 @@
     pub resources: Arc<ArcSwap<Vec<ResourceDescription>>>,
 }
 
-<<<<<<< HEAD
-impl CallbackHandler {
-    fn on_disconnect(&self, error: &connlib_client_shared::Error) {
-        // The errors don't implement `Serialize`, so we don't get a machine-readable
-        // error here, but we should consider it an error anyway. `on_disconnect`
-        // is always an error
-        tracing::error!("on_disconnect {error:?}");
-=======
 // Almost but not quite implements `Callbacks` from connlib.
 // Because of the IPC boundary, we can deviate.
 impl CallbackHandler {
     fn on_disconnect(&self, error_msg: String, is_authentication_error: bool) {
->>>>>>> 6a8c34a4
         self.ctlr_tx
             .try_send(ControllerRequest::Disconnected {
                 error_msg,
@@ -50,11 +41,7 @@
             .expect("controller channel failed");
     }
 
-<<<<<<< HEAD
     fn on_tunnel_ready(&self) {
-=======
-    fn on_set_interface_config(&self) {
->>>>>>> 6a8c34a4
         self.ctlr_tx
             .try_send(ControllerRequest::TunnelReady)
             .expect("controller channel failed");
@@ -112,26 +99,12 @@
             while let Some(msg) = rx.next().await.transpose()? {
                 match serde_json::from_slice::<IpcServerMsg>(&msg)? {
                     IpcServerMsg::Ok => {}
-<<<<<<< HEAD
-                    IpcServerMsg::OnDisconnect { error_msg: _ } => callback_handler.on_disconnect(
-                        &connlib_client_shared::Error::Other("errors can't be serialized yet"),
-                    ),
-                    IpcServerMsg::OnTunnelReady => callback_handler.on_tunnel_ready(),
-                    IpcServerMsg::OnUpdateResources(v) => callback_handler.on_update_resources(v),
-=======
                     IpcServerMsg::OnDisconnect {
                         error_msg,
                         is_authentication_error,
                     } => callback_handler.on_disconnect(error_msg, is_authentication_error),
+                    IpcServerMsg::OnTunnelReady => callback_handler.on_tunnel_ready(),
                     IpcServerMsg::OnUpdateResources(v) => callback_handler.on_update_resources(v),
-                    IpcServerMsg::OnSetInterfaceConfig {
-                        ipv4: _,
-                        ipv6: _,
-                        dns: _,
-                    } => {
-                        callback_handler.on_set_interface_config();
-                    }
->>>>>>> 6a8c34a4
                 }
             }
             Ok(())
