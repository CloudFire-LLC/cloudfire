--- conflicted
+++ resolved
@@ -10,11 +10,7 @@
 };
 use anyhow::{anyhow, bail, Context, Result};
 use connlib_client_shared::callbacks::ResourceDescription;
-<<<<<<< HEAD
 use firezone_bin_shared::{new_dns_notifier, new_network_notifier};
-=======
-use firezone_bin_shared::{DnsNotifier, NetworkNotifier};
->>>>>>> 4a203b70
 use firezone_headless_client::IpcServerMsg;
 use secrecy::{ExposeSecret, SecretString};
 use std::{
@@ -801,16 +797,10 @@
         win.show().context("Couldn't show Welcome window")?;
     }
 
-<<<<<<< HEAD
     let tokio_handle = tokio::runtime::Handle::current();
+    let mut dns_notifier = new_dns_notifier(tokio_handle.clone()).await?;
     let mut network_notifier = new_network_notifier(tokio_handle.clone()).await?;
-    let mut dns_notifier = new_dns_notifier(tokio_handle.clone()).await?;
     drop(tokio_handle);
-=======
-    let mut com_worker = NetworkNotifier::new().context("Failed to listen for network changes")?;
-
-    let mut dns_listener = DnsNotifier::new()?;
->>>>>>> 4a203b70
 
     loop {
         // TODO: Add `ControllerRequest::NetworkChange` and `DnsChange` and replace
