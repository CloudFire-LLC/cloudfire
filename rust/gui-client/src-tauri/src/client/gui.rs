//! The Tauri-based GUI Client for Windows and Linux
//!
//! Most of this Client is stubbed out with panics on macOS.
//! The real macOS Client is in `swift/apple`

use crate::client::{
    self, about, deep_link, ipc, logging, network_changes,
    settings::{self, AdvancedSettings},
    Failure,
};
use anyhow::{anyhow, bail, Context, Result};
use connlib_client_shared::callbacks::ResourceDescription;
use firezone_headless_client::IpcServerMsg;
use secrecy::{ExposeSecret, SecretString};
<<<<<<< HEAD
use std::{
    collections::HashSet,
    net::IpAddr,
    path::PathBuf,
    str::FromStr,
    sync::Arc,
    time::{Duration, Instant},
};
=======
use std::{path::PathBuf, str::FromStr, time::Duration};
>>>>>>> 08182913
use system_tray_menu::Event as TrayMenuEvent;
use tauri::{Manager, SystemTray, SystemTrayEvent};
use tokio::sync::{mpsc, oneshot};
use tracing::instrument;
use url::Url;

use ControllerRequest as Req;

mod errors;
mod ran_before;
pub(crate) mod system_tray_menu;

#[cfg(target_os = "linux")]
#[path = "gui/os_linux.rs"]
#[allow(clippy::unnecessary_wraps)]
mod os;

// Stub only
#[cfg(target_os = "macos")]
#[path = "gui/os_macos.rs"]
#[allow(clippy::unnecessary_wraps)]
mod os;

#[cfg(target_os = "windows")]
#[path = "gui/os_windows.rs"]
#[allow(clippy::unnecessary_wraps)]
mod os;

pub(crate) use errors::{show_error_dialog, Error};
pub(crate) use os::set_autostart;

pub(crate) type CtlrTx = mpsc::Sender<ControllerRequest>;

const TRAY_ICON_TOOLTIP: &str = "Firezone";

/// All managed state that we might need to access from odd places like Tauri commands.
///
/// Note that this never gets Dropped because of
/// <https://github.com/tauri-apps/tauri/issues/8631>
pub(crate) struct Managed {
    pub ctlr_tx: CtlrTx,
    pub inject_faults: bool,
}

/// Runs the Tauri GUI and returns on exit or unrecoverable error
///
/// Still uses `thiserror` so we can catch the deep_link `CantListen` error
#[instrument(skip_all)]
pub(crate) fn run(
    cli: client::Cli,
    advanced_settings: settings::AdvancedSettings,
    reloader: logging::Reloader,
) -> Result<(), Error> {
    // Need to keep this alive so crashes will be handled. Dropping detaches it.
    let _crash_handler = match client::crash_handling::attach_handler() {
        Ok(x) => Some(x),
        Err(error) => {
            // TODO: None of these logs are actually written yet
            // <https://github.com/firezone/firezone/issues/3211>
            tracing::warn!(?error, "Did not set up crash handler");
            None
        }
    };

    // Needed for the deep link server
    let rt = tokio::runtime::Runtime::new().context("Couldn't start Tokio runtime")?;
    let _guard = rt.enter();

    // Make sure we're single-instance
    // We register our deep links to call the `open-deep-link` subcommand,
    // so if we're at this point, we know we've been launched manually
    let deep_link_server = rt.block_on(async { deep_link::Server::new().await })?;

    let (ctlr_tx, ctlr_rx) = mpsc::channel(5);

    let managed = Managed {
        ctlr_tx: ctlr_tx.clone(),
        inject_faults: cli.inject_faults,
    };

    // We can't call `refresh_system_tray_menu` yet because `Controller`
    // is built inside Tauri's setup
    let tray = SystemTray::new()
        .with_menu(system_tray_menu::loading())
        .with_tooltip(TRAY_ICON_TOOLTIP);

    tracing::info!("Setting up Tauri app instance...");
    let (setup_result_tx, mut setup_result_rx) =
        tokio::sync::oneshot::channel::<Result<(), Error>>();
    let app = tauri::Builder::default()
        .manage(managed)
        .on_window_event(|event| {
            if let tauri::WindowEvent::CloseRequested { api, .. } = event.event() {
                // Keep the frontend running but just hide this webview
                // Per https://tauri.app/v1/guides/features/system-tray/#preventing-the-app-from-closing
                // Closing the window fully seems to deallocate it or something.

                event.window().hide().unwrap();
                api.prevent_close();
            }
        })
        .invoke_handler(tauri::generate_handler![
            about::get_cargo_version,
            about::get_git_version,
            logging::clear_logs,
            logging::count_logs,
            logging::export_logs,
            settings::apply_advanced_settings,
            settings::reset_advanced_settings,
            settings::get_advanced_settings,
            crate::client::welcome::sign_in,
        ])
        .system_tray(tray)
        .on_system_tray_event(|app, event| {
            if let SystemTrayEvent::MenuItemClick { id, .. } = event {
                tracing::debug!(?id, "SystemTrayEvent::MenuItemClick");
                let event = match serde_json::from_str::<TrayMenuEvent>(&id) {
                    Ok(x) => x,
                    Err(e) => {
                        tracing::error!("{e}");
                        return;
                    }
                };
                match handle_system_tray_event(app, event) {
                    Ok(_) => {}
                    Err(e) => tracing::error!("{e}"),
                }
            }
        })
        .setup(move |app| {
            tracing::info!("Entered Tauri's `setup`");

            let setup_inner = move || {
                // Check for updates
                let ctlr_tx_clone = ctlr_tx.clone();
                let always_show_update_notification = cli.always_show_update_notification;
                tokio::spawn(async move {
                    if let Err(error) = check_for_updates(ctlr_tx_clone, always_show_update_notification).await
                    {
                        tracing::error!(?error, "Error in check_for_updates");
                    }
                });

                if let Some(client::Cmd::SmokeTest) = &cli.command {
                    let ctlr_tx = ctlr_tx.clone();
                    tokio::spawn(async move {
                        if let Err(error) = smoke_test(ctlr_tx).await {
                            tracing::error!(?error, "Error during smoke test, crashing on purpose so a dev can see our stacktraces");
                            unsafe { sadness_generator::raise_segfault() }
                        }
                    });
                }

                tracing::debug!(cli.no_deep_links);
                if !cli.no_deep_links {
                    // The single-instance check is done, so register our exe
                    // to handle deep links
                    deep_link::register().context("Failed to register deep link handler")?;
                    tokio::spawn(accept_deep_links(deep_link_server, ctlr_tx.clone()));
                }

                if let Some(failure) = cli.fail_on_purpose() {
                    let ctlr_tx = ctlr_tx.clone();
                    tokio::spawn(async move {
                        let delay = 5;
                        tracing::info!(
                            "Will crash / error / panic on purpose in {delay} seconds to test error handling."
                        );
                        tokio::time::sleep(Duration::from_secs(delay)).await;
                        tracing::info!("Crashing / erroring / panicking on purpose");
                        ctlr_tx.send(ControllerRequest::Fail(failure)).await?;
                        Ok::<_, anyhow::Error>(())
                    });
                }

                assert_eq!(
                    connlib_shared::BUNDLE_ID,
                    app.handle().config().tauri.bundle.identifier,
                    "BUNDLE_ID should match bundle ID in tauri.conf.json"
                );

                let app_handle = app.handle();
                let _ctlr_task = tokio::spawn(async move {
                    let app_handle_2 = app_handle.clone();
                    // Spawn two nested Tasks so the outer can catch panics from the inner
                    let task = tokio::spawn(async move {
                        run_controller(
                            app_handle_2,
                            ctlr_tx,
                            ctlr_rx,
                            advanced_settings,
                            reloader,
                        )
                        .await
                    });

                    // See <https://github.com/tauri-apps/tauri/issues/8631>
                    // This should be the ONLY place we call `app.exit` or `app_handle.exit`,
                    // because it exits the entire process without dropping anything.
                    //
                    // This seems to be a platform limitation that Tauri is unable to hide
                    // from us. It was the source of much consternation at time of writing.

                    let exit_code = match task.await {
                        Err(error) => {
                            tracing::error!(?error, "run_controller panicked");
                            1
                        }
                        Ok(Err(error)) => {
                            tracing::error!(?error, "run_controller returned an error");
                            errors::show_error_dialog(&error).unwrap();
                            1
                        }
                        Ok(Ok(_)) => 0,
                    };

                    tracing::info!(?exit_code);
                    app_handle.exit(exit_code);
                });
                Ok(())
            };

            setup_result_tx.send(setup_inner()).expect("should be able to send setup result");

            Ok(())
        });
    tracing::debug!("Building Tauri app...");
    let app = app.build(tauri::generate_context!());

    setup_result_rx
        .try_recv()
        .context("couldn't receive result of setup")??;

    let app = match app {
        Ok(x) => x,
        Err(error) => {
            tracing::error!(?error, "Failed to build Tauri app instance");
            #[allow(clippy::wildcard_enum_match_arm)]
            match error {
                tauri::Error::Runtime(tauri_runtime::Error::CreateWebview(_)) => {
                    return Err(Error::WebViewNotInstalled);
                }
                error => Err(anyhow::Error::from(error).context("Tauri error"))?,
            }
        }
    };

    app.run(|_app_handle, event| {
        if let tauri::RunEvent::ExitRequested { api, .. } = event {
            // Don't exit if we close our main window
            // https://tauri.app/v1/guides/features/system-tray/#preventing-the-app-from-closing

            api.prevent_exit();
        }
    });
    Ok(())
}

#[cfg(not(debug_assertions))]
async fn smoke_test(_: CtlrTx) -> Result<()> {
    bail!("Smoke test is not built for release binaries.");
}

/// Runs a smoke test and then asks Controller to exit gracefully
///
/// You can purposely fail this test by deleting the exported zip file during
/// the 10-second sleep.
#[cfg(debug_assertions)]
async fn smoke_test(ctlr_tx: CtlrTx) -> Result<()> {
    let delay = 10;
    tracing::info!("Will quit on purpose in {delay} seconds as part of the smoke test.");
    let quit_time = tokio::time::Instant::now() + Duration::from_secs(delay);

    // Test log exporting
    let path = PathBuf::from("smoke_test_log_export.zip");

    let stem = "connlib-smoke-test".into();
    match tokio::fs::remove_file(&path).await {
        Ok(()) => {}
        Err(error) => {
            if error.kind() != std::io::ErrorKind::NotFound {
                bail!("Error while removing old zip file")
            }
        }
    }
    ctlr_tx
        .send(ControllerRequest::ExportLogs {
            path: path.clone(),
            stem,
        })
        .await
        .context("Failed to send ExportLogs request")?;
    ctlr_tx
        .send(ControllerRequest::ClearLogs)
        .await
        .context("Failed to send ClearLogs request")?;

    // Give the app some time to export the zip and reach steady state
    tokio::time::sleep_until(quit_time).await;

    // Write the settings so we can check the path for those
    settings::save(&settings::AdvancedSettings::default()).await?;

    // Check results of tests
    let zip_len = tokio::fs::metadata(&path)
        .await
        .context("Failed to get zip file metadata")?
        .len();
    if zip_len <= 22 {
        bail!("Exported log zip just has the file header");
    }
    tokio::fs::remove_file(&path)
        .await
        .context("Failed to remove zip file")?;
    tracing::info!(?path, ?zip_len, "Exported log zip looks okay");

    // Check that settings file and at least one log file were written
    anyhow::ensure!(tokio::fs::try_exists(settings::advanced_settings_path()?).await?);

    tracing::info!("Quitting on purpose because of `smoke-test` subcommand");
    ctlr_tx
        .send(ControllerRequest::SystemTrayMenu(TrayMenuEvent::Quit))
        .await
        .context("Failed to send Quit request")?;

    Ok::<_, anyhow::Error>(())
}

async fn check_for_updates(ctlr_tx: CtlrTx, always_show_update_notification: bool) -> Result<()> {
    let release = client::updates::check()
        .await
        .context("Error in client::updates::check")?;
    let latest_version = release.version.clone();

    let our_version = client::updates::current_version()?;

    if always_show_update_notification || (our_version < latest_version) {
        tracing::info!(?our_version, ?latest_version, "There is a new release");
        // We don't necessarily need to route through the Controller here, but if we
        // want a persistent "Click here to download the new MSI" button, this would allow that.
        ctlr_tx
            .send(ControllerRequest::UpdateAvailable(release))
            .await
            .context("Error while sending UpdateAvailable to Controller")?;
        return Ok(());
    }

    tracing::info!(
        ?our_version,
        ?latest_version,
        "Our release is newer than, or the same as, the latest"
    );
    Ok(())
}

/// Worker task to accept deep links from a named pipe forever
///
/// * `server` An initial named pipe server to consume before making new servers. This lets us also use the named pipe to enforce single-instance
async fn accept_deep_links(mut server: deep_link::Server, ctlr_tx: CtlrTx) -> Result<()> {
    loop {
        match server.accept().await {
            Ok(bytes) => {
                let url = SecretString::from_str(
                    std::str::from_utf8(bytes.expose_secret())
                        .context("Incoming deep link was not valid UTF-8")?,
                )
                .context("Impossible: can't wrap String into SecretString")?;
                // Ignore errors from this, it would only happen if the app is shutting down, otherwise we would wait
                ctlr_tx
                    .send(ControllerRequest::SchemeRequest(url))
                    .await
                    .ok();
            }
            Err(error) => tracing::error!(?error, "error while accepting deep link"),
        }
        // We re-create the named pipe server every time we get a link, because of an oddity in the Windows API.
        server = deep_link::Server::new().await?;
    }
}

fn handle_system_tray_event(app: &tauri::AppHandle, event: TrayMenuEvent) -> Result<()> {
    app.try_state::<Managed>()
        .context("can't get Managed struct from Tauri")?
        .ctlr_tx
        .blocking_send(ControllerRequest::SystemTrayMenu(event))?;
    Ok(())
}

// Allow dead code because `UpdateNotificationClicked` doesn't work on Linux yet
#[allow(dead_code)]
pub(crate) enum ControllerRequest {
    /// The GUI wants us to use these settings in-memory, they've already been saved to disk
    ApplySettings(AdvancedSettings),
    /// Only used for smoke tests
    ClearLogs,
    /// The same as the arguments to `client::logging::export_logs_to`
    ExportLogs {
        path: PathBuf,
        stem: PathBuf,
    },
    Fail(Failure),
    GetAdvancedSettings(oneshot::Sender<AdvancedSettings>),
    Ipc(IpcServerMsg),
    IpcClosed,
    IpcReadFailed(anyhow::Error),
    SchemeRequest(SecretString),
    SignIn,
    SystemTrayMenu(TrayMenuEvent),
    UpdateAvailable(crate::client::updates::Release),
    UpdateNotificationClicked(Url),
}

enum Status {
    /// Firezone is disconnected.
    Disconnected,
    /// Firezone is signing in and raising the tunnel.
    Connecting,
    /// Firezone is ready to use.
    TunnelReady { resources: Vec<ResourceDescription> },
}

impl Default for Status {
    fn default() -> Self {
        Self::Disconnected
    }
}

impl Status {
    /// Returns true if connlib has started, even if it's still signing in.
    fn connlib_is_up(&self) -> bool {
        match self {
            Self::Disconnected => false,
            Self::Connecting => true,
            Self::TunnelReady { .. } => true,
        }
    }
}

struct Controller {
    /// Debugging-only settings like API URL, auth URL, log filter
    advanced_settings: AdvancedSettings,
    app: tauri::AppHandle,
    // Sign-in state with the portal / deep links
    auth: client::auth::Auth,
    ctlr_tx: CtlrTx,
<<<<<<< HEAD
    /// connlib session for the currently signed-in user, if there is one
    session: Option<Session>,
    /// Tells us when to wake up and look for a new resource list. Tokio docs say that memory reads and writes are synchronized when notifying, so we don't need an extra mutex on the resources.
    notify_controller: Arc<Notify>,
    last_connlib_start: Option<Instant>,
    tunnel_ready: bool,
=======
    ipc_client: ipc::Client,
    log_filter_reloader: logging::Reloader,
    status: Status,
>>>>>>> 08182913
    uptime: client::uptime::Tracker,
}

impl Controller {
    async fn start_session(&mut self, token: SecretString) -> Result<(), Error> {
        if self.status.connlib_is_up() {
            Err(anyhow::anyhow!(
                "Can't connect to Firezone, we're already connected."
            ))?;
        }

        let api_url = self.advanced_settings.api_url.clone();
        tracing::info!(api_url = api_url.to_string(), "Starting connlib...");

<<<<<<< HEAD
        self.last_connlib_start = Some(Instant::now());
        let connlib = ipc::Client::connect(
            api_url.as_str(),
            token,
            callback_handler.clone(),
            tokio::runtime::Handle::current(),
        )
        .await?;

        self.session = Some(Session {
            callback_handler,
            connlib,
        });
=======
        self.ipc_client
            .connect_to_firezone(api_url.as_str(), token)
            .await?;
        self.status = Status::Connecting;
>>>>>>> 08182913
        self.refresh_system_tray_menu()?;

        ran_before::set().await?;
        Ok(())
    }

    async fn handle_deep_link(&mut self, url: &SecretString) -> Result<(), Error> {
        let auth_response =
            client::deep_link::parse_auth_callback(url).context("Couldn't parse scheme request")?;

        tracing::info!("Received deep link over IPC");
        // Uses `std::fs`
        let token = self
            .auth
            .handle_response(auth_response)
            .context("Couldn't handle auth response")?;
        self.start_session(token).await?;
        Ok(())
    }

    async fn handle_request(&mut self, req: ControllerRequest) -> Result<(), Error> {
        match req {
            Req::ApplySettings(settings) => {
                let filter =
                    tracing_subscriber::EnvFilter::try_new(&self.advanced_settings.log_filter)
                        .context("Couldn't parse new log filter directives")?;
                self.advanced_settings = settings;
                self.log_filter_reloader
                    .reload(filter)
                    .context("Couldn't reload log filter")?;
                tracing::debug!(
                    "Applied new settings. Log level will take effect immediately for the GUI and later for the IPC service."
                );
            }
            Req::ClearLogs => logging::clear_logs_inner()
                .await
                .context("Failed to clear logs")?,
            Req::ExportLogs { path, stem } => logging::export_logs_to(path, stem)
                .await
                .context("Failed to export logs to zip")?,
            Req::Fail(_) => Err(anyhow!(
                "Impossible error: `Fail` should be handled before this"
            ))?,
            Req::GetAdvancedSettings(tx) => {
                tx.send(self.advanced_settings.clone()).ok();
            }
            Req::Ipc(msg) => if let Err(error) = self.handle_ipc(msg).await {
                tracing::error!(?error, "`handle_ipc` failed");
            }
            Req::IpcReadFailed(error) => {
                // IPC errors are always fatal
                tracing::error!(?error, "IPC read failure");
                Err(Error::IpcRead)?
            }
            Req::IpcClosed => Err(Error::IpcClosed)?,
            Req::SchemeRequest(url) => {
                if let Err(error) = self.handle_deep_link(&url).await {
                    tracing::error!(?error, "`handle_deep_link` failed");
                }
            }
            Req::SignIn | Req::SystemTrayMenu(TrayMenuEvent::SignIn) => {
                if let Some(req) = self
                    .auth
                    .start_sign_in()
                    .context("Couldn't start sign-in flow")?
                {
                    let url = req.to_url(&self.advanced_settings.auth_base_url);
                    self.refresh_system_tray_menu()?;
                    tauri::api::shell::open(&self.app.shell_scope(), url.expose_secret(), None)
                        .context("Couldn't open auth page")?;
                    self.app
                        .get_window("welcome")
                        .context("Couldn't get handle to Welcome window")?
                        .hide()
                        .context("Couldn't hide Welcome window")?;
                }
            }
            Req::SystemTrayMenu(TrayMenuEvent::AdminPortal) => tauri::api::shell::open(
                &self.app.shell_scope(),
                &self.advanced_settings.auth_base_url,
                None,
            )
            .context("Couldn't open auth page")?,
            Req::SystemTrayMenu(TrayMenuEvent::Copy(s)) => arboard::Clipboard::new()
                .context("Couldn't access clipboard")?
                .set_text(s)
                .context("Couldn't copy resource URL or other text to clipboard")?,
            Req::SystemTrayMenu(TrayMenuEvent::CancelSignIn) => {
                match &self.status {
                    Status::Disconnected => {
                        tracing::info!("Calling `sign_out` to cancel sign-in");
                        self.sign_out().await?;
                    }
                    Status::Connecting => {
                        tracing::warn!(
                            "Connlib is already raising the tunnel, calling `sign_out` anyway"
                        );
                        self.sign_out().await?;
                    }
                    Status::TunnelReady{..} => tracing::error!("Can't cancel sign-in, the tunnel is already up. This is a logic error in the code."),
                }
            }
            Req::SystemTrayMenu(TrayMenuEvent::ShowWindow(window)) => {
                self.show_window(window)?;
                // When the About or Settings windows are hidden / shown, log the
                // run ID and uptime. This makes it easy to check client stability on
                // dev or test systems without parsing the whole log file.
                let uptime_info = self.uptime.info();
                tracing::debug!(
                    uptime_s = uptime_info.uptime.as_secs(),
                    run_id = uptime_info.run_id.to_string(),
                    "Uptime info"
                );
            }
            Req::SystemTrayMenu(TrayMenuEvent::SignOut) => {
                tracing::info!("User asked to sign out");
                self.sign_out().await?;
            }
            Req::SystemTrayMenu(TrayMenuEvent::Url(url)) => {
                tauri::api::shell::open(&self.app.shell_scope(), url, None)
                    .context("Couldn't open URL from system tray")?
            }
            Req::SystemTrayMenu(TrayMenuEvent::Quit) => Err(anyhow!(
                "Impossible error: `Quit` should be handled before this"
            ))?,
<<<<<<< HEAD
            Req::TunnelReady => {
                // TODO: Get rid of this
            }
=======
>>>>>>> 08182913
            Req::UpdateAvailable(release) => {
                let title = format!("Firezone {} available for download", release.version);

                // We don't need to route through the controller here either, we could
                // use the `open` crate directly instead of Tauri's wrapper
                // `tauri::api::shell::open`
                os::show_update_notification(self.ctlr_tx.clone(), &title, release.download_url)?;
            }
            Req::UpdateNotificationClicked(download_url) => {
                tracing::info!("UpdateNotificationClicked in run_controller!");
                tauri::api::shell::open(&self.app.shell_scope(), download_url, None)
                    .context("Couldn't open update page")?;
            }
        }
        Ok(())
    }

    async fn handle_ipc(&mut self, msg: IpcServerMsg) -> Result<()> {
        match msg {
            IpcServerMsg::OnDisconnect {
                error_msg,
                is_authentication_error,
            } => {
                self.sign_out().await?;
                if is_authentication_error {
                    tracing::info!(?error_msg, "Auth error");
                    os::show_notification(
                        "Firezone disconnected",
                        "To access resources, sign in again.",
                    )?;
                } else {
                    tracing::error!(?error_msg, "Disconnected");
                    native_dialog::MessageDialog::new()
                        .set_title("Firezone Error")
                        .set_text(&error_msg)
                        .set_type(native_dialog::MessageType::Error)
                        .show_alert()
                        .context("Couldn't show Disconnected alert")?;
                }
            }
            IpcServerMsg::OnUpdateResources(resources) => {
                if self.auth.session().is_none() {
                    // This could happen if the user cancels the sign-in
                    // before it completes. This is because the state machine
                    // between the GUI, the IPC service, and connlib isn't  perfectly synced.
                    tracing::error!("Got `UpdateResources` while signed out");
                    return Ok(());
                }
                tracing::debug!(len = resources.len(), "Got new Resources");
                if !matches!(self.status, Status::TunnelReady { .. }) {
                    os::show_notification(
                        "Firezone connected",
                        "You are now signed in and able to access resources.",
                    )?;
                }
                self.status = Status::TunnelReady { resources };
                if let Err(error) = self.refresh_system_tray_menu() {
                    tracing::error!(?error, "Failed to refresh Resource list");
                }
            }
        }
        Ok(())
    }

    /// Returns a new system tray menu
    fn build_system_tray_menu(&self) -> tauri::SystemTrayMenu {
        // TODO: Refactor this and the auth module so that "Are we logged in"
        // doesn't require such complicated control flow to answer.
        // TODO: Show some "Waiting for portal..." state if we got the deep link but
        // haven't got `on_tunnel_ready` yet.
        if let Some(auth_session) = self.auth.session() {
            match &self.status {
                Status::Disconnected => {
                    tracing::error!("We have an auth session but no connlib session");
                    system_tray_menu::signed_out()
                }
                Status::Connecting => system_tray_menu::signing_in("Signing In..."),
                Status::TunnelReady { resources } => {
                    system_tray_menu::signed_in(&auth_session.actor_name, resources)
                }
            }
        } else if self.auth.ongoing_request().is_ok() {
            // Signing in, waiting on deep link callback
            system_tray_menu::signing_in("Waiting for browser...")
        } else {
            system_tray_menu::signed_out()
        }
    }

    /// Builds a new system tray menu and applies it to the app
    fn refresh_system_tray_menu(&self) -> Result<()> {
        let tray = self.app.tray_handle();
        tray.set_tooltip(TRAY_ICON_TOOLTIP)?;
        tray.set_menu(self.build_system_tray_menu())?;
        Ok(())
    }

    /// Deletes the auth token, stops connlib, and refreshes the tray menu
    async fn sign_out(&mut self) -> Result<()> {
        self.auth.sign_out()?;
<<<<<<< HEAD
        self.tunnel_ready = false;
        self.last_connlib_start = None;
        if let Some(session) = self.session.take() {
=======
        if self.status.connlib_is_up() {
            self.status = Status::Disconnected;
>>>>>>> 08182913
            tracing::debug!("disconnecting connlib");
            // This is redundant if the token is expired, in that case
            // connlib already disconnected itself.
            self.ipc_client.disconnect_from_firezone().await?;
        } else {
            // Might just be because we got a double sign-out or
            // the user canceled the sign-in or something innocent.
            tracing::info!("Tried to sign out but connlib is not up, cancelled sign-in");
        }
        self.refresh_system_tray_menu()?;
        Ok(())
    }

    fn show_window(&self, window: system_tray_menu::Window) -> Result<()> {
        let id = match window {
            system_tray_menu::Window::About => "about",
            system_tray_menu::Window::Settings => "settings",
        };

        let win = self
            .app
            .get_window(id)
            .context("Couldn't get handle to `{id}` window")?;

        win.show()?;
        win.unminimize()?;
        Ok(())
    }
}

// TODO: Move this into `impl Controller`
async fn run_controller(
    app: tauri::AppHandle,
    ctlr_tx: CtlrTx,
    mut rx: mpsc::Receiver<ControllerRequest>,
    advanced_settings: AdvancedSettings,
    log_filter_reloader: logging::Reloader,
) -> Result<(), Error> {
    tracing::info!("Entered `run_controller`");
    let ipc_client = ipc::Client::new(ctlr_tx.clone()).await?;
    let mut controller = Controller {
        advanced_settings,
        app: app.clone(),
        auth: client::auth::Auth::new(),
        ctlr_tx,
<<<<<<< HEAD
        session: None,
        notify_controller: Arc::new(Notify::new()), // TODO: Fix cancel-safety
        last_connlib_start: None,
        tunnel_ready: false,
=======
        ipc_client,
        log_filter_reloader,
        status: Default::default(),
>>>>>>> 08182913
        uptime: Default::default(),
    };

    if let Some(token) = controller
        .auth
        .token()
        .context("Failed to load token from disk during app start")?
    {
        controller.start_session(token).await?;
    } else {
        tracing::info!("No token / actor_name on disk, starting in signed-out state");
        controller.refresh_system_tray_menu()?;
    }

    if !ran_before::get().await? {
        let win = app
            .get_window("welcome")
            .context("Couldn't get handle to Welcome window")?;
        win.show().context("Couldn't show Welcome window")?;
    }

    let mut have_internet =
        network_changes::check_internet().context("Failed initial check for internet")?;
    tracing::info!(?have_internet);

    let mut com_worker =
        network_changes::Worker::new().context("Failed to listen for network changes")?;

    let mut dns_listener = network_changes::DnsListener::new()?;
    let mut last_resolvers_sent: HashSet<IpAddr> = HashSet::default();

    loop {
        tokio::select! {
<<<<<<< HEAD
            () = controller.notify_controller.notified() => {
                let tunnel_became_ready = !controller.tunnel_ready;
                // Must set `tunnel_ready` here since `build_system_tray_menu` will read it.
                controller.tunnel_ready = true;
                tracing::debug!("Controller notified of new resources");
                if let Err(error) = controller.refresh_system_tray_menu() {
                    tracing::error!(?error, "Failed to refresh tray menu");
                }
                if ! tunnel_became_ready {
                    continue;
                }
                os::show_notification(
                    "Firezone connected",
                    "You are now signed in and able to access resources.",
                )?;
                if let Some(instant) = controller.last_connlib_start.take() {
                    let elapsed = instant.elapsed();
                    tracing::info!(?elapsed, "Tunnel ready");
                } else {
                    unreachable!("We should always have `last_connlib_start` when the tunnel becomes ready");
                }
            }
=======
>>>>>>> 08182913
            () = com_worker.notified() => {
                let new_have_internet = network_changes::check_internet().context("Failed to check for internet")?;
                if new_have_internet != have_internet {
                    have_internet = new_have_internet;
                    if controller.status.connlib_is_up() {
                        tracing::debug!("Internet up/down changed, calling `Session::reconnect`");
                        controller.ipc_client.reconnect().await?;
                    }
                }
            },
            resolvers = dns_listener.notified() => {
                let resolvers = resolvers?;
<<<<<<< HEAD
                let resolver_set = HashSet::from_iter(resolvers.iter().cloned());
                if resolver_set != last_resolvers_sent {
                    last_resolvers_sent = resolver_set;
                    if let Some(session) = controller.session.as_mut() {
                        tracing::debug!(?resolvers, "New DNS resolvers, calling `Session::set_dns`");
                        session.connlib.set_dns(resolvers).await?;
                    } else {
                        tracing::debug!("Resolvers stayed the same");
                    }
=======
                if controller.status.connlib_is_up() {
                    tracing::debug!(?resolvers, "New DNS resolvers, calling `Session::set_dns`");
                    controller.ipc_client.set_dns(resolvers).await?;
>>>>>>> 08182913
                }
            },
            req = rx.recv() => {
                let Some(req) = req else {
                    break;
                };

                #[allow(clippy::wildcard_enum_match_arm)]
                match req {
                    // SAFETY: Crashing is unsafe
                    Req::Fail(Failure::Crash) => {
                        tracing::error!("Crashing on purpose");
                        unsafe { sadness_generator::raise_segfault() }
                    },
                    Req::Fail(Failure::Error) => Err(anyhow!("Test error"))?,
                    Req::Fail(Failure::Panic) => panic!("Test panic"),
                    Req::SystemTrayMenu(TrayMenuEvent::Quit) => {
                        tracing::info!("User clicked Quit in the menu");
                        break
                    }
                    req => controller.handle_request(req).await?,
                }
            },
        }
        // Code down here may not run because the `select` sometimes `continue`s.
    }

    if let Err(error) = com_worker.close() {
        tracing::error!(?error, "com_worker");
    }
    if let Err(error) = controller.ipc_client.disconnect_from_ipc().await {
        tracing::error!(?error, "ipc_client");
    }

    // Last chance to do any drops / cleanup before the process crashes.

    Ok(())
}<|MERGE_RESOLUTION|>--- conflicted
+++ resolved
@@ -12,18 +12,13 @@
 use connlib_client_shared::callbacks::ResourceDescription;
 use firezone_headless_client::IpcServerMsg;
 use secrecy::{ExposeSecret, SecretString};
-<<<<<<< HEAD
 use std::{
     collections::HashSet,
     net::IpAddr,
     path::PathBuf,
     str::FromStr,
-    sync::Arc,
     time::{Duration, Instant},
 };
-=======
-use std::{path::PathBuf, str::FromStr, time::Duration};
->>>>>>> 08182913
 use system_tray_menu::Event as TrayMenuEvent;
 use tauri::{Manager, SystemTray, SystemTrayEvent};
 use tokio::sync::{mpsc, oneshot};
@@ -440,7 +435,7 @@
     /// Firezone is disconnected.
     Disconnected,
     /// Firezone is signing in and raising the tunnel.
-    Connecting,
+    Connecting { start_instant: Instant },
     /// Firezone is ready to use.
     TunnelReady { resources: Vec<ResourceDescription> },
 }
@@ -456,7 +451,7 @@
     fn connlib_is_up(&self) -> bool {
         match self {
             Self::Disconnected => false,
-            Self::Connecting => true,
+            Self::Connecting { .. } => true,
             Self::TunnelReady { .. } => true,
         }
     }
@@ -469,18 +464,9 @@
     // Sign-in state with the portal / deep links
     auth: client::auth::Auth,
     ctlr_tx: CtlrTx,
-<<<<<<< HEAD
-    /// connlib session for the currently signed-in user, if there is one
-    session: Option<Session>,
-    /// Tells us when to wake up and look for a new resource list. Tokio docs say that memory reads and writes are synchronized when notifying, so we don't need an extra mutex on the resources.
-    notify_controller: Arc<Notify>,
-    last_connlib_start: Option<Instant>,
-    tunnel_ready: bool,
-=======
     ipc_client: ipc::Client,
     log_filter_reloader: logging::Reloader,
     status: Status,
->>>>>>> 08182913
     uptime: client::uptime::Tracker,
 }
 
@@ -495,26 +481,11 @@
         let api_url = self.advanced_settings.api_url.clone();
         tracing::info!(api_url = api_url.to_string(), "Starting connlib...");
 
-<<<<<<< HEAD
-        self.last_connlib_start = Some(Instant::now());
-        let connlib = ipc::Client::connect(
-            api_url.as_str(),
-            token,
-            callback_handler.clone(),
-            tokio::runtime::Handle::current(),
-        )
-        .await?;
-
-        self.session = Some(Session {
-            callback_handler,
-            connlib,
-        });
-=======
+        let start_instant = Instant::now();
         self.ipc_client
             .connect_to_firezone(api_url.as_str(), token)
             .await?;
-        self.status = Status::Connecting;
->>>>>>> 08182913
+        self.status = Status::Connecting { start_instant };
         self.refresh_system_tray_menu()?;
 
         ran_before::set().await?;
@@ -608,7 +579,7 @@
                         tracing::info!("Calling `sign_out` to cancel sign-in");
                         self.sign_out().await?;
                     }
-                    Status::Connecting => {
+                    Status::Connecting { start_instant: _ } => {
                         tracing::warn!(
                             "Connlib is already raising the tunnel, calling `sign_out` anyway"
                         );
@@ -640,12 +611,6 @@
             Req::SystemTrayMenu(TrayMenuEvent::Quit) => Err(anyhow!(
                 "Impossible error: `Quit` should be handled before this"
             ))?,
-<<<<<<< HEAD
-            Req::TunnelReady => {
-                // TODO: Get rid of this
-            }
-=======
->>>>>>> 08182913
             Req::UpdateAvailable(release) => {
                 let title = format!("Firezone {} available for download", release.version);
 
@@ -695,13 +660,17 @@
                     return Ok(());
                 }
                 tracing::debug!(len = resources.len(), "Got new Resources");
-                if !matches!(self.status, Status::TunnelReady { .. }) {
+                if let Status::Connecting { start_instant } =
+                    std::mem::replace(&mut self.status, Status::TunnelReady { resources })
+                {
+                    // If I write this in-line it won't compile
+                    let elapsed = start_instant.elapsed();
+                    tracing::info!(?elapsed, "Tunnel ready");
                     os::show_notification(
                         "Firezone connected",
                         "You are now signed in and able to access resources.",
                     )?;
                 }
-                self.status = Status::TunnelReady { resources };
                 if let Err(error) = self.refresh_system_tray_menu() {
                     tracing::error!(?error, "Failed to refresh Resource list");
                 }
@@ -722,7 +691,9 @@
                     tracing::error!("We have an auth session but no connlib session");
                     system_tray_menu::signed_out()
                 }
-                Status::Connecting => system_tray_menu::signing_in("Signing In..."),
+                Status::Connecting { start_instant: _ } => {
+                    system_tray_menu::signing_in("Signing In...")
+                }
                 Status::TunnelReady { resources } => {
                     system_tray_menu::signed_in(&auth_session.actor_name, resources)
                 }
@@ -746,14 +717,8 @@
     /// Deletes the auth token, stops connlib, and refreshes the tray menu
     async fn sign_out(&mut self) -> Result<()> {
         self.auth.sign_out()?;
-<<<<<<< HEAD
-        self.tunnel_ready = false;
-        self.last_connlib_start = None;
-        if let Some(session) = self.session.take() {
-=======
         if self.status.connlib_is_up() {
             self.status = Status::Disconnected;
->>>>>>> 08182913
             tracing::debug!("disconnecting connlib");
             // This is redundant if the token is expired, in that case
             // connlib already disconnected itself.
@@ -799,16 +764,9 @@
         app: app.clone(),
         auth: client::auth::Auth::new(),
         ctlr_tx,
-<<<<<<< HEAD
-        session: None,
-        notify_controller: Arc::new(Notify::new()), // TODO: Fix cancel-safety
-        last_connlib_start: None,
-        tunnel_ready: false,
-=======
         ipc_client,
         log_filter_reloader,
         status: Default::default(),
->>>>>>> 08182913
         uptime: Default::default(),
     };
 
@@ -842,31 +800,6 @@
 
     loop {
         tokio::select! {
-<<<<<<< HEAD
-            () = controller.notify_controller.notified() => {
-                let tunnel_became_ready = !controller.tunnel_ready;
-                // Must set `tunnel_ready` here since `build_system_tray_menu` will read it.
-                controller.tunnel_ready = true;
-                tracing::debug!("Controller notified of new resources");
-                if let Err(error) = controller.refresh_system_tray_menu() {
-                    tracing::error!(?error, "Failed to refresh tray menu");
-                }
-                if ! tunnel_became_ready {
-                    continue;
-                }
-                os::show_notification(
-                    "Firezone connected",
-                    "You are now signed in and able to access resources.",
-                )?;
-                if let Some(instant) = controller.last_connlib_start.take() {
-                    let elapsed = instant.elapsed();
-                    tracing::info!(?elapsed, "Tunnel ready");
-                } else {
-                    unreachable!("We should always have `last_connlib_start` when the tunnel becomes ready");
-                }
-            }
-=======
->>>>>>> 08182913
             () = com_worker.notified() => {
                 let new_have_internet = network_changes::check_internet().context("Failed to check for internet")?;
                 if new_have_internet != have_internet {
@@ -879,21 +812,15 @@
             },
             resolvers = dns_listener.notified() => {
                 let resolvers = resolvers?;
-<<<<<<< HEAD
                 let resolver_set = HashSet::from_iter(resolvers.iter().cloned());
                 if resolver_set != last_resolvers_sent {
                     last_resolvers_sent = resolver_set;
-                    if let Some(session) = controller.session.as_mut() {
+                    if controller.status.connlib_is_up() {
                         tracing::debug!(?resolvers, "New DNS resolvers, calling `Session::set_dns`");
-                        session.connlib.set_dns(resolvers).await?;
+                        controller.ipc_client.set_dns(resolvers).await?;
                     } else {
                         tracing::debug!("Resolvers stayed the same");
                     }
-=======
-                if controller.status.connlib_is_up() {
-                    tracing::debug!(?resolvers, "New DNS resolvers, calling `Session::set_dns`");
-                    controller.ipc_client.set_dns(resolvers).await?;
->>>>>>> 08182913
                 }
             },
             req = rx.recv() => {
