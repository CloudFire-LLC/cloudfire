//! The Tauri-based GUI Client for Windows and Linux
//!
//! Most of this Client is stubbed out with panics on macOS.
//! The real macOS Client is in `swift/apple`

use crate::client::{
    self, about, logging,
    settings::{self},
};
use anyhow::{bail, Context, Result};
use common::system_tray::Event as TrayMenuEvent;
use firezone_gui_client_common::{
    self as common,
    controller::{Builder as ControllerBuilder, ControllerRequest, CtlrTx, GuiIntegration},
    crash_handling, deep_link,
    errors::{self, Error},
    settings::AdvancedSettings,
    updates,
};
use firezone_headless_client::LogFilterReloader;
use secrecy::{ExposeSecret as _, SecretString};
use std::{str::FromStr, time::Duration};
use tauri::{Manager, SystemTrayEvent};
use tokio::sync::{mpsc, oneshot};
use tracing::instrument;

pub(crate) mod system_tray;

#[cfg(target_os = "linux")]
#[path = "gui/os_linux.rs"]
mod os;

// Stub only
#[cfg(target_os = "macos")]
#[path = "gui/os_macos.rs"]
#[expect(clippy::unnecessary_wraps)]
mod os;

#[cfg(target_os = "windows")]
#[path = "gui/os_windows.rs"]
mod os;

pub(crate) use os::set_autostart;

/// All managed state that we might need to access from odd places like Tauri commands.
///
/// Note that this never gets Dropped because of
/// <https://github.com/tauri-apps/tauri/issues/8631>
pub(crate) struct Managed {
    pub ctlr_tx: CtlrTx,
    pub inject_faults: bool,
}

struct TauriIntegration {
    app: tauri::AppHandle,
    tray: system_tray::Tray,
}

impl GuiIntegration for TauriIntegration {
    fn set_welcome_window_visible(&self, visible: bool) -> Result<()> {
        let win = self
            .app
            .get_window("welcome")
            .context("Couldn't get handle to Welcome window")?;

        if visible {
            win.show().context("Couldn't show Welcome window")?;
        } else {
            win.hide().context("Couldn't hide Welcome window")?;
        }
        Ok(())
    }

    fn open_url<P: AsRef<str>>(&self, url: P) -> Result<()> {
        Ok(tauri::api::shell::open(&self.app.shell_scope(), url, None)?)
    }

    fn set_tray_icon(&mut self, icon: common::system_tray::Icon) -> Result<()> {
        self.tray.set_icon(icon)
    }

    fn set_tray_menu(&mut self, app_state: common::system_tray::AppState) -> Result<()> {
        self.tray.update(app_state)
    }

    fn show_notification(&self, title: &str, body: &str) -> Result<()> {
        os::show_notification(title, body)
    }

    fn show_update_notification(&self, ctlr_tx: CtlrTx, title: &str, url: url::Url) -> Result<()> {
        os::show_update_notification(ctlr_tx, title, url)
    }

    fn show_window(&self, window: common::system_tray::Window) -> Result<()> {
        let id = match window {
            common::system_tray::Window::About => "about",
            common::system_tray::Window::Settings => "settings",
        };

        let win = self
            .app
            .get_window(id)
            .context("Couldn't get handle to `{id}` window")?;

        // Needed to bring shown windows to the front
        // `request_user_attention` and `set_focus` don't work, at least on Linux
        win.hide()?;
        // Needed to show windows that are completely hidden
        win.show()?;
        Ok(())
    }
}

/// Runs the Tauri GUI and returns on exit or unrecoverable error
///
/// Still uses `thiserror` so we can catch the deep_link `CantListen` error
#[instrument(skip_all)]
pub(crate) fn run(
    cli: client::Cli,
    advanced_settings: AdvancedSettings,
    reloader: LogFilterReloader,
) -> Result<(), Error> {
    // Need to keep this alive so crashes will be handled. Dropping detaches it.
    let _crash_handler = match crash_handling::attach_handler() {
        Ok(x) => Some(x),
        Err(error) => {
            // TODO: None of these logs are actually written yet
            // <https://github.com/firezone/firezone/issues/3211>
            tracing::warn!(?error, "Did not set up crash handler");
            None
        }
    };

    // Needed for the deep link server
    let rt = tokio::runtime::Runtime::new().context("Couldn't start Tokio runtime")?;
    let _guard = rt.enter();

    // Make sure we're single-instance
    // We register our deep links to call the `open-deep-link` subcommand,
    // so if we're at this point, we know we've been launched manually
    let deep_link_server = rt.block_on(async { deep_link::Server::new().await })?;

    let (ctlr_tx, ctlr_rx) = mpsc::channel(5);
    let (updates_tx, updates_rx) = mpsc::channel(1);

    let managed = Managed {
        ctlr_tx: ctlr_tx.clone(),
        inject_faults: cli.inject_faults,
    };

    let (setup_result_tx, mut setup_result_rx) = oneshot::channel::<Result<(), Error>>();
    let app = tauri::Builder::default()
        .manage(managed)
        .on_window_event(|event| {
            if let tauri::WindowEvent::CloseRequested { api, .. } = event.event() {
                // Keep the frontend running but just hide this webview
                // Per https://tauri.app/v1/guides/features/system-tray/#preventing-the-app-from-closing
                // Closing the window fully seems to deallocate it or something.

                event.window().hide().unwrap();
                api.prevent_close();
            }
        })
        .invoke_handler(tauri::generate_handler![
            about::get_cargo_version,
            about::get_git_version,
            logging::clear_logs,
            logging::count_logs,
            logging::export_logs,
            settings::apply_advanced_settings,
            settings::reset_advanced_settings,
            settings::get_advanced_settings,
            crate::client::welcome::sign_in,
        ])
        .system_tray(system_tray::loading())
        .on_system_tray_event(|app, event| {
            if let SystemTrayEvent::MenuItemClick { id, .. } = event {
                tracing::debug!(?id, "SystemTrayEvent::MenuItemClick");
                let event = match serde_json::from_str::<TrayMenuEvent>(&id) {
                    Ok(x) => x,
                    Err(e) => {
                        tracing::error!("{e}");
                        return;
                    }
                };
                match handle_system_tray_event(app, event) {
                    Ok(_) => {}
                    Err(e) => tracing::error!("{e}"),
                }
            }
        })
        .setup(move |app| {
            let setup_inner = move || {
                // Check for updates
                tokio::spawn(async move {
                    if let Err(error) = updates::checker_task(updates_tx, cli.debug_update_check).await
                    {
                        tracing::error!(?error, "Error in updates::checker_task");
                    }
                });

                if let Some(client::Cmd::SmokeTest) = &cli.command {
                    let ctlr_tx = ctlr_tx.clone();
                    tokio::spawn(async move {
                        if let Err(error) = smoke_test(ctlr_tx).await {
                            tracing::error!(?error, "Error during smoke test, crashing on purpose so a dev can see our stacktraces");
                            unsafe { sadness_generator::raise_segfault() }
                        }
                    });
                }

                tracing::debug!(cli.no_deep_links);
                if !cli.no_deep_links {
                    // The single-instance check is done, so register our exe
                    // to handle deep links
                    let exe = tauri_utils::platform::current_exe().context("Can't find our own exe path")?;
                    deep_link::register(exe).context("Failed to register deep link handler")?;
                    tokio::spawn(accept_deep_links(deep_link_server, ctlr_tx.clone()));
                }

                if let Some(failure) = cli.fail_on_purpose() {
                    let ctlr_tx = ctlr_tx.clone();
                    tokio::spawn(async move {
                        let delay = 5;
                        tracing::warn!(
                            "Will crash / error / panic on purpose in {delay} seconds to test error handling."
                        );
                        tokio::time::sleep(Duration::from_secs(delay)).await;
                        tracing::warn!("Crashing / erroring / panicking on purpose");
                        ctlr_tx.send(ControllerRequest::Fail(failure)).await?;
                        Ok::<_, anyhow::Error>(())
                    });
                }

                if let Some(delay) = cli.quit_after {
                    let ctlr_tx = ctlr_tx.clone();
                    tokio::spawn(async move {
                        tracing::warn!("Will quit gracefully in {delay} seconds.");
                        tokio::time::sleep(Duration::from_secs(delay)).await;
                        tracing::warn!("Quitting gracefully due to `--quit-after`");
                        ctlr_tx.send(ControllerRequest::SystemTrayMenu(firezone_gui_client_common::system_tray::Event::Quit)).await?;
                        Ok::<_, anyhow::Error>(())
                    });
                }

                assert_eq!(
                    firezone_bin_shared::BUNDLE_ID,
                    app.handle().config().tauri.bundle.identifier,
                    "BUNDLE_ID should match bundle ID in tauri.conf.json"
                );

                let app_handle = app.handle();
                let _ctlr_task = tokio::spawn(async move {
                    let app_handle_2 = app_handle.clone();
                    // Spawn two nested Tasks so the outer can catch panics from the inner
                    let task = tokio::spawn(async move {
                        run_controller(
                            app_handle_2,
                            ctlr_tx,
                            ctlr_rx,
                            advanced_settings,
                            reloader,
                            updates_rx,
                        )
                        .await
                    });

                    // See <https://github.com/tauri-apps/tauri/issues/8631>
                    // This should be the ONLY place we call `app.exit` or `app_handle.exit`,
                    // because it exits the entire process without dropping anything.
                    //
                    // This seems to be a platform limitation that Tauri is unable to hide
                    // from us. It was the source of much consternation at time of writing.

                    let exit_code = match task.await {
                        Err(error) => {
                            tracing::error!(?error, "run_controller panicked");
                            1
                        }
                        Ok(Err(error)) => {
                            tracing::error!(?error, "run_controller returned an error");
                            errors::show_error_dialog(&error).unwrap();
                            1
                        }
                        Ok(Ok(_)) => 0,
                    };

                    tracing::info!(?exit_code);
                    app_handle.exit(exit_code);
                });
                Ok(())
            };

            setup_result_tx.send(setup_inner()).expect("should be able to send setup result");

            Ok(())
        });
    tracing::debug!("Building Tauri app...");
    let app = app.build(tauri::generate_context!());

    setup_result_rx
        .try_recv()
        .context("couldn't receive result of setup")??;

    let app = match app {
        Ok(x) => x,
        Err(error) => {
            tracing::error!(?error, "Failed to build Tauri app instance");
            #[expect(clippy::wildcard_enum_match_arm)]
            match error {
                tauri::Error::Runtime(tauri_runtime::Error::CreateWebview(_)) => {
                    return Err(Error::WebViewNotInstalled);
                }
                error => Err(anyhow::Error::from(error).context("Tauri error"))?,
            }
        }
    };

    app.run(|_app_handle, event| {
        if let tauri::RunEvent::ExitRequested { api, .. } = event {
            // Don't exit if we close our main window
            // https://tauri.app/v1/guides/features/system-tray/#preventing-the-app-from-closing

            api.prevent_exit();
        }
    });
    Ok(())
}

#[cfg(not(debug_assertions))]
async fn smoke_test(_: CtlrTx) -> Result<()> {
    bail!("Smoke test is not built for release binaries.");
}

/// Runs a smoke test and then asks Controller to exit gracefully
///
/// You can purposely fail this test by deleting the exported zip file during
/// the 10-second sleep.
#[cfg(debug_assertions)]
async fn smoke_test(ctlr_tx: CtlrTx) -> Result<()> {
    let delay = 10;
    tracing::info!("Will quit on purpose in {delay} seconds as part of the smoke test.");
    let quit_time = tokio::time::Instant::now() + Duration::from_secs(delay);

    // Test log exporting
    let path = std::path::PathBuf::from("smoke_test_log_export.zip");

    let stem = "connlib-smoke-test".into();
    match tokio::fs::remove_file(&path).await {
        Ok(()) => {}
        Err(error) => {
            if error.kind() != std::io::ErrorKind::NotFound {
                bail!("Error while removing old zip file")
            }
        }
    }
    ctlr_tx
        .send(ControllerRequest::ExportLogs {
            path: path.clone(),
            stem,
        })
        .await
        .context("Failed to send `ExportLogs` request")?;
    let (tx, rx) = oneshot::channel();
    ctlr_tx
        .send(ControllerRequest::ClearLogs(tx))
        .await
        .context("Failed to send `ClearLogs` request")?;
    rx.await
        .context("Failed to await `ClearLogs` result")?
        .map_err(|s| anyhow::anyhow!(s))
        .context("`ClearLogs` failed")?;

    // Give the app some time to export the zip and reach steady state
    tokio::time::sleep_until(quit_time).await;

    // Write the settings so we can check the path for those
    common::settings::save(&AdvancedSettings::default()).await?;

    // Check results of tests
    let zip_len = tokio::fs::metadata(&path)
        .await
        .context("Failed to get zip file metadata")?
        .len();
    if zip_len <= 22 {
        bail!("Exported log zip just has the file header");
    }
    tokio::fs::remove_file(&path)
        .await
        .context("Failed to remove zip file")?;
    tracing::info!(?path, ?zip_len, "Exported log zip looks okay");

    // Check that settings file and at least one log file were written
    anyhow::ensure!(tokio::fs::try_exists(common::settings::advanced_settings_path()?).await?);

    tracing::info!("Quitting on purpose because of `smoke-test` subcommand");
    ctlr_tx
        .send(ControllerRequest::SystemTrayMenu(TrayMenuEvent::Quit))
        .await
        .context("Failed to send Quit request")?;

    Ok::<_, anyhow::Error>(())
}

/// Worker task to accept deep links from a named pipe forever
///
/// * `server` An initial named pipe server to consume before making new servers. This lets us also use the named pipe to enforce single-instance
async fn accept_deep_links(mut server: deep_link::Server, ctlr_tx: CtlrTx) -> Result<()> {
    loop {
        match server.accept().await {
            Ok(bytes) => {
                let url = SecretString::from_str(
                    std::str::from_utf8(bytes.expose_secret())
                        .context("Incoming deep link was not valid UTF-8")?,
                )
                .context("Impossible: can't wrap String into SecretString")?;
                // Ignore errors from this, it would only happen if the app is shutting down, otherwise we would wait
                ctlr_tx
                    .send(ControllerRequest::SchemeRequest(url))
                    .await
                    .ok();
            }
            Err(error) => tracing::error!(?error, "error while accepting deep link"),
        }
        // We re-create the named pipe server every time we get a link, because of an oddity in the Windows API.
        server = deep_link::Server::new().await?;
    }
}

fn handle_system_tray_event(app: &tauri::AppHandle, event: TrayMenuEvent) -> Result<()> {
    app.try_state::<Managed>()
        .context("can't get Managed struct from Tauri")?
        .ctlr_tx
        .blocking_send(ControllerRequest::SystemTrayMenu(event))?;
    Ok(())
}

// TODO: Move this into `impl Controller`
async fn run_controller(
    app: tauri::AppHandle,
    ctlr_tx: CtlrTx,
    rx: mpsc::Receiver<ControllerRequest>,
    advanced_settings: AdvancedSettings,
    log_filter_reloader: LogFilterReloader,
    updates_rx: mpsc::Receiver<Option<updates::Notification>>,
) -> Result<(), Error> {
<<<<<<< HEAD
    tracing::info!("Entered `run_controller`");
=======
    tracing::debug!("Entered `run_controller`");
    let (ipc_tx, ipc_rx) = mpsc::channel(1);
    let ipc_client = ipc::Client::new(ipc_tx).await?;
>>>>>>> 2d2945ab
    let tray = system_tray::Tray::new(app.tray_handle());
    let integration = TauriIntegration { app, tray };
    let controller = ControllerBuilder {
        advanced_settings,
        ctlr_tx,
        integration,
        log_filter_reloader,
        rx,
        updates_rx,
    }
    .build()
    .await?;

    controller.main_loop().await?;

    // Last chance to do any drops / cleanup before the process crashes.

    Ok(())
}<|MERGE_RESOLUTION|>--- conflicted
+++ resolved
@@ -444,13 +444,7 @@
     log_filter_reloader: LogFilterReloader,
     updates_rx: mpsc::Receiver<Option<updates::Notification>>,
 ) -> Result<(), Error> {
-<<<<<<< HEAD
-    tracing::info!("Entered `run_controller`");
-=======
     tracing::debug!("Entered `run_controller`");
-    let (ipc_tx, ipc_rx) = mpsc::channel(1);
-    let ipc_client = ipc::Client::new(ipc_tx).await?;
->>>>>>> 2d2945ab
     let tray = system_tray::Tray::new(app.tray_handle());
     let integration = TauriIntegration { app, tray };
     let controller = ControllerBuilder {
