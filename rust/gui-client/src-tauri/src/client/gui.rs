--- conflicted
+++ resolved
@@ -13,13 +13,8 @@
 use firezone_headless_client::IpcServerMsg;
 use secrecy::{ExposeSecret, SecretString};
 use std::{path::PathBuf, str::FromStr, time::Duration};
-<<<<<<< HEAD
 use system_tray::Event as TrayMenuEvent;
 use tauri::{Manager, SystemTrayEvent};
-=======
-use system_tray_menu::Event as TrayMenuEvent;
-use tauri::{Manager, SystemTray, SystemTrayEvent};
->>>>>>> 45c8c4ce
 use tokio::sync::{mpsc, oneshot};
 use tracing::instrument;
 use url::Url;
@@ -433,11 +428,8 @@
     SchemeRequest(SecretString),
     SignIn,
     SystemTrayMenu(TrayMenuEvent),
-<<<<<<< HEAD
     /// Forces the tray icon to a specific icon to stress-test the tray code
     TestTrayIcon(system_tray::Icon),
-=======
->>>>>>> 45c8c4ce
     UpdateAvailable(crate::client::updates::Release),
     UpdateNotificationClicked(Url),
 }
@@ -616,10 +608,7 @@
             Req::SystemTrayMenu(TrayMenuEvent::Quit) => Err(anyhow!(
                 "Impossible error: `Quit` should be handled before this"
             ))?,
-<<<<<<< HEAD
             Req::TestTrayIcon(icon) => self.tray.set_icon(icon)?,
-=======
->>>>>>> 45c8c4ce
             Req::UpdateAvailable(release) => {
                 let title = format!("Firezone {} available for download", release.version);
 
@@ -684,29 +673,15 @@
         Ok(())
     }
 
-<<<<<<< HEAD
     /// Builds a new system tray menu and applies it to the app
     fn refresh_system_tray_menu(&mut self) -> Result<()> {
-        // TODO: Refactor `Controller` and the auth module so that "Are we logged in"
-=======
-    /// Returns a new system tray menu
-    fn build_system_tray_menu(&self) -> tauri::SystemTrayMenu {
-        // TODO: Refactor this and the auth module so that "Are we logged in"
->>>>>>> 45c8c4ce
+        // TODO: Refactor `Controller` and the auth module so that "Are we logged in?"
         // doesn't require such complicated control flow to answer.
         let menu = if let Some(auth_session) = self.auth.session() {
             match &self.status {
                 Status::Disconnected => {
                     tracing::error!("We have an auth session but no connlib session");
-<<<<<<< HEAD
                     system_tray::Menu::SignedOut
-=======
-                    system_tray_menu::signed_out()
-                }
-                Status::Connecting => system_tray_menu::signing_in("Signing In..."),
-                Status::TunnelReady { resources } => {
-                    system_tray_menu::signed_in(&auth_session.actor_name, resources)
->>>>>>> 45c8c4ce
                 }
                 Status::Connecting => system_tray::Menu::WaitingForConnlib,
                 Status::TunnelReady { resources } => system_tray::Menu::SignedIn {
@@ -769,10 +744,7 @@
 ) -> Result<(), Error> {
     tracing::info!("Entered `run_controller`");
     let ipc_client = ipc::Client::new(ctlr_tx.clone()).await?;
-<<<<<<< HEAD
     let tray = system_tray::Tray::new(app.tray_handle());
-=======
->>>>>>> 45c8c4ce
     let mut controller = Controller {
         advanced_settings,
         app: app.clone(),
