--- conflicted
+++ resolved
@@ -1,16 +1,9 @@
 //! A module for registering, catching, and parsing deep links that are sent over to the app's already-running instance
 
 use crate::client::auth::Response as AuthResponse;
-<<<<<<< HEAD
-use connlib_shared::control::SecureUrl;
-use secrecy::{ExposeSecret, Secret, SecretString};
-#[cfg(target_os = "windows")]
-use std::io;
-=======
 use anyhow::{bail, Context, Result};
 use secrecy::{ExposeSecret, SecretString};
 use url::Url;
->>>>>>> 24dc7be6
 
 pub(crate) const FZ_SCHEME: &str = "firezone-fd0020211111";
 
@@ -34,41 +27,8 @@
     // This one is not `anyhow` since we catch it in the caller
     #[error("named pipe server couldn't start listening, we are probably the second instance")]
     CantListen,
-<<<<<<< HEAD
-    /// Error from client's POV
-    #[cfg(target_os = "windows")]
-    #[error(transparent)]
-    ClientCommunications(io::Error),
-    /// Error while connecting to the server
-    #[cfg(target_os = "windows")]
-    #[error(transparent)]
-    Connect(io::Error),
-    /// Something went wrong finding the path to our own exe
-    #[cfg(target_os = "windows")]
-    #[error(transparent)]
-    CurrentExe(io::Error),
-    /// We got some data but it's not UTF-8
-    #[cfg(target_os = "windows")]
-    #[error(transparent)]
-    LinkNotUtf8(std::str::Utf8Error),
-    #[cfg(target_os = "windows")]
-    #[error("Couldn't set up security descriptor for deep link server")]
-    SecurityDescriptor,
-    /// Error from server's POV
-    #[cfg(target_os = "windows")]
-    #[error(transparent)]
-    ServerCommunications(io::Error),
-    #[error(transparent)]
-    UrlParse(#[from] url::ParseError),
-    #[cfg(target_os = "windows")]
-    /// Something went wrong setting up the registry
-    #[cfg(target_os = "windows")]
-    #[error(transparent)]
-    WindowsRegistry(io::Error),
-=======
     #[error(transparent)]
     Other(#[from] anyhow::Error),
->>>>>>> 24dc7be6
 }
 
 pub(crate) use imp::{open, register, Server};
