use crate::client::wintun_install;
use std::str::FromStr;

#[derive(thiserror::Error, Debug)]
pub(crate) enum Error {
    #[error("couldn't install wintun.dll")]
    DllInstall(#[from] wintun_install::Error),
    #[error("couldn't load wintun.dll")]
    DllLoad,
    #[error("UUID parse error - This should be impossible since the UUID is hard-coded")]
    Uuid,
}

/// Creates a bogus wintun tunnel to check whether we have permissions to create wintun tunnels.
/// Extracts wintun.dll if needed.
///
/// Returns true if already elevated, false if not elevated, error if we can't be sure
#[tracing::instrument]
pub(crate) fn check() -> Result<bool, Error> {
    // Almost the same as the code in tun_windows.rs in connlib
    const TUNNEL_UUID: &str = "72228ef4-cb84-4ca5-a4e6-3f8636e75757";
    const TUNNEL_NAME: &str = "Firezone Elevation Check";

    let path = match wintun_install::ensure_dll() {
        Ok(x) => x,
        Err(wintun_install::Error::PermissionDenied) => return Ok(false),
        Err(e) => return Err(Error::DllInstall(e)),
    };
<<<<<<< HEAD
    tracing::info!(?path, "wintun.dll path");

    // The unsafe is here because we're loading a DLL from disk and it has arbitrary C code in it.
    // TODO: As a defense, we could verify the hash before loading it. This would protect against accidental corruption, but not against attacks. (Because of TOCTOU)
    let wintun = unsafe { wintun::load_from_path(r".\wintun.dll") }.map_err(|_| Error::DllLoad)?;
=======

    // The unsafe is here because we're loading a DLL from disk and it has arbitrary C code in it.
    // TODO: As a defense, we could verify the hash before loading it. This would protect against accidental corruption, but not against attacks. (Because of TOCTOU)
    let wintun = unsafe { wintun::load_from_path(path) }.map_err(|_| Error::DllLoad)?;
>>>>>>> 3592b9fd
    let uuid = uuid::Uuid::from_str(TUNNEL_UUID).map_err(|_| Error::Uuid)?;

    // Wintun hides the exact Windows error, so let's assume the only way Adapter::create can fail is if we're not elevated.
    if wintun::Adapter::create(&wintun, "Firezone", TUNNEL_NAME, Some(uuid.as_u128())).is_err() {
        return Ok(false);
    }
    Ok(true)
}<|MERGE_RESOLUTION|>--- conflicted
+++ resolved
@@ -26,18 +26,10 @@
         Err(wintun_install::Error::PermissionDenied) => return Ok(false),
         Err(e) => return Err(Error::DllInstall(e)),
     };
-<<<<<<< HEAD
-    tracing::info!(?path, "wintun.dll path");
-
-    // The unsafe is here because we're loading a DLL from disk and it has arbitrary C code in it.
-    // TODO: As a defense, we could verify the hash before loading it. This would protect against accidental corruption, but not against attacks. (Because of TOCTOU)
-    let wintun = unsafe { wintun::load_from_path(r".\wintun.dll") }.map_err(|_| Error::DllLoad)?;
-=======
 
     // The unsafe is here because we're loading a DLL from disk and it has arbitrary C code in it.
     // TODO: As a defense, we could verify the hash before loading it. This would protect against accidental corruption, but not against attacks. (Because of TOCTOU)
     let wintun = unsafe { wintun::load_from_path(path) }.map_err(|_| Error::DllLoad)?;
->>>>>>> 3592b9fd
     let uuid = uuid::Uuid::from_str(TUNNEL_UUID).map_err(|_| Error::Uuid)?;
 
     // Wintun hides the exact Windows error, so let's assume the only way Adapter::create can fail is if we're not elevated.
