//! The Tauri GUI for Windows
//! This is not checked or compiled on other platforms.

// TODO: `git grep` for unwraps before 1.0, especially this gui module

use crate::client::{self, deep_link, AppLocalDataDir};
use anyhow::{anyhow, Context, Result};
use client::settings::{self, AdvancedSettings};
use connlib_client_shared::file_logger;
use connlib_shared::messages::ResourceId;
use secrecy::{ExposeSecret, SecretString};
<<<<<<< HEAD
use std::{net::IpAddr, path::PathBuf, str::FromStr};
use tauri::{
    CustomMenuItem, Manager, SystemTray, SystemTrayEvent, SystemTrayMenu, SystemTrayMenuItem,
    SystemTraySubmenu,
};
=======
use std::{
    net::{Ipv4Addr, Ipv6Addr},
    path::PathBuf,
    str::FromStr,
};
use system_tray_menu::{Event as TrayMenuEvent, Resource as ResourceDisplay};
use tauri::{Manager, SystemTray, SystemTrayEvent};
>>>>>>> baae3bd6
use tokio::sync::{mpsc, oneshot};
use ControllerRequest as Req;

mod system_tray_menu;

pub(crate) type CtlrTx = mpsc::Sender<ControllerRequest>;

pub(crate) fn app_local_data_dir(app: &tauri::AppHandle) -> Result<AppLocalDataDir> {
    let path = app
        .path_resolver()
        .app_local_data_dir()
        .ok_or_else(|| anyhow!("getting app_local_data_dir"))?;
    Ok(AppLocalDataDir(path))
}

/// All managed state that we might need to access from odd places like Tauri commands.
pub(crate) struct Managed {
    pub ctlr_tx: CtlrTx,
    pub inject_faults: bool,
}

// TODO: We're supposed to get this from Tauri, but I'd need to move some things around first
const TAURI_ID: &str = "dev.firezone.client";

/// Runs the Tauri GUI and returns on exit or unrecoverable error
pub(crate) fn run(params: client::GuiParams) -> Result<()> {
    let client::GuiParams {
        flag_elevated,
        inject_faults,
    } = params;

    // Needed for the deep link server
    let rt = tokio::runtime::Runtime::new()?;
    let _guard = rt.enter();

    // Make sure we're single-instance
    // We register our deep links to call the `open-deep-link` subcommand,
    // so if we're at this point, we know we've been launched manually
    let server = deep_link::Server::new(TAURI_ID)?;

    // We know now we're the only instance on the computer, so register our exe
    // to handle deep links
    deep_link::register(TAURI_ID)?;

    let (ctlr_tx, ctlr_rx) = mpsc::channel(5);

    tokio::spawn(accept_deep_links(server, ctlr_tx.clone()));

    let managed = Managed {
        ctlr_tx,
        inject_faults,
    };

    let tray = SystemTray::new().with_menu(system_tray_menu::signed_out());

    tauri::Builder::default()
        .manage(managed)
        .on_window_event(|event| {
            if let tauri::WindowEvent::CloseRequested { api, .. } = event.event() {
                // Keep the frontend running but just hide this webview
                // Per https://tauri.app/v1/guides/features/system-tray/#preventing-the-app-from-closing

                event.window().hide().unwrap();
                api.prevent_close();
            }
        })
        .invoke_handler(tauri::generate_handler![
            settings::apply_advanced_settings,
            settings::clear_logs,
            settings::export_logs,
            settings::get_advanced_settings,
        ])
        .system_tray(tray)
        .on_system_tray_event(|app, event| {
            if let SystemTrayEvent::MenuItemClick { id, .. } = event {
                let event = match TrayMenuEvent::from_str(&id) {
                    Ok(x) => x,
                    Err(e) => {
                        tracing::error!("{e}");
                        return;
                    }
                };
                match handle_system_tray_event(app, event) {
                    Ok(_) => {}
                    Err(e) => tracing::error!("{e}"),
                }
            }
        })
        .setup(move |app| {
            // Change to data dir so the file logger will write there and not in System32 if we're launching from an app link
            let cwd = app_local_data_dir(&app.handle())?.0.join("data");
            std::fs::create_dir_all(&cwd)?;
            std::env::set_current_dir(&cwd)?;

            let advanced_settings = tokio::runtime::Handle::current()
                .block_on(settings::load_advanced_settings(&app.handle()))
                .unwrap_or_default();

            // Set up logger
            // It's hard to set it up before Tauri's setup, because Tauri knows where all the config and data go in AppData and I don't want to replicate their logic.
            let logging_handles = client::logging::setup(&advanced_settings.log_filter)?;
            tracing::info!("started log");
            // I checked this on my dev system to make sure Powershell is doing what I expect and passing the argument back to us after relaunch
            tracing::debug!("flag_elevated: {flag_elevated}");

            let app_handle = app.handle();
            let _ctlr_task = tokio::spawn(async move {
                if let Err(e) =
                    run_controller(app_handle, ctlr_rx, logging_handles, advanced_settings).await
                {
                    tracing::error!("run_controller returned an error: {e}");
                }
            });

            Ok(())
        })
        .build(tauri::generate_context!())?
        .run(|_app_handle, event| {
            if let tauri::RunEvent::ExitRequested { api, .. } = event {
                // Don't exit if we close our main window
                // https://tauri.app/v1/guides/features/system-tray/#preventing-the-app-from-closing

                api.prevent_exit();
            }
        });
    Ok(())
}

/// Worker task to accept deep links from a named pipe forever
///
/// * `server` An initial named pipe server to consume before making new servers. This lets us also use the named pipe to enforce single-instance
async fn accept_deep_links(
    mut server: deep_link::Server,
    ctlr_tx: mpsc::Sender<ControllerRequest>,
) -> Result<()> {
    loop {
        if let Ok(url) = server.accept().await {
            ctlr_tx
                .send(ControllerRequest::SchemeRequest(url))
                .await
                .ok();
        }
        // We re-create the named pipe server every time we get a link, because of an oddity in the Windows API.
        server = deep_link::Server::new(TAURI_ID)?;
    }
}

fn handle_system_tray_event(app: &tauri::AppHandle, event: TrayMenuEvent) -> Result<()> {
    let ctlr_tx = &app
        .try_state::<Managed>()
        .ok_or_else(|| anyhow!("can't get Managed struct from Tauri"))?
        .ctlr_tx;

    match event {
        TrayMenuEvent::About => {
            let win = app
                .get_window("about")
                .ok_or_else(|| anyhow!("getting handle to About window"))?;

            if win.is_visible()? {
                win.hide()?;
            } else {
                win.show()?;
            }
        }
        TrayMenuEvent::Resource { id } => {
            ctlr_tx.blocking_send(ControllerRequest::CopyResource(id))?
        }
        TrayMenuEvent::Settings => {
            let win = app
                .get_window("settings")
                .ok_or_else(|| anyhow!("getting handle to Settings window"))?;

            if win.is_visible()? {
                // If we close the window here, we can't re-open it, we'd have to fully re-create it. Not needed for MVP - We agreed 100 MB is fine for the GUI client.
                win.hide()?;
            } else {
                win.show()?;
            }
        }
        TrayMenuEvent::SignIn => ctlr_tx.blocking_send(ControllerRequest::SignIn)?,
        TrayMenuEvent::SignOut => ctlr_tx.blocking_send(ControllerRequest::SignOut)?,
        TrayMenuEvent::Quit => app.exit(0),
    }
    Ok(())
}

pub(crate) enum ControllerRequest {
    CopyResource(String),
    ExportLogs(PathBuf),
    GetAdvancedSettings(oneshot::Sender<AdvancedSettings>),
    SchemeRequest(url::Url),
    SignIn,
    SignOut,
    UpdateResources(Vec<connlib_client_shared::ResourceDescription>),
}

// TODO: Should these be keyed to the Google ID or email or something?
// The callback returns a human-readable name but those aren't good keys.
fn keyring_entry() -> Result<keyring::Entry> {
    Ok(keyring::Entry::new_with_target(
        "token",
        "firezone_windows_client",
        "",
    )?)
}

#[derive(Clone)]
struct CallbackHandler {
    ctlr_tx: CtlrTx,
    logger: Option<file_logger::Handle>,
}

#[derive(thiserror::Error, Debug)]
enum CallbackError {
    #[error(transparent)]
    ControllerRequest(#[from] tokio::sync::mpsc::error::TrySendError<ControllerRequest>),
    #[error("system DNS resolver problem: {0}")]
    Resolvers(#[from] client::resolvers::Error),
}

impl connlib_client_shared::Callbacks for CallbackHandler {
    type Error = CallbackError;

    fn on_disconnect(
        &self,
        error: Option<&connlib_client_shared::Error>,
    ) -> Result<(), Self::Error> {
        // TODO: implement
        tracing::error!("on_disconnect {error:?}");
        Ok(())
    }

    fn on_error(&self, error: &connlib_client_shared::Error) -> Result<(), Self::Error> {
        tracing::error!("on_error not implemented. Error: {error:?}");
        Ok(())
    }

    fn on_tunnel_ready(&self) -> Result<(), Self::Error> {
        // TODO: implement
        tracing::info!("on_tunnel_ready");
        Ok(())
    }

    fn on_update_resources(
        &self,
        resources: Vec<connlib_client_shared::ResourceDescription>,
    ) -> Result<(), Self::Error> {
        tracing::trace!("on_update_resources");
        // TODO: Better error handling?
        self.ctlr_tx
            .try_send(ControllerRequest::UpdateResources(resources))?;
        Ok(())
    }

    fn get_system_default_resolvers(&self) -> Result<Option<Vec<IpAddr>>, Self::Error> {
        Ok(Some(client::resolvers::get()?))
    }

    fn roll_log_file(&self) -> Option<PathBuf> {
        self.logger
            .as_ref()?
            .roll_to_new_file()
            .unwrap_or_else(|e| {
                tracing::debug!("Failed to roll over to new file: {e}");
                let _ = self.on_error(&connlib_client_shared::Error::LogFileRollError(e));

                None
            })
    }
}

struct Controller {
    /// Debugging-only settings like API URL, auth URL, log filter
    advanced_settings: AdvancedSettings,
    /// mpsc sender to send things to the controller task
    ctlr_tx: CtlrTx,
    /// connlib / tunnel session
    connlib_session: Option<connlib_client_shared::Session<CallbackHandler>>,
    /// The UUIDv4 device ID persisted to disk
    /// Sent verbatim to Session::connect
    device_id: String,
    logging_handles: client::logging::Handles,
    /// Info about currently signed-in user, if there is one
    session: Option<Session>,
}

/// Information for a signed-in user session
struct Session {
    /// User name, e.g. "John Doe", from the sign-in deep link
    actor_name: String,
    token: SecretString,
}

impl Controller {
    async fn new(
        app: tauri::AppHandle,
        logging_handles: client::logging::Handles,
        advanced_settings: AdvancedSettings,
    ) -> Result<Self> {
        let ctlr_tx = app
            .try_state::<Managed>()
            .ok_or_else(|| anyhow::anyhow!("can't get Managed object from Tauri"))?
            .ctlr_tx
            .clone();

        tracing::trace!("re-loading token");
        let session: Option<Session> = tokio::task::spawn_blocking(|| {
            let entry = keyring_entry()?;
            match entry.get_password() {
                Ok(token) => {
                    let token = SecretString::new(token);
                    tracing::debug!("re-loaded token from Windows credential manager");
                    let session = Session {
                        actor_name: "TODO".to_string(),
                        token,
                    };
                    Ok(Some(session))
                }
                Err(keyring::Error::NoEntry) => {
                    tracing::debug!("no token in Windows credential manager");
                    Ok(None)
                }
                Err(e) => Err(anyhow::Error::from(e)),
            }
        })
        .await??;

        let device_id = client::device_id::device_id(&app_local_data_dir(&app)?).await?;

        // Connect immediately if we reloaded the token
        let connlib_session = if let Some(session) = session.as_ref() {
            Some(Self::start_session(
                &advanced_settings,
                ctlr_tx.clone(),
                device_id.clone(),
                &session.token,
                logging_handles.logger.clone(),
            )?)
        } else {
            None
        };

        Ok(Self {
            advanced_settings,
            ctlr_tx,
            connlib_session,
            device_id,
            logging_handles,
            session,
        })
    }

    fn start_session(
        advanced_settings: &settings::AdvancedSettings,
        ctlr_tx: CtlrTx,
        device_id: String,
        token: &SecretString,
        logger: file_logger::Handle,
    ) -> Result<connlib_client_shared::Session<CallbackHandler>> {
        tracing::info!("Session::connect");
        Ok(connlib_client_shared::Session::connect(
            advanced_settings.api_url.clone(),
            token.clone(),
            device_id,
            CallbackHandler {
                ctlr_tx,
                logger: Some(logger),
            },
        )?)
    }
}

async fn run_controller(
    app: tauri::AppHandle,
    mut rx: mpsc::Receiver<ControllerRequest>,
    logging_handles: client::logging::Handles,
    advanced_settings: AdvancedSettings,
) -> Result<()> {
    let mut controller = Controller::new(app.clone(), logging_handles, advanced_settings)
        .await
        .context("couldn't create Controller")?;

    let mut resources: Vec<ResourceDisplay> = vec![];

    tracing::debug!("GUI controller main loop start");

    while let Some(req) = rx.recv().await {
        match req {
            Req::CopyResource(id) => {
                let id = ResourceId::from_str(&id)?;
                let Some(res) = resources.iter().find(|r| r.id == id) else {
                    continue;
                };
                let mut clipboard = arboard::Clipboard::new()?;
                clipboard.set_text(&res.pastable)?;
            }
            Req::ExportLogs(file_path) => settings::export_logs_to(file_path).await?,
            Req::GetAdvancedSettings(tx) => {
                tx.send(controller.advanced_settings.clone()).ok();
            }
            Req::SchemeRequest(url) => {
                if let Some(auth) = client::deep_link::parse_auth_callback(&url) {
                    tracing::debug!("setting new token");
                    let entry = keyring_entry()?;
                    entry.set_password(auth.token.expose_secret())?;
                    controller.connlib_session = Some(Controller::start_session(
                        &controller.advanced_settings,
                        controller.ctlr_tx.clone(),
                        controller.device_id.clone(),
                        &auth.token,
                        controller.logging_handles.logger.clone(),
                    )?);
                    controller.session = Some(Session {
                        actor_name: auth.actor_name,
                        token: auth.token,
                    });
                } else {
                    tracing::warn!("couldn't handle scheme request");
                }
            }
            Req::SignIn => {
                // TODO: Put the platform and local server callback in here
                tauri::api::shell::open(
                    &app.shell_scope(),
                    &controller.advanced_settings.auth_base_url,
                    None,
                )?;
            }
            Req::SignOut => {
                keyring_entry()?.delete_password()?;
                if let Some(mut session) = controller.connlib_session.take() {
                    // TODO: Needs testing
                    session.disconnect(None);
                }
                app.tray_handle().set_menu(system_tray_menu::signed_out())?;
            }
            Req::UpdateResources(r) => {
                tracing::debug!("controller got UpdateResources");
                resources = r.into_iter().map(ResourceDisplay::from).collect();

                // TODO: Save the user name between runs of the app
                let actor_name = controller
                    .session
                    .as_ref()
                    .map(|x| x.actor_name.as_str())
                    .unwrap_or("TODO");
                app.tray_handle()
                    .set_menu(system_tray_menu::signed_in(actor_name, &resources))?;
            }
        }
    }
    tracing::debug!("GUI controller task exiting cleanly");
    Ok(())
<<<<<<< HEAD
}

pub(crate) struct AuthCallback {
    actor_name: String,
    token: SecretString,
    _identifier: SecretString,
}

fn parse_auth_callback(url: &url::Url) -> Result<AuthCallback> {
    let mut actor_name = None;
    let mut token = None;
    let mut identifier = None;

    for (key, value) in url.query_pairs() {
        match key.as_ref() {
            "actor_name" => {
                if actor_name.is_some() {
                    bail!("actor_name must appear exactly once");
                }
                actor_name = Some(value.to_string());
            }
            "client_auth_token" => {
                if token.is_some() {
                    bail!("client_auth_token must appear exactly once");
                }
                token = Some(SecretString::new(value.to_string()));
            }
            "identity_provider_identifier" => {
                if identifier.is_some() {
                    bail!("identity_provider_identifier must appear exactly once");
                }
                identifier = Some(SecretString::new(value.to_string()));
            }
            _ => {}
        }
    }

    Ok(AuthCallback {
        actor_name: actor_name.ok_or_else(|| anyhow!("expected actor_name"))?,
        token: token.ok_or_else(|| anyhow!("expected client_auth_token"))?,
        _identifier: identifier.ok_or_else(|| anyhow!("expected identity_provider_identifier"))?,
    })
}

/// The information needed for the GUI to display a resource inside the Firezone VPN
// TODO: Just make these methods on `ResourceDescription`
struct ResourceDisplay {
    id: ResourceId,
    /// User-friendly name, e.g. "GitLab"
    name: String,
    /// What will be copied to the clipboard to paste into a web browser
    pastable: String,
}

impl From<connlib_client_shared::ResourceDescription> for ResourceDisplay {
    fn from(x: connlib_client_shared::ResourceDescription) -> Self {
        match x {
            connlib_client_shared::ResourceDescription::Dns(x) => Self {
                id: x.id,
                name: x.name,
                pastable: x.address,
            },
            connlib_client_shared::ResourceDescription::Cidr(x) => Self {
                id: x.id,
                name: x.name,
                // TODO: CIDRs aren't URLs right?
                pastable: x.address.to_string(),
            },
        }
    }
}

fn signed_in_menu(user_name: &str, resources: &[ResourceDisplay]) -> SystemTrayMenu {
    let mut menu = SystemTrayMenu::new()
        .add_item(
            CustomMenuItem::new("".to_string(), format!("Signed in as {user_name}")).disabled(),
        )
        .add_item(CustomMenuItem::new("/sign_out".to_string(), "Sign out"))
        .add_native_item(SystemTrayMenuItem::Separator)
        .add_item(CustomMenuItem::new("".to_string(), "Resources").disabled());

    for ResourceDisplay { id, name, pastable } in resources {
        let submenu = SystemTrayMenu::new().add_item(CustomMenuItem::new(
            format!("/resource/{id}"),
            pastable.to_string(),
        ));
        menu = menu.add_submenu(SystemTraySubmenu::new(name, submenu));
    }

    menu = menu
        .add_native_item(SystemTrayMenuItem::Separator)
        .add_item(CustomMenuItem::new("/about".to_string(), "About"))
        .add_item(CustomMenuItem::new("/settings".to_string(), "Settings"))
        .add_item(
            CustomMenuItem::new("/quit".to_string(), "Disconnect and quit Firezone")
                .accelerator("Ctrl+Q"),
        );

    menu
}

fn signed_out_menu() -> SystemTrayMenu {
    SystemTrayMenu::new()
        .add_item(CustomMenuItem::new("/sign_in".to_string(), "Sign In"))
        .add_native_item(SystemTrayMenuItem::Separator)
        .add_item(CustomMenuItem::new("/about".to_string(), "About"))
        .add_item(CustomMenuItem::new("/settings".to_string(), "Settings"))
        .add_item(CustomMenuItem::new("/quit".to_string(), "Quit Firezone").accelerator("Ctrl+Q"))
}

#[cfg(test)]
mod tests {
    use super::TrayMenuEvent;
    use anyhow::Result;
    use secrecy::ExposeSecret;
    use std::str::FromStr;

    #[test]
    fn parse_auth_callback() -> Result<()> {
        let input = "firezone://handle_client_auth_callback/?actor_name=Reactor+Scram&client_auth_token=a_very_secret_string&identity_provider_identifier=12345";

        let actual = super::parse_auth_callback(&url::Url::parse(input)?)?;

        assert_eq!(actual.actor_name, "Reactor Scram");
        assert_eq!(actual.token.expose_secret(), "a_very_secret_string");

        Ok(())
    }

    #[test]
    fn systray_parse() {
        assert_eq!(
            TrayMenuEvent::from_str("/about").unwrap(),
            TrayMenuEvent::About
        );
        assert_eq!(
            TrayMenuEvent::from_str("/resource/1234").unwrap(),
            TrayMenuEvent::Resource {
                id: "1234".to_string()
            }
        );
        assert_eq!(
            TrayMenuEvent::from_str("/resource/quit").unwrap(),
            TrayMenuEvent::Resource {
                id: "quit".to_string()
            }
        );
        assert_eq!(
            TrayMenuEvent::from_str("/sign_out").unwrap(),
            TrayMenuEvent::SignOut
        );
        assert_eq!(
            TrayMenuEvent::from_str("/quit").unwrap(),
            TrayMenuEvent::Quit
        );

        assert!(TrayMenuEvent::from_str("/unknown").is_err());
    }
=======
>>>>>>> baae3bd6
}<|MERGE_RESOLUTION|>--- conflicted
+++ resolved
@@ -9,21 +9,9 @@
 use connlib_client_shared::file_logger;
 use connlib_shared::messages::ResourceId;
 use secrecy::{ExposeSecret, SecretString};
-<<<<<<< HEAD
 use std::{net::IpAddr, path::PathBuf, str::FromStr};
-use tauri::{
-    CustomMenuItem, Manager, SystemTray, SystemTrayEvent, SystemTrayMenu, SystemTrayMenuItem,
-    SystemTraySubmenu,
-};
-=======
-use std::{
-    net::{Ipv4Addr, Ipv6Addr},
-    path::PathBuf,
-    str::FromStr,
-};
 use system_tray_menu::{Event as TrayMenuEvent, Resource as ResourceDisplay};
 use tauri::{Manager, SystemTray, SystemTrayEvent};
->>>>>>> baae3bd6
 use tokio::sync::{mpsc, oneshot};
 use ControllerRequest as Req;
 
@@ -478,165 +466,4 @@
     }
     tracing::debug!("GUI controller task exiting cleanly");
     Ok(())
-<<<<<<< HEAD
-}
-
-pub(crate) struct AuthCallback {
-    actor_name: String,
-    token: SecretString,
-    _identifier: SecretString,
-}
-
-fn parse_auth_callback(url: &url::Url) -> Result<AuthCallback> {
-    let mut actor_name = None;
-    let mut token = None;
-    let mut identifier = None;
-
-    for (key, value) in url.query_pairs() {
-        match key.as_ref() {
-            "actor_name" => {
-                if actor_name.is_some() {
-                    bail!("actor_name must appear exactly once");
-                }
-                actor_name = Some(value.to_string());
-            }
-            "client_auth_token" => {
-                if token.is_some() {
-                    bail!("client_auth_token must appear exactly once");
-                }
-                token = Some(SecretString::new(value.to_string()));
-            }
-            "identity_provider_identifier" => {
-                if identifier.is_some() {
-                    bail!("identity_provider_identifier must appear exactly once");
-                }
-                identifier = Some(SecretString::new(value.to_string()));
-            }
-            _ => {}
-        }
-    }
-
-    Ok(AuthCallback {
-        actor_name: actor_name.ok_or_else(|| anyhow!("expected actor_name"))?,
-        token: token.ok_or_else(|| anyhow!("expected client_auth_token"))?,
-        _identifier: identifier.ok_or_else(|| anyhow!("expected identity_provider_identifier"))?,
-    })
-}
-
-/// The information needed for the GUI to display a resource inside the Firezone VPN
-// TODO: Just make these methods on `ResourceDescription`
-struct ResourceDisplay {
-    id: ResourceId,
-    /// User-friendly name, e.g. "GitLab"
-    name: String,
-    /// What will be copied to the clipboard to paste into a web browser
-    pastable: String,
-}
-
-impl From<connlib_client_shared::ResourceDescription> for ResourceDisplay {
-    fn from(x: connlib_client_shared::ResourceDescription) -> Self {
-        match x {
-            connlib_client_shared::ResourceDescription::Dns(x) => Self {
-                id: x.id,
-                name: x.name,
-                pastable: x.address,
-            },
-            connlib_client_shared::ResourceDescription::Cidr(x) => Self {
-                id: x.id,
-                name: x.name,
-                // TODO: CIDRs aren't URLs right?
-                pastable: x.address.to_string(),
-            },
-        }
-    }
-}
-
-fn signed_in_menu(user_name: &str, resources: &[ResourceDisplay]) -> SystemTrayMenu {
-    let mut menu = SystemTrayMenu::new()
-        .add_item(
-            CustomMenuItem::new("".to_string(), format!("Signed in as {user_name}")).disabled(),
-        )
-        .add_item(CustomMenuItem::new("/sign_out".to_string(), "Sign out"))
-        .add_native_item(SystemTrayMenuItem::Separator)
-        .add_item(CustomMenuItem::new("".to_string(), "Resources").disabled());
-
-    for ResourceDisplay { id, name, pastable } in resources {
-        let submenu = SystemTrayMenu::new().add_item(CustomMenuItem::new(
-            format!("/resource/{id}"),
-            pastable.to_string(),
-        ));
-        menu = menu.add_submenu(SystemTraySubmenu::new(name, submenu));
-    }
-
-    menu = menu
-        .add_native_item(SystemTrayMenuItem::Separator)
-        .add_item(CustomMenuItem::new("/about".to_string(), "About"))
-        .add_item(CustomMenuItem::new("/settings".to_string(), "Settings"))
-        .add_item(
-            CustomMenuItem::new("/quit".to_string(), "Disconnect and quit Firezone")
-                .accelerator("Ctrl+Q"),
-        );
-
-    menu
-}
-
-fn signed_out_menu() -> SystemTrayMenu {
-    SystemTrayMenu::new()
-        .add_item(CustomMenuItem::new("/sign_in".to_string(), "Sign In"))
-        .add_native_item(SystemTrayMenuItem::Separator)
-        .add_item(CustomMenuItem::new("/about".to_string(), "About"))
-        .add_item(CustomMenuItem::new("/settings".to_string(), "Settings"))
-        .add_item(CustomMenuItem::new("/quit".to_string(), "Quit Firezone").accelerator("Ctrl+Q"))
-}
-
-#[cfg(test)]
-mod tests {
-    use super::TrayMenuEvent;
-    use anyhow::Result;
-    use secrecy::ExposeSecret;
-    use std::str::FromStr;
-
-    #[test]
-    fn parse_auth_callback() -> Result<()> {
-        let input = "firezone://handle_client_auth_callback/?actor_name=Reactor+Scram&client_auth_token=a_very_secret_string&identity_provider_identifier=12345";
-
-        let actual = super::parse_auth_callback(&url::Url::parse(input)?)?;
-
-        assert_eq!(actual.actor_name, "Reactor Scram");
-        assert_eq!(actual.token.expose_secret(), "a_very_secret_string");
-
-        Ok(())
-    }
-
-    #[test]
-    fn systray_parse() {
-        assert_eq!(
-            TrayMenuEvent::from_str("/about").unwrap(),
-            TrayMenuEvent::About
-        );
-        assert_eq!(
-            TrayMenuEvent::from_str("/resource/1234").unwrap(),
-            TrayMenuEvent::Resource {
-                id: "1234".to_string()
-            }
-        );
-        assert_eq!(
-            TrayMenuEvent::from_str("/resource/quit").unwrap(),
-            TrayMenuEvent::Resource {
-                id: "quit".to_string()
-            }
-        );
-        assert_eq!(
-            TrayMenuEvent::from_str("/sign_out").unwrap(),
-            TrayMenuEvent::SignOut
-        );
-        assert_eq!(
-            TrayMenuEvent::from_str("/quit").unwrap(),
-            TrayMenuEvent::Quit
-        );
-
-        assert!(TrayMenuEvent::from_str("/unknown").is_err());
-    }
-=======
->>>>>>> baae3bd6
 }