--- conflicted
+++ resolved
@@ -105,16 +105,6 @@
     let logging_handles = client::logging::setup(&advanced_settings.log_filter)?;
     tracing::info!("started log");
     tracing::info!("GIT_VERSION = {}", crate::client::GIT_VERSION);
-
-<<<<<<< HEAD
-    let client::GuiParams { cli } = params;
-=======
-    let client::Cli {
-        command: _,
-        crash_on_purpose,
-        inject_faults,
-    } = cli;
->>>>>>> cb1daee3
 
     // Need to keep this alive so crashes will be handled. Dropping detaches it.
     let _crash_handler = match client::crash_handling::attach_handler() {
