//! The Tauri GUI for Windows
//! This is not checked or compiled on other platforms.

// TODO: `git grep` for unwraps before 1.0, especially this gui module

use crate::client::{self, deep_link, AppLocalDataDir};
<<<<<<< HEAD
use anyhow::{anyhow, bail, Context, Result};
use arc_swap::ArcSwap;
=======
use anyhow::{anyhow, Context, Result};
>>>>>>> baae3bd6
use client::settings::{self, AdvancedSettings};
use connlib_client_shared::{file_logger, ResourceDescription};
use secrecy::{ExposeSecret, SecretString};
use std::{
    net::{Ipv4Addr, Ipv6Addr},
    path::PathBuf,
    str::FromStr,
    sync::Arc,
};
<<<<<<< HEAD
use tauri::{
    CustomMenuItem, Manager, SystemTray, SystemTrayEvent, SystemTrayMenu, SystemTrayMenuItem,
    SystemTraySubmenu,
};
use tokio::sync::{mpsc, oneshot, Notify};
use ControllerRequest as Req;

/// CtlrTx allows the controller task to only await a single `Notify` even though it
/// can receive messages from unrelated sources like connlib's `on_update_resources`
/// and the `mpsc` channel that gets system tray events.
#[derive(Clone)]
pub(crate) struct CtlrTx {
    ctlr_tx: mpsc::Sender<ControllerRequest>,
    // The controller only waits for its Notify, so use that to wake it up
    // Tokio docs say that Notify has the same inter-thread ordering as stdlib's
    // thread parking, so it's safe to use Notify to wake up a task to read unrelated data.
    // Tokio will synchronize and make sure that data written before `notify_*` is readable before the other task wakes.
    notify_controller: Arc<Notify>,
}

impl CtlrTx {
    pub(crate) fn blocking_send(&self, req: ControllerRequest) -> Result<()> {
        tracing::debug!("blocking_send");
        self.ctlr_tx.blocking_send(req)?;
        self.notify_controller.notify_one();
        Ok(())
    }

    pub(crate) async fn send(&self, req: ControllerRequest) -> Result<()> {
        tracing::debug!("send");
        self.ctlr_tx.send(req).await?;
        self.notify_controller.notify_one();
        Ok(())
    }
}
=======
use system_tray_menu::{Event as TrayMenuEvent, Resource as ResourceDisplay};
use tauri::{Manager, SystemTray, SystemTrayEvent};
use tokio::sync::{mpsc, oneshot};
use ControllerRequest as Req;

mod system_tray_menu;

pub(crate) type CtlrTx = mpsc::Sender<ControllerRequest>;
>>>>>>> baae3bd6

pub(crate) fn app_local_data_dir(app: &tauri::AppHandle) -> Result<AppLocalDataDir> {
    let path = app
        .path_resolver()
        .app_local_data_dir()
        .ok_or_else(|| anyhow!("getting app_local_data_dir"))?;
    Ok(AppLocalDataDir(path))
}

/// All managed state that we might need to access from odd places like Tauri commands.
pub(crate) struct Managed {
    pub ctlr_tx: CtlrTx,
    pub inject_faults: bool,
}

// TODO: We're supposed to get this from Tauri, but I'd need to move some things around first
const TAURI_ID: &str = "dev.firezone.client";

/// Runs the Tauri GUI and returns on exit or unrecoverable error
pub(crate) fn run(params: client::GuiParams) -> Result<()> {
    let client::GuiParams {
        flag_elevated,
        inject_faults,
    } = params;

    // Needed for the deep link server
    let rt = tokio::runtime::Runtime::new()?;
    let _guard = rt.enter();

    // Make sure we're single-instance
    // We register our deep links to call the `open-deep-link` subcommand,
    // so if we're at this point, we know we've been launched manually
    let server = deep_link::Server::new(TAURI_ID)?;

    // We know now we're the only instance on the computer, so register our exe
    // to handle deep links
    deep_link::register(TAURI_ID)?;

    let (ctlr_tx, ctlr_rx) = mpsc::channel(5);
    let notify_controller = Arc::new(Notify::new());
    let ctlr_tx = CtlrTx {
        ctlr_tx,
        notify_controller: Arc::clone(&notify_controller),
    };

    tokio::spawn(accept_deep_links(server, ctlr_tx.clone()));

    let managed = Managed {
        ctlr_tx,
        inject_faults,
    };

    let tray = SystemTray::new().with_menu(system_tray_menu::signed_out());

    tauri::Builder::default()
        .manage(managed)
        .on_window_event(|event| {
            if let tauri::WindowEvent::CloseRequested { api, .. } = event.event() {
                // Keep the frontend running but just hide this webview
                // Per https://tauri.app/v1/guides/features/system-tray/#preventing-the-app-from-closing

                event.window().hide().unwrap();
                api.prevent_close();
            }
        })
        .invoke_handler(tauri::generate_handler![
            settings::apply_advanced_settings,
            settings::clear_logs,
            settings::export_logs,
            settings::get_advanced_settings,
        ])
        .system_tray(tray)
        .on_system_tray_event(|app, event| {
            if let SystemTrayEvent::MenuItemClick { id, .. } = event {
                let event = match TrayMenuEvent::from_str(&id) {
                    Ok(x) => x,
                    Err(e) => {
                        tracing::error!("{e}");
                        return;
                    }
                };
                match handle_system_tray_event(app, event) {
                    Ok(_) => {}
                    Err(e) => tracing::error!("{e}"),
                }
            }
        })
        .setup(move |app| {
            // Change to data dir so the file logger will write there and not in System32 if we're launching from an app link
            let cwd = app_local_data_dir(&app.handle())?.0.join("data");
            std::fs::create_dir_all(&cwd)?;
            std::env::set_current_dir(&cwd)?;

            let advanced_settings = tokio::runtime::Handle::current()
                .block_on(settings::load_advanced_settings(&app.handle()))
                .unwrap_or_default();

            // Set up logger
            // It's hard to set it up before Tauri's setup, because Tauri knows where all the config and data go in AppData and I don't want to replicate their logic.
            let logging_handles = client::logging::setup(&advanced_settings.log_filter)?;
            tracing::info!("started log");
            // I checked this on my dev system to make sure Powershell is doing what I expect and passing the argument back to us after relaunch
            tracing::debug!("flag_elevated: {flag_elevated}");

            let app_handle = app.handle();
            let _ctlr_task = tokio::spawn(async move {
                if let Err(e) = run_controller(
                    app_handle,
                    ctlr_rx,
                    logging_handles,
                    advanced_settings,
                    notify_controller,
                )
                .await
                {
                    tracing::error!("run_controller returned an error: {e}");
                }
            });

            Ok(())
        })
        .build(tauri::generate_context!())?
        .run(|_app_handle, event| {
            if let tauri::RunEvent::ExitRequested { api, .. } = event {
                // Don't exit if we close our main window
                // https://tauri.app/v1/guides/features/system-tray/#preventing-the-app-from-closing

                api.prevent_exit();
            }
        });
    Ok(())
}

/// Worker task to accept deep links from a named pipe forever
///
/// * `server` An initial named pipe server to consume before making new servers. This lets us also use the named pipe to enforce single-instance
async fn accept_deep_links(mut server: deep_link::Server, ctlr_tx: CtlrTx) -> Result<()> {
    loop {
        if let Ok(url) = server.accept().await {
            ctlr_tx
                .send(ControllerRequest::SchemeRequest(url))
                .await
                .ok();
        }
        // We re-create the named pipe server every time we get a link, because of an oddity in the Windows API.
        server = deep_link::Server::new(TAURI_ID)?;
    }
}

fn handle_system_tray_event(app: &tauri::AppHandle, event: TrayMenuEvent) -> Result<()> {
    match event {
        TrayMenuEvent::About => {
            let win = app
                .get_window("about")
                .ok_or_else(|| anyhow!("getting handle to About window"))?;

            if win.is_visible()? {
                win.hide()?;
            } else {
                win.show()?;
            }
        }
        TrayMenuEvent::Resource { id } => tracing::warn!("TODO copy {id} to clipboard"),
        TrayMenuEvent::Settings => {
            let win = app
                .get_window("settings")
                .ok_or_else(|| anyhow!("getting handle to Settings window"))?;

            if win.is_visible()? {
                // If we close the window here, we can't re-open it, we'd have to fully re-create it. Not needed for MVP - We agreed 100 MB is fine for the GUI client.
                win.hide()?;
            } else {
                win.show()?;
            }
        }
        TrayMenuEvent::SignIn => app
            .try_state::<Managed>()
            .ok_or_else(|| anyhow!("couldn't get ctlr_tx state"))?
            .ctlr_tx
            .blocking_send(ControllerRequest::SignIn)?,
        TrayMenuEvent::SignOut => app
            .try_state::<Managed>()
            .ok_or_else(|| anyhow!("couldn't get ctlr_tx state"))?
            .ctlr_tx
            .blocking_send(ControllerRequest::SignOut)?,
        TrayMenuEvent::Quit => app.exit(0),
    }
    Ok(())
}

pub(crate) enum ControllerRequest {
    ExportLogs(PathBuf),
    GetAdvancedSettings(oneshot::Sender<AdvancedSettings>),
    SchemeRequest(url::Url),
    SignIn,
    SignOut,
}

// TODO: Should these be keyed to the Google ID or email or something?
// The callback returns a human-readable name but those aren't good keys.
fn keyring_entry() -> Result<keyring::Entry> {
    Ok(keyring::Entry::new_with_target(
        "token",
        "firezone_windows_client",
        "",
    )?)
}

#[derive(Clone)]
struct CallbackHandler {
    logger: Option<file_logger::Handle>,
    notify_controller: Arc<Notify>,
    resources: Arc<ArcSwap<Vec<ResourceDescription>>>,
}

#[derive(thiserror::Error, Debug)]
enum CallbackError {
    #[error("couldn't send message to Controller task: {0}")]
    MessageSend(#[from] std::sync::mpsc::SendError<ControllerRequest>),
}

// Callbacks must all be non-blocking
impl connlib_client_shared::Callbacks for CallbackHandler {
    type Error = CallbackError;

    fn on_disconnect(
        &self,
        error: Option<&connlib_client_shared::Error>,
    ) -> Result<(), Self::Error> {
        tracing::warn!("on_disconnect {error:?}");
        Ok(())
    }

    fn on_error(&self, error: &connlib_client_shared::Error) -> Result<(), Self::Error> {
        tracing::error!("on_error not implemented. Error: {error:?}");
        Ok(())
    }

    fn on_set_interface_config(
        &self,
        tunnel_addr_ipv4: Ipv4Addr,
        _tunnel_addr_ipv6: Ipv6Addr,
        _dns_addr: Ipv4Addr,
    ) -> Result<Option<i32>, Self::Error> {
        tracing::info!("Tunnel IPv4 = {tunnel_addr_ipv4}");
        Ok(None)
    }

    fn on_tunnel_ready(&self) -> Result<(), Self::Error> {
        tracing::info!("on_tunnel_ready");
        Ok(())
    }

    fn on_update_resources(&self, resources: Vec<ResourceDescription>) -> Result<(), Self::Error> {
        tracing::debug!("connlib sees {} resources", resources.len());
        self.resources.store(resources.into());
        self.notify_controller.notify_one();
        Ok(())
    }

    fn roll_log_file(&self) -> Option<PathBuf> {
        self.logger
            .as_ref()?
            .roll_to_new_file()
            .unwrap_or_else(|e| {
                tracing::debug!("Failed to roll over to new file: {e}");
                let _ = self.on_error(&connlib_client_shared::Error::LogFileRollError(e));

                None
            })
    }
}

struct Controller {
    /// Debugging-only settings like API URL, auth URL, log filter
    advanced_settings: AdvancedSettings,
    /// connlib / tunnel session
    connlib_session: Option<connlib_client_shared::Session<CallbackHandler>>,
    /// The UUIDv4 device ID persisted to disk
    /// Sent verbatim to Session::connect
    device_id: String,
    logging_handles: client::logging::Handles,
    // TODO: Use `select!` over two notifiers instead of funneling everything through just one
    notify_controller: Arc<Notify>,
    resources: Arc<ArcSwap<Vec<ResourceDescription>>>,
    /// Info about currently signed-in user, if there is one
    session: Option<Session>,
}

/// Information for a signed-in user session
struct Session {
    /// User name, e.g. "John Doe", from the sign-in deep link
    actor_name: String,
    token: SecretString,
}

impl Controller {
    async fn new(
        app: tauri::AppHandle,
        logging_handles: client::logging::Handles,
        advanced_settings: AdvancedSettings,
        notify_controller: Arc<Notify>,
    ) -> Result<Self> {
        tracing::trace!("re-loading token");
        let session: Option<Session> = tokio::task::spawn_blocking(|| {
            let entry = keyring_entry()?;
            match entry.get_password() {
                Ok(token) => {
                    let token = SecretString::new(token);
                    tracing::debug!("re-loaded token from Windows credential manager");
                    let session = Session {
                        actor_name: "TODO".to_string(),
                        token,
                    };
                    Ok(Some(session))
                }
                Err(keyring::Error::NoEntry) => {
                    tracing::debug!("no token in Windows credential manager");
                    Ok(None)
                }
                Err(e) => Err(anyhow::Error::from(e)),
            }
        })
        .await??;

        let device_id = client::device_id::device_id(&app_local_data_dir(&app)?).await?;

        let resources = Default::default();

        // Connect immediately if we reloaded the token
        let connlib_session = if let Some(session) = session.as_ref() {
            Some(Self::start_session(
                &advanced_settings,
                device_id.clone(),
                &session.token,
                logging_handles.logger.clone(),
                Arc::clone(&notify_controller),
                Arc::clone(&resources),
            )?)
        } else {
            None
        };

        Ok(Self {
            advanced_settings,
            connlib_session,
            device_id,
            logging_handles,
            notify_controller,
            resources,
            session,
        })
    }

    fn start_session(
        advanced_settings: &settings::AdvancedSettings,
        device_id: String,
        token: &SecretString,
        logger: file_logger::Handle,
        notify_controller: Arc<Notify>,
        resources: Arc<ArcSwap<Vec<ResourceDescription>>>,
    ) -> Result<connlib_client_shared::Session<CallbackHandler>> {
        tracing::info!("Session::connect");
        Ok(connlib_client_shared::Session::connect(
            advanced_settings.api_url.clone(),
            token.clone(),
            device_id,
            CallbackHandler {
                logger: Some(logger),
                notify_controller,
                resources,
            },
        )?)
    }
}

// TODO: After PR #2960 lands, move some of this into `impl Controller`
async fn run_controller(
    app: tauri::AppHandle,
    mut rx: mpsc::Receiver<ControllerRequest>,
    logging_handles: client::logging::Handles,
    advanced_settings: AdvancedSettings,
    notify_controller: Arc<Notify>,
) -> Result<()> {
    let mut controller = Controller::new(
        app.clone(),
        logging_handles,
        advanced_settings,
        notify_controller,
    )
    .await
    .context("couldn't create Controller")?;

    tracing::debug!("GUI controller main loop start");

<<<<<<< HEAD
    loop {
        controller.notify_controller.notified().await;
        tracing::debug!("controller woke up");

        match rx.try_recv() {
            Err(mpsc::error::TryRecvError::Empty) => {}
            Err(mpsc::error::TryRecvError::Disconnected) => break,
            Ok(req) => {
                match req {
                    Req::ExportLogs(file_path) => settings::export_logs_to(file_path).await?,
                    Req::GetAdvancedSettings(tx) => {
                        tx.send(controller.advanced_settings.clone()).ok();
                    }
                    Req::SchemeRequest(url) => {
                        if let Ok(auth) = parse_auth_callback(&url) {
                            tracing::debug!("setting new token");
                            let entry = keyring_entry()?;
                            entry.set_password(auth.token.expose_secret())?;
                            controller.connlib_session = Some(Controller::start_session(
                                &controller.advanced_settings,
                                controller.device_id.clone(),
                                &auth.token,
                                controller.logging_handles.logger.clone(),
                                Arc::clone(&controller.notify_controller),
                                Arc::clone(&controller.resources),
                            )?);
                            controller.session = Some(Session {
                                actor_name: auth.actor_name,
                                token: auth.token,
                            });
                        } else {
                            tracing::warn!("couldn't handle scheme request");
                        }
                    }
                    Req::SignIn => {
                        // TODO: Put the platform and local server callback in here
                        tauri::api::shell::open(
                            &app.shell_scope(),
                            &controller.advanced_settings.auth_base_url,
                            None,
                        )?;
                    }
                    Req::SignOut => {
                        keyring_entry()?.delete_password()?;
                        if let Some(mut session) = controller.connlib_session.take() {
                            // TODO: Needs testing
                            session.disconnect(None);
                        }
                        app.tray_handle().set_menu(signed_out_menu())?;
                    }
                }
                continue;
=======
    while let Some(req) = rx.recv().await {
        match req {
            Req::ExportLogs(file_path) => settings::export_logs_to(file_path).await?,
            Req::GetAdvancedSettings(tx) => {
                tx.send(controller.advanced_settings.clone()).ok();
            }
            Req::SchemeRequest(url) => {
                if let Some(auth) = client::deep_link::parse_auth_callback(&url) {
                    tracing::debug!("setting new token");
                    let entry = keyring_entry()?;
                    entry.set_password(auth.token.expose_secret())?;
                    controller.connlib_session = Some(Controller::start_session(
                        &controller.advanced_settings,
                        controller.ctlr_tx.clone(),
                        controller.device_id.clone(),
                        &auth.token,
                        controller.logging_handles.logger.clone(),
                    )?);
                    controller.session = Some(Session {
                        actor_name: auth.actor_name,
                        token: auth.token,
                    });
                } else {
                    tracing::warn!("couldn't handle scheme request");
                }
            }
            Req::SignIn => {
                // TODO: Put the platform and local server callback in here
                tauri::api::shell::open(
                    &app.shell_scope(),
                    &controller.advanced_settings.auth_base_url,
                    None,
                )?;
            }
            Req::SignOut => {
                keyring_entry()?.delete_password()?;
                if let Some(mut session) = controller.connlib_session.take() {
                    // TODO: Needs testing
                    session.disconnect(None);
                }
                app.tray_handle().set_menu(system_tray_menu::signed_out())?;
            }
            Req::UpdateResources(resources) => {
                tracing::debug!("controller got UpdateResources");
                let resources: Vec<_> = resources.into_iter().map(ResourceDisplay::from).collect();

                // TODO: Save the user name between runs of the app
                let actor_name = controller
                    .session
                    .as_ref()
                    .map(|x| x.actor_name.as_str())
                    .unwrap_or("TODO");
                app.tray_handle()
                    .set_menu(system_tray_menu::signed_in(actor_name, &resources))?;
>>>>>>> baae3bd6
            }
        }

        {
            let resources = controller.resources.load().as_ref().clone();
            let resources: Vec<_> = resources.into_iter().map(ResourceDisplay::from).collect();
            tracing::debug!("controller sees {} resources", resources.len());
            // TODO: Save the user name between runs of the app
            let actor_name = controller
                .session
                .as_ref()
                .map(|x| x.actor_name.as_str())
                .unwrap_or("TODO");
            app.tray_handle()
                .set_menu(signed_in_menu(actor_name, &resources))?;
        }
    }
    tracing::debug!("GUI controller task exiting cleanly");
    Ok(())
<<<<<<< HEAD
}

pub(crate) struct AuthCallback {
    actor_name: String,
    token: SecretString,
    _identifier: SecretString,
}

fn parse_auth_callback(url: &url::Url) -> Result<AuthCallback> {
    let mut actor_name = None;
    let mut token = None;
    let mut identifier = None;

    for (key, value) in url.query_pairs() {
        match key.as_ref() {
            "actor_name" => {
                if actor_name.is_some() {
                    bail!("actor_name must appear exactly once");
                }
                actor_name = Some(value.to_string());
            }
            "client_auth_token" => {
                if token.is_some() {
                    bail!("client_auth_token must appear exactly once");
                }
                token = Some(SecretString::new(value.to_string()));
            }
            "identity_provider_identifier" => {
                if identifier.is_some() {
                    bail!("identity_provider_identifier must appear exactly once");
                }
                identifier = Some(SecretString::new(value.to_string()));
            }
            _ => {}
        }
    }

    Ok(AuthCallback {
        actor_name: actor_name.ok_or_else(|| anyhow!("expected actor_name"))?,
        token: token.ok_or_else(|| anyhow!("expected client_auth_token"))?,
        _identifier: identifier.ok_or_else(|| anyhow!("expected identity_provider_identifier"))?,
    })
}

/// The information needed for the GUI to display a resource inside the Firezone VPN
struct ResourceDisplay {
    id: connlib_shared::messages::ResourceId,
    /// User-friendly name, e.g. "GitLab"
    name: String,
    /// What will be copied to the clipboard to paste into a web browser
    pastable: String,
}

impl From<ResourceDescription> for ResourceDisplay {
    fn from(x: ResourceDescription) -> Self {
        match x {
            ResourceDescription::Dns(x) => Self {
                id: x.id,
                name: x.name,
                pastable: x.address,
            },
            ResourceDescription::Cidr(x) => Self {
                id: x.id,
                name: x.name,
                // TODO: CIDRs aren't URLs right?
                pastable: x.address.to_string(),
            },
        }
    }
}

fn signed_in_menu(user_name: &str, resources: &[ResourceDisplay]) -> SystemTrayMenu {
    let mut menu = SystemTrayMenu::new()
        .add_item(
            CustomMenuItem::new("".to_string(), format!("Signed in as {user_name}")).disabled(),
        )
        .add_item(CustomMenuItem::new("/sign_out".to_string(), "Sign out"))
        .add_native_item(SystemTrayMenuItem::Separator)
        .add_item(CustomMenuItem::new("".to_string(), "Resources").disabled());

    for ResourceDisplay { id, name, pastable } in resources {
        let submenu = SystemTrayMenu::new().add_item(CustomMenuItem::new(
            format!("/resource/{id}"),
            pastable.to_string(),
        ));
        menu = menu.add_submenu(SystemTraySubmenu::new(name, submenu));
    }

    menu = menu
        .add_native_item(SystemTrayMenuItem::Separator)
        .add_item(CustomMenuItem::new("/about".to_string(), "About"))
        .add_item(CustomMenuItem::new("/settings".to_string(), "Settings"))
        .add_item(
            CustomMenuItem::new("/quit".to_string(), "Disconnect and quit Firezone")
                .accelerator("Ctrl+Q"),
        );

    menu
}

fn signed_out_menu() -> SystemTrayMenu {
    SystemTrayMenu::new()
        .add_item(CustomMenuItem::new("/sign_in".to_string(), "Sign In"))
        .add_native_item(SystemTrayMenuItem::Separator)
        .add_item(CustomMenuItem::new("/about".to_string(), "About"))
        .add_item(CustomMenuItem::new("/settings".to_string(), "Settings"))
        .add_item(CustomMenuItem::new("/quit".to_string(), "Quit Firezone").accelerator("Ctrl+Q"))
}

#[cfg(test)]
mod tests {
    use super::TrayMenuEvent;
    use anyhow::Result;
    use secrecy::ExposeSecret;
    use std::str::FromStr;

    #[test]
    fn parse_auth_callback() -> Result<()> {
        let input = "firezone://handle_client_auth_callback/?actor_name=Reactor+Scram&client_auth_token=a_very_secret_string&identity_provider_identifier=12345";

        let actual = super::parse_auth_callback(&url::Url::parse(input)?)?;

        assert_eq!(actual.actor_name, "Reactor Scram");
        assert_eq!(actual.token.expose_secret(), "a_very_secret_string");

        Ok(())
    }

    #[test]
    fn systray_parse() {
        assert_eq!(
            TrayMenuEvent::from_str("/about").unwrap(),
            TrayMenuEvent::About
        );
        assert_eq!(
            TrayMenuEvent::from_str("/resource/1234").unwrap(),
            TrayMenuEvent::Resource {
                id: "1234".to_string()
            }
        );
        assert_eq!(
            TrayMenuEvent::from_str("/resource/quit").unwrap(),
            TrayMenuEvent::Resource {
                id: "quit".to_string()
            }
        );
        assert_eq!(
            TrayMenuEvent::from_str("/sign_out").unwrap(),
            TrayMenuEvent::SignOut
        );
        assert_eq!(
            TrayMenuEvent::from_str("/quit").unwrap(),
            TrayMenuEvent::Quit
        );

        assert!(TrayMenuEvent::from_str("/unknown").is_err());
    }
=======
>>>>>>> baae3bd6
}<|MERGE_RESOLUTION|>--- conflicted
+++ resolved
@@ -4,12 +4,8 @@
 // TODO: `git grep` for unwraps before 1.0, especially this gui module
 
 use crate::client::{self, deep_link, AppLocalDataDir};
-<<<<<<< HEAD
-use anyhow::{anyhow, bail, Context, Result};
+use anyhow::{anyhow, Context, Result};
 use arc_swap::ArcSwap;
-=======
-use anyhow::{anyhow, Context, Result};
->>>>>>> baae3bd6
 use client::settings::{self, AdvancedSettings};
 use connlib_client_shared::{file_logger, ResourceDescription};
 use secrecy::{ExposeSecret, SecretString};
@@ -19,16 +15,15 @@
     str::FromStr,
     sync::Arc,
 };
-<<<<<<< HEAD
-use tauri::{
-    CustomMenuItem, Manager, SystemTray, SystemTrayEvent, SystemTrayMenu, SystemTrayMenuItem,
-    SystemTraySubmenu,
-};
+use system_tray_menu::{Event as TrayMenuEvent, Resource as ResourceDisplay};
+use tauri::{Manager, SystemTray, SystemTrayEvent};
 use tokio::sync::{mpsc, oneshot, Notify};
 use ControllerRequest as Req;
 
 /// CtlrTx allows the controller task to only await a single `Notify` even though it
 /// can receive messages from unrelated sources like connlib's `on_update_resources`
+mod system_tray_menu;
+
 /// and the `mpsc` channel that gets system tray events.
 #[derive(Clone)]
 pub(crate) struct CtlrTx {
@@ -55,16 +50,6 @@
         Ok(())
     }
 }
-=======
-use system_tray_menu::{Event as TrayMenuEvent, Resource as ResourceDisplay};
-use tauri::{Manager, SystemTray, SystemTrayEvent};
-use tokio::sync::{mpsc, oneshot};
-use ControllerRequest as Req;
-
-mod system_tray_menu;
-
-pub(crate) type CtlrTx = mpsc::Sender<ControllerRequest>;
->>>>>>> baae3bd6
 
 pub(crate) fn app_local_data_dir(app: &tauri::AppHandle) -> Result<AppLocalDataDir> {
     let path = app
@@ -460,7 +445,6 @@
 
     tracing::debug!("GUI controller main loop start");
 
-<<<<<<< HEAD
     loop {
         controller.notify_controller.notified().await;
         tracing::debug!("controller woke up");
@@ -475,7 +459,7 @@
                         tx.send(controller.advanced_settings.clone()).ok();
                     }
                     Req::SchemeRequest(url) => {
-                        if let Ok(auth) = parse_auth_callback(&url) {
+                        if let Some(auth) = client::deep_link::parse_auth_callback(&url) {
                             tracing::debug!("setting new token");
                             let entry = keyring_entry()?;
                             entry.set_password(auth.token.expose_secret())?;
@@ -509,66 +493,10 @@
                             // TODO: Needs testing
                             session.disconnect(None);
                         }
-                        app.tray_handle().set_menu(signed_out_menu())?;
+                        app.tray_handle().set_menu(system_tray_menu::signed_out())?;
                     }
                 }
                 continue;
-=======
-    while let Some(req) = rx.recv().await {
-        match req {
-            Req::ExportLogs(file_path) => settings::export_logs_to(file_path).await?,
-            Req::GetAdvancedSettings(tx) => {
-                tx.send(controller.advanced_settings.clone()).ok();
-            }
-            Req::SchemeRequest(url) => {
-                if let Some(auth) = client::deep_link::parse_auth_callback(&url) {
-                    tracing::debug!("setting new token");
-                    let entry = keyring_entry()?;
-                    entry.set_password(auth.token.expose_secret())?;
-                    controller.connlib_session = Some(Controller::start_session(
-                        &controller.advanced_settings,
-                        controller.ctlr_tx.clone(),
-                        controller.device_id.clone(),
-                        &auth.token,
-                        controller.logging_handles.logger.clone(),
-                    )?);
-                    controller.session = Some(Session {
-                        actor_name: auth.actor_name,
-                        token: auth.token,
-                    });
-                } else {
-                    tracing::warn!("couldn't handle scheme request");
-                }
-            }
-            Req::SignIn => {
-                // TODO: Put the platform and local server callback in here
-                tauri::api::shell::open(
-                    &app.shell_scope(),
-                    &controller.advanced_settings.auth_base_url,
-                    None,
-                )?;
-            }
-            Req::SignOut => {
-                keyring_entry()?.delete_password()?;
-                if let Some(mut session) = controller.connlib_session.take() {
-                    // TODO: Needs testing
-                    session.disconnect(None);
-                }
-                app.tray_handle().set_menu(system_tray_menu::signed_out())?;
-            }
-            Req::UpdateResources(resources) => {
-                tracing::debug!("controller got UpdateResources");
-                let resources: Vec<_> = resources.into_iter().map(ResourceDisplay::from).collect();
-
-                // TODO: Save the user name between runs of the app
-                let actor_name = controller
-                    .session
-                    .as_ref()
-                    .map(|x| x.actor_name.as_str())
-                    .unwrap_or("TODO");
-                app.tray_handle()
-                    .set_menu(system_tray_menu::signed_in(actor_name, &resources))?;
->>>>>>> baae3bd6
             }
         }
 
@@ -583,169 +511,9 @@
                 .map(|x| x.actor_name.as_str())
                 .unwrap_or("TODO");
             app.tray_handle()
-                .set_menu(signed_in_menu(actor_name, &resources))?;
+                .set_menu(system_tray_menu::signed_in(actor_name, &resources))?;
         }
     }
     tracing::debug!("GUI controller task exiting cleanly");
     Ok(())
-<<<<<<< HEAD
-}
-
-pub(crate) struct AuthCallback {
-    actor_name: String,
-    token: SecretString,
-    _identifier: SecretString,
-}
-
-fn parse_auth_callback(url: &url::Url) -> Result<AuthCallback> {
-    let mut actor_name = None;
-    let mut token = None;
-    let mut identifier = None;
-
-    for (key, value) in url.query_pairs() {
-        match key.as_ref() {
-            "actor_name" => {
-                if actor_name.is_some() {
-                    bail!("actor_name must appear exactly once");
-                }
-                actor_name = Some(value.to_string());
-            }
-            "client_auth_token" => {
-                if token.is_some() {
-                    bail!("client_auth_token must appear exactly once");
-                }
-                token = Some(SecretString::new(value.to_string()));
-            }
-            "identity_provider_identifier" => {
-                if identifier.is_some() {
-                    bail!("identity_provider_identifier must appear exactly once");
-                }
-                identifier = Some(SecretString::new(value.to_string()));
-            }
-            _ => {}
-        }
-    }
-
-    Ok(AuthCallback {
-        actor_name: actor_name.ok_or_else(|| anyhow!("expected actor_name"))?,
-        token: token.ok_or_else(|| anyhow!("expected client_auth_token"))?,
-        _identifier: identifier.ok_or_else(|| anyhow!("expected identity_provider_identifier"))?,
-    })
-}
-
-/// The information needed for the GUI to display a resource inside the Firezone VPN
-struct ResourceDisplay {
-    id: connlib_shared::messages::ResourceId,
-    /// User-friendly name, e.g. "GitLab"
-    name: String,
-    /// What will be copied to the clipboard to paste into a web browser
-    pastable: String,
-}
-
-impl From<ResourceDescription> for ResourceDisplay {
-    fn from(x: ResourceDescription) -> Self {
-        match x {
-            ResourceDescription::Dns(x) => Self {
-                id: x.id,
-                name: x.name,
-                pastable: x.address,
-            },
-            ResourceDescription::Cidr(x) => Self {
-                id: x.id,
-                name: x.name,
-                // TODO: CIDRs aren't URLs right?
-                pastable: x.address.to_string(),
-            },
-        }
-    }
-}
-
-fn signed_in_menu(user_name: &str, resources: &[ResourceDisplay]) -> SystemTrayMenu {
-    let mut menu = SystemTrayMenu::new()
-        .add_item(
-            CustomMenuItem::new("".to_string(), format!("Signed in as {user_name}")).disabled(),
-        )
-        .add_item(CustomMenuItem::new("/sign_out".to_string(), "Sign out"))
-        .add_native_item(SystemTrayMenuItem::Separator)
-        .add_item(CustomMenuItem::new("".to_string(), "Resources").disabled());
-
-    for ResourceDisplay { id, name, pastable } in resources {
-        let submenu = SystemTrayMenu::new().add_item(CustomMenuItem::new(
-            format!("/resource/{id}"),
-            pastable.to_string(),
-        ));
-        menu = menu.add_submenu(SystemTraySubmenu::new(name, submenu));
-    }
-
-    menu = menu
-        .add_native_item(SystemTrayMenuItem::Separator)
-        .add_item(CustomMenuItem::new("/about".to_string(), "About"))
-        .add_item(CustomMenuItem::new("/settings".to_string(), "Settings"))
-        .add_item(
-            CustomMenuItem::new("/quit".to_string(), "Disconnect and quit Firezone")
-                .accelerator("Ctrl+Q"),
-        );
-
-    menu
-}
-
-fn signed_out_menu() -> SystemTrayMenu {
-    SystemTrayMenu::new()
-        .add_item(CustomMenuItem::new("/sign_in".to_string(), "Sign In"))
-        .add_native_item(SystemTrayMenuItem::Separator)
-        .add_item(CustomMenuItem::new("/about".to_string(), "About"))
-        .add_item(CustomMenuItem::new("/settings".to_string(), "Settings"))
-        .add_item(CustomMenuItem::new("/quit".to_string(), "Quit Firezone").accelerator("Ctrl+Q"))
-}
-
-#[cfg(test)]
-mod tests {
-    use super::TrayMenuEvent;
-    use anyhow::Result;
-    use secrecy::ExposeSecret;
-    use std::str::FromStr;
-
-    #[test]
-    fn parse_auth_callback() -> Result<()> {
-        let input = "firezone://handle_client_auth_callback/?actor_name=Reactor+Scram&client_auth_token=a_very_secret_string&identity_provider_identifier=12345";
-
-        let actual = super::parse_auth_callback(&url::Url::parse(input)?)?;
-
-        assert_eq!(actual.actor_name, "Reactor Scram");
-        assert_eq!(actual.token.expose_secret(), "a_very_secret_string");
-
-        Ok(())
-    }
-
-    #[test]
-    fn systray_parse() {
-        assert_eq!(
-            TrayMenuEvent::from_str("/about").unwrap(),
-            TrayMenuEvent::About
-        );
-        assert_eq!(
-            TrayMenuEvent::from_str("/resource/1234").unwrap(),
-            TrayMenuEvent::Resource {
-                id: "1234".to_string()
-            }
-        );
-        assert_eq!(
-            TrayMenuEvent::from_str("/resource/quit").unwrap(),
-            TrayMenuEvent::Resource {
-                id: "quit".to_string()
-            }
-        );
-        assert_eq!(
-            TrayMenuEvent::from_str("/sign_out").unwrap(),
-            TrayMenuEvent::SignOut
-        );
-        assert_eq!(
-            TrayMenuEvent::from_str("/quit").unwrap(),
-            TrayMenuEvent::Quit
-        );
-
-        assert!(TrayMenuEvent::from_str("/unknown").is_err());
-    }
-=======
->>>>>>> baae3bd6
 }