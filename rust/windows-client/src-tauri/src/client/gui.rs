--- conflicted
+++ resolved
@@ -512,13 +512,8 @@
                             tracing::debug!("disconnecting connlib");
                             session.connlib.disconnect(None);
                         }
-<<<<<<< HEAD
                     },
                     Req::ExportLogs{path, stem} => logging::export_logs_to(path, stem).await?,
-=======
-                    }
-                    Req::ExportLogs(file_path) => logging::export_logs_to(file_path).await?,
->>>>>>> a6659c36
                     Req::GetAdvancedSettings(tx) => {
                         tx.send(controller.advanced_settings.clone()).ok();
                     }
