//! The Tauri GUI for Windows
//! This is not checked or compiled on other platforms.

// TODO: `git grep` for unwraps before 1.0, especially this gui module

use crate::client::{self, deep_link, AppLocalDataDir};
use anyhow::{anyhow, bail, Context, Result};
use arc_swap::ArcSwap;
use client::{
    logging,
    settings::{self, AdvancedSettings},
};
use connlib_client_shared::{file_logger, ResourceDescription};
use connlib_shared::messages::ResourceId;
use secrecy::{ExposeSecret, SecretString};
<<<<<<< HEAD
use std::{net::IpAddr, path::PathBuf, str::FromStr, sync::Arc};
=======
use std::{net::IpAddr, path::PathBuf, str::FromStr, time::Duration};
>>>>>>> 6e77978d
use system_tray_menu::{Event as TrayMenuEvent, Resource as ResourceDisplay};
use tauri::{Manager, SystemTray, SystemTrayEvent};
use tokio::{
    sync::{mpsc, oneshot, Notify},
    task::spawn_blocking,
};
use ControllerRequest as Req;

mod system_tray_menu;

pub(crate) type CtlrTx = mpsc::Sender<ControllerRequest>;

pub(crate) fn app_local_data_dir(app: &tauri::AppHandle) -> Result<AppLocalDataDir> {
    let path = app
        .path_resolver()
        .app_local_data_dir()
        .ok_or_else(|| anyhow!("getting app_local_data_dir"))?;
    Ok(AppLocalDataDir(path))
}

/// All managed state that we might need to access from odd places like Tauri commands.
pub(crate) struct Managed {
    pub ctlr_tx: CtlrTx,
    pub inject_faults: bool,
}

// TODO: We're supposed to get this from Tauri, but I'd need to move some things around first
const TAURI_ID: &str = "dev.firezone.client";

/// Runs the Tauri GUI and returns on exit or unrecoverable error
pub(crate) fn run(params: client::GuiParams) -> Result<()> {
    let client::GuiParams {
        flag_elevated,
        inject_faults,
    } = params;

    // Needed for the deep link server
    let rt = tokio::runtime::Runtime::new()?;
    let _guard = rt.enter();

    // Make sure we're single-instance
    // We register our deep links to call the `open-deep-link` subcommand,
    // so if we're at this point, we know we've been launched manually
    let server = deep_link::Server::new(TAURI_ID)?;

    // We know now we're the only instance on the computer, so register our exe
    // to handle deep links
    deep_link::register(TAURI_ID)?;

    let (ctlr_tx, ctlr_rx) = mpsc::channel(5);
    let notify_controller = Arc::new(Notify::new());

    tokio::spawn(accept_deep_links(server, ctlr_tx.clone()));

    let managed = Managed {
        ctlr_tx: ctlr_tx.clone(),
        inject_faults,
    };

    let tray = SystemTray::new().with_menu(system_tray_menu::signed_out());

    tauri::Builder::default()
        .manage(managed)
        .on_window_event(|event| {
            if let tauri::WindowEvent::CloseRequested { api, .. } = event.event() {
                // Keep the frontend running but just hide this webview
                // Per https://tauri.app/v1/guides/features/system-tray/#preventing-the-app-from-closing

                event.window().hide().unwrap();
                api.prevent_close();
            }
        })
        .invoke_handler(tauri::generate_handler![
            logging::clear_logs,
            logging::export_logs,
            logging::start_stop_log_counting,
            settings::apply_advanced_settings,
            settings::get_advanced_settings,
        ])
        .system_tray(tray)
        .on_system_tray_event(|app, event| {
            if let SystemTrayEvent::MenuItemClick { id, .. } = event {
                let event = match TrayMenuEvent::from_str(&id) {
                    Ok(x) => x,
                    Err(e) => {
                        tracing::error!("{e}");
                        return;
                    }
                };
                match handle_system_tray_event(app, event) {
                    Ok(_) => {}
                    Err(e) => tracing::error!("{e}"),
                }
            }
        })
        .setup(move |app| {
            // Change to data dir so the file logger will write there and not in System32 if we're launching from an app link
            let cwd = app_local_data_dir(&app.handle())?.0.join("data");
            std::fs::create_dir_all(&cwd)?;
            std::env::set_current_dir(&cwd)?;

            let advanced_settings = tokio::runtime::Handle::current()
                .block_on(settings::load_advanced_settings(&app.handle()))
                .unwrap_or_default();

            // Set up logger
            // It's hard to set it up before Tauri's setup, because Tauri knows where all the config and data go in AppData and I don't want to replicate their logic.
            let logging_handles = client::logging::setup(&advanced_settings.log_filter)?;
            tracing::info!("started log");
            // I checked this on my dev system to make sure Powershell is doing what I expect and passing the argument back to us after relaunch
            tracing::debug!("flag_elevated: {flag_elevated}");

            let app_handle = app.handle();
            let _ctlr_task = tokio::spawn(async move {
                if let Err(e) = run_controller(
                    app_handle,
                    ctlr_tx,
                    ctlr_rx,
                    logging_handles,
                    advanced_settings,
                    notify_controller,
                )
                .await
                {
                    tracing::error!("run_controller returned an error: {e:#?}");
                }
            });

            Ok(())
        })
        .build(tauri::generate_context!())?
        .run(|_app_handle, event| {
            if let tauri::RunEvent::ExitRequested { api, .. } = event {
                // Don't exit if we close our main window
                // https://tauri.app/v1/guides/features/system-tray/#preventing-the-app-from-closing

                api.prevent_exit();
            }
        });
    Ok(())
}

/// Worker task to accept deep links from a named pipe forever
///
/// * `server` An initial named pipe server to consume before making new servers. This lets us also use the named pipe to enforce single-instance
async fn accept_deep_links(mut server: deep_link::Server, ctlr_tx: CtlrTx) -> Result<()> {
    loop {
        if let Ok(url) = server.accept().await {
            ctlr_tx
                .send(ControllerRequest::SchemeRequest(url))
                .await
                .ok();
        }
        // We re-create the named pipe server every time we get a link, because of an oddity in the Windows API.
        server = deep_link::Server::new(TAURI_ID)?;
    }
}

fn handle_system_tray_event(app: &tauri::AppHandle, event: TrayMenuEvent) -> Result<()> {
    let ctlr_tx = &app
        .try_state::<Managed>()
        .ok_or_else(|| anyhow!("can't get Managed struct from Tauri"))?
        .ctlr_tx;

    match event {
        TrayMenuEvent::About => {
            let win = app
                .get_window("about")
                .ok_or_else(|| anyhow!("getting handle to About window"))?;

            if win.is_visible()? {
                win.hide()?;
            } else {
                win.show()?;
            }
        }
        TrayMenuEvent::Resource { id } => {
            ctlr_tx.blocking_send(ControllerRequest::CopyResource(id))?
        }
        TrayMenuEvent::Settings => {
            let win = app
                .get_window("settings")
                .ok_or_else(|| anyhow!("getting handle to Settings window"))?;

            if win.is_visible()? {
                // If we close the window here, we can't re-open it, we'd have to fully re-create it. Not needed for MVP - We agreed 100 MB is fine for the GUI client.
                win.hide()?;
            } else {
                win.show()?;
            }
        }
        TrayMenuEvent::SignIn => ctlr_tx.blocking_send(ControllerRequest::SignIn)?,
        TrayMenuEvent::SignOut => ctlr_tx.blocking_send(ControllerRequest::SignOut)?,
        TrayMenuEvent::Quit => app.exit(0),
    }
    Ok(())
}

pub(crate) enum ControllerRequest {
    CopyResource(String),
    Disconnected,
    ExportLogs(PathBuf),
    GetAdvancedSettings(oneshot::Sender<AdvancedSettings>),
    SchemeRequest(url::Url),
    SignIn,
    StartStopLogCounting(bool),
    SignOut,
}

// TODO: Should these be keyed to the Google ID or email or something?
// The callback returns a human-readable name but those aren't good keys.
fn keyring_entry() -> Result<keyring::Entry> {
    Ok(keyring::Entry::new_with_target(
        "dev.firezone.client/token",
        "",
        "",
    )?)
}

#[derive(Clone)]
struct CallbackHandler {
    logger: file_logger::Handle,
    notify_controller: Arc<Notify>,
    ctlr_tx: CtlrTx,
    resources: Arc<ArcSwap<Vec<ResourceDescription>>>,
}

#[derive(thiserror::Error, Debug)]
enum CallbackError {
    #[error("system DNS resolver problem: {0}")]
    Resolvers(#[from] client::resolvers::Error),
    #[error("can't send to controller task: {0}")]
    SendError(#[from] mpsc::error::TrySendError<ControllerRequest>),
}

// Callbacks must all be non-blocking
impl connlib_client_shared::Callbacks for CallbackHandler {
    type Error = CallbackError;

    fn on_disconnect(
        &self,
        error: Option<&connlib_client_shared::Error>,
    ) -> Result<(), Self::Error> {
        tracing::debug!("on_disconnect {error:?}");
        self.ctlr_tx.try_send(ControllerRequest::Disconnected)?;
        Ok(())
    }

    fn on_error(&self, error: &connlib_client_shared::Error) -> Result<(), Self::Error> {
        tracing::error!("on_error not implemented. Error: {error:?}");
        Ok(())
    }

    fn on_tunnel_ready(&self) -> Result<(), Self::Error> {
        // TODO: implement
        tracing::info!("on_tunnel_ready");
        Ok(())
    }

    fn on_update_resources(&self, resources: Vec<ResourceDescription>) -> Result<(), Self::Error> {
        self.resources.store(resources.into());
        self.notify_controller.notify_one();
        Ok(())
    }

    fn get_system_default_resolvers(&self) -> Result<Option<Vec<IpAddr>>, Self::Error> {
        Ok(Some(client::resolvers::get()?))
    }

    fn roll_log_file(&self) -> Option<PathBuf> {
        self.logger.roll_to_new_file().unwrap_or_else(|e| {
            tracing::debug!("Failed to roll over to new file: {e}");
            let _ = self.on_error(&connlib_client_shared::Error::LogFileRollError(e));

            None
        })
    }
}

struct Controller {
    /// Debugging-only settings like API URL, auth URL, log filter
    advanced_settings: AdvancedSettings,
    ctlr_tx: CtlrTx,
    /// Session for the currently signed-in user, if there is one
    session: Option<Session>,
    /// The UUIDv4 device ID persisted to disk
    /// Sent verbatim to Session::connect
    device_id: String,
    logging_handles: client::logging::Handles,
    /// Tells us when to wake up and look for a new resource list. Tokio docs say that memory reads and writes are synchronized when notifying, so we don't need an extra mutex on the resources.
    notify_controller: Arc<Notify>,
}

/// Everything related to a signed-in user session
struct Session {
    auth_info: AuthInfo,
    callback_handler: CallbackHandler,
    connlib: connlib_client_shared::Session<CallbackHandler>,
}

/// Auth info that's persisted to disk if a session outlives an app instance
struct AuthInfo {
    /// User name, e.g. "John Doe", from the sign-in deep link
    actor_name: String,
    /// Secret token to authenticate with the portal
    token: SecretString,
}

impl Controller {
    async fn new(
        app: tauri::AppHandle,
        ctlr_tx: CtlrTx,
        logging_handles: client::logging::Handles,
        advanced_settings: AdvancedSettings,
        notify_controller: Arc<Notify>,
    ) -> Result<Self> {
        let device_id = client::device_id::device_id(&app_local_data_dir(&app)?).await?;

        let mut this = Self {
            advanced_settings,
            ctlr_tx,
            session: None,
            device_id,
            logging_handles,
            notify_controller,
        };

        tracing::trace!("re-loading token");
        // spawn_blocking because accessing the keyring is I/O
        if let Some(auth_info) = spawn_blocking(|| {
            let entry = keyring_entry()?;
            match entry.get_password() {
                Ok(token) => {
                    let token = SecretString::new(token);
                    tracing::debug!("re-loaded token from Windows credential manager");
                    let auth_info = AuthInfo {
                        // TODO: Reload actor name from disk here
                        actor_name: "TODO".to_string(),
                        token,
                    };
                    Ok(Some(auth_info))
                }
                Err(keyring::Error::NoEntry) => {
                    tracing::debug!("no token in Windows credential manager");
                    Ok(None)
                }
                Err(e) => Err(anyhow::Error::from(e)),
            }
        })
        .await??
        {
            // Connect immediately if we reloaded the token
            if let Err(e) = this.start_session(auth_info) {
                tracing::error!("couldn't restart session on app start: {e:#?}");
            }
        }

        Ok(this)
    }

    // TODO: Figure out how re-starting sessions automatically will work
    fn start_session(&mut self, auth_info: AuthInfo) -> Result<()> {
        if self.session.is_some() {
            bail!("can't start session, we're already in a session");
        }

        let callback_handler = CallbackHandler {
            ctlr_tx: self.ctlr_tx.clone(),
            logger: self.logging_handles.logger.clone(),
            notify_controller: Arc::clone(&self.notify_controller),
            resources: Default::default(),
        };

        let connlib = connlib_client_shared::Session::connect(
            self.advanced_settings.api_url.clone(),
            auth_info.token.clone(),
            self.device_id.clone(),
            callback_handler.clone(),
        )?;

        self.session = Some(Session {
            auth_info,
            callback_handler,
            connlib,
        });

<<<<<<< HEAD
        Ok(())
=======
    fn start_session(
        advanced_settings: &settings::AdvancedSettings,
        ctlr_tx: CtlrTx,
        device_id: String,
        token: &SecretString,
        logger: file_logger::Handle,
    ) -> Result<connlib_client_shared::Session<CallbackHandler>> {
        tracing::info!("Session::connect");
        Ok(connlib_client_shared::Session::connect(
            advanced_settings.api_url.clone(),
            token.clone(),
            device_id,
            CallbackHandler {
                ctlr_tx,
                logger: Some(logger),
            },
            Duration::from_secs(5 * 60),
        )?)
>>>>>>> 6e77978d
    }
}

// TODO: After PR #2960 lands, move some of this into `impl Controller`
async fn run_controller(
    app: tauri::AppHandle,
    ctlr_tx: CtlrTx,
    mut rx: mpsc::Receiver<ControllerRequest>,
    logging_handles: client::logging::Handles,
    advanced_settings: AdvancedSettings,
    notify_controller: Arc<Notify>,
) -> Result<()> {
    let mut controller = Controller::new(
        app.clone(),
        ctlr_tx,
        logging_handles,
        advanced_settings,
        notify_controller,
    )
    .await
    .context("couldn't create Controller")?;

    let mut log_counting_task = None;

    loop {
        tokio::select! {
            () = controller.notify_controller.notified() => {
                let Some(session) = &controller.session else {
                    tracing::warn!("got notified to update resources but there is no session");
                    continue;
                };
                let resources = session.callback_handler.resources.load().as_ref().clone();
                let resources: Vec<_> = resources.into_iter().map(ResourceDisplay::from).collect();
                // TODO: Save the user name between runs of the app
                let actor_name = controller
                    .session
                    .as_ref()
                    .map(|x| x.auth_info.actor_name.as_str())
                    .unwrap_or("TODO");
                app.tray_handle()
                    .set_menu(system_tray_menu::signed_in(actor_name, &resources))?;
            }
            req = rx.recv() => {
                let Some(req) = req else {
                    break;
                };
                match req {
                    Req::CopyResource(id) => {
                        let Some(session) = &controller.session else {
                            tracing::warn!("got notified to update resources but there is no session");
                            continue;
                        };
                        let resources = session.callback_handler.resources.load();
                        let id = ResourceId::from_str(&id)?;
                        let Some(res) = resources.iter().find(|r| r.id() == id) else {
                            continue;
                        };
                        let mut clipboard = arboard::Clipboard::new()?;
                        // TODO: Make this a method on `ResourceDescription`
                        match res {
                            ResourceDescription::Dns(x) => clipboard.set_text(&x.address)?,
                            ResourceDescription::Cidr(x) => clipboard.set_text(&x.address.to_string())?,
                        }
                    }
                    Req::Disconnected => {
                        tracing::debug!("connlib disconnected, tearing down Session");
                        if let Some(mut session) = controller.session.take() {
                            tracing::debug!("disconnecting connlib");
                            session.connlib.disconnect(None);
                        }
                    },
                    Req::ExportLogs(file_path) => logging::export_logs_to(file_path).await?,
                    Req::GetAdvancedSettings(tx) => {
                        tx.send(controller.advanced_settings.clone()).ok();
                    }
                    Req::SchemeRequest(url) => {
                        let Some(auth) = client::deep_link::parse_auth_callback(&url) else {
                            tracing::error!("couldn't parse scheme request");
                            // TODO: Move `run_controller` inside `Controller` and replace these `continue`s with `?`
                            continue;
                        };

                        let token = auth.token.clone();
                        // spawn_blocking because keyring access is I/O
                        if let Err(e) = spawn_blocking(move || {
                            let entry = keyring_entry()?;
                            entry.set_password(token.expose_secret())?;
                            Ok::<_, anyhow::Error>(())
                        }).await? {
                            tracing::warn!("couldn't save token to keyring: {e:#?}");
                        }

                        let auth_info = AuthInfo {
                            actor_name: auth.actor_name,
                            token: auth.token,
                        };
                        if let Err(e) = controller.start_session(auth_info) {
                            tracing::error!("couldn't start session: {e:#?}");
                            continue;
                        }
                    }
                    Req::SignIn => {
                        // TODO: Put the platform and local server callback in here
                        tauri::api::shell::open(
                            &app.shell_scope(),
                            &controller.advanced_settings.auth_base_url,
                            None,
                        )?;
                    }
                    Req::SignOut => {
                        // TODO: After we store the actor name on disk, clear the actor name here too.
                        keyring_entry()?.delete_password()?;
                        if let Some(mut session) = controller.session.take() {
                            tracing::debug!("disconnecting connlib");
                            session.connlib.disconnect(None);
                        }
                        else {
                            tracing::error!("tried to sign out but there's no session");
                        }
                        app.tray_handle().set_menu(system_tray_menu::signed_out())?;
                    }
                    Req::StartStopLogCounting(enable) => {
                        if enable {
                            if log_counting_task.is_none() {
                                let app = app.clone();
                                log_counting_task = Some(tokio::spawn(logging::count_logs(app)));
                                tracing::debug!("started log counting");
                            }
                        } else if let Some(t) = log_counting_task {
                            t.abort();
                            log_counting_task = None;
                            tracing::debug!("cancelled log counting");
                        }
                    }
                }
            }
        }
    }
    tracing::debug!("GUI controller task exiting cleanly");
    Ok(())
}

#[cfg(test)]
mod tests {
    #[test]
    fn test_keyring() -> anyhow::Result<()> {
        // I used this test to find that `service` is not used - We have to namespace on our own.

        let name_1 = "dev.firezone.client/test_1/token";
        let name_2 = "dev.firezone.client/test_2/token";

        keyring::Entry::new_with_target(name_1, "", "")?.set_password("test_password_1")?;

        keyring::Entry::new_with_target(name_2, "", "")?.set_password("test_password_2")?;

        let actual = keyring::Entry::new_with_target(name_1, "", "")?.get_password()?;
        let expected = "test_password_1";

        assert_eq!(actual, expected);

        keyring::Entry::new_with_target(name_1, "", "")?.delete_password()?;
        keyring::Entry::new_with_target(name_2, "", "")?.delete_password()?;

        Ok(())
    }
}<|MERGE_RESOLUTION|>--- conflicted
+++ resolved
@@ -13,11 +13,7 @@
 use connlib_client_shared::{file_logger, ResourceDescription};
 use connlib_shared::messages::ResourceId;
 use secrecy::{ExposeSecret, SecretString};
-<<<<<<< HEAD
-use std::{net::IpAddr, path::PathBuf, str::FromStr, sync::Arc};
-=======
-use std::{net::IpAddr, path::PathBuf, str::FromStr, time::Duration};
->>>>>>> 6e77978d
+use std::{net::IpAddr, path::PathBuf, str::FromStr, sync::Arc, time::Duration};
 use system_tray_menu::{Event as TrayMenuEvent, Resource as ResourceDisplay};
 use tauri::{Manager, SystemTray, SystemTrayEvent};
 use tokio::{
@@ -396,6 +392,7 @@
             auth_info.token.clone(),
             self.device_id.clone(),
             callback_handler.clone(),
+            Duration::from_secs(5 * 60),
         )?;
 
         self.session = Some(Session {
@@ -404,28 +401,7 @@
             connlib,
         });
 
-<<<<<<< HEAD
         Ok(())
-=======
-    fn start_session(
-        advanced_settings: &settings::AdvancedSettings,
-        ctlr_tx: CtlrTx,
-        device_id: String,
-        token: &SecretString,
-        logger: file_logger::Handle,
-    ) -> Result<connlib_client_shared::Session<CallbackHandler>> {
-        tracing::info!("Session::connect");
-        Ok(connlib_client_shared::Session::connect(
-            advanced_settings.api_url.clone(),
-            token.clone(),
-            device_id,
-            CallbackHandler {
-                ctlr_tx,
-                logger: Some(logger),
-            },
-            Duration::from_secs(5 * 60),
-        )?)
->>>>>>> 6e77978d
     }
 }
 
