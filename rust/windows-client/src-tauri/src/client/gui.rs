//! The Tauri GUI for Windows
//! This is not checked or compiled on other platforms.

// TODO: `git grep` for unwraps before 1.0, especially this gui module <https://github.com/firezone/firezone/issues/3521>

use crate::client::{
    self, about, deep_link, logging, network_changes,
    settings::{self, AdvancedSettings},
};
use anyhow::{anyhow, bail, Context, Result};
use arc_swap::ArcSwap;
use connlib_client_shared::{file_logger, ResourceDescription};
use connlib_shared::{messages::ResourceId, windows::BUNDLE_ID};
use secrecy::{ExposeSecret, SecretString};
use std::{net::IpAddr, path::PathBuf, str::FromStr, sync::Arc, time::Duration};
use system_tray_menu::Event as TrayMenuEvent;
use tauri::{Manager, SystemTray, SystemTrayEvent};
use tokio::sync::{mpsc, oneshot, Notify};
use ControllerRequest as Req;

mod system_tray_menu;

/// The Windows client doesn't use platform APIs to detect network connectivity changes,
/// so we rely on connlib to do so. We have valid use cases for headless Windows clients
/// (IoT devices, point-of-sale devices, etc), so try to reconnect for 30 days if there's
/// been a partition.
const MAX_PARTITION_TIME: Duration = Duration::from_secs(60 * 60 * 24 * 30);

pub(crate) type CtlrTx = mpsc::Sender<ControllerRequest>;

/// All managed state that we might need to access from odd places like Tauri commands.
///
/// Note that this never gets Dropped because of
/// <https://github.com/tauri-apps/tauri/issues/8631>
pub(crate) struct Managed {
    pub ctlr_tx: CtlrTx,
    pub inject_faults: bool,
}

impl Managed {
    #[cfg(debug_assertions)]
    /// In debug mode, if `--inject-faults` is passed, sleep for `millis` milliseconds
    pub async fn fault_msleep(&self, millis: u64) {
        if self.inject_faults {
            tokio::time::sleep(std::time::Duration::from_millis(millis)).await;
        }
    }

    #[cfg(not(debug_assertions))]
    /// Does nothing in release mode
    pub async fn fault_msleep(&self, _millis: u64) {}
}

// TODO: Replace with `anyhow` gradually per <https://github.com/firezone/firezone/pull/3546#discussion_r1477114789>
#[derive(Debug, thiserror::Error)]
pub(crate) enum Error {
    #[error(r#"Couldn't show clickable notification titled "{0}""#)]
    ClickableNotification(String),
    #[error("Deep-link module error: {0}")]
    DeepLink(#[from] deep_link::Error),
    #[error("Fake error for testing")]
    Fake,
    #[error("Can't show log filter error dialog: {0}")]
    LogFilterErrorDialog(native_dialog::Error),
    #[error("Logging module error: {0}")]
    Logging(#[from] logging::Error),
    #[error(r#"Couldn't show notification titled "{0}""#)]
    Notification(String),
    #[error(transparent)]
    Tauri(#[from] tauri::Error),
    #[error("tokio::runtime::Runtime::new failed: {0}")]
    TokioRuntimeNew(std::io::Error),

    // `client.rs` provides a more user-friendly message when showing the error dialog box
    #[error("WebViewNotInstalled")]
    WebViewNotInstalled,
}

/// Runs the Tauri GUI and returns on exit or unrecoverable error
pub(crate) fn run(cli: &client::Cli) -> Result<(), Error> {
    let advanced_settings = settings::load_advanced_settings().unwrap_or_default();

    // If the log filter is unparsable, show an error and use the default
    // Fixes <https://github.com/firezone/firezone/issues/3452>
    let advanced_settings =
        match tracing_subscriber::EnvFilter::from_str(&advanced_settings.log_filter) {
            Ok(_) => advanced_settings,
            Err(_) => {
                native_dialog::MessageDialog::new()
                    .set_title("Log filter error")
                    .set_text(
                        "The custom log filter is not parsable. Using the default log filter.",
                    )
                    .set_type(native_dialog::MessageType::Error)
                    .show_alert()
                    .map_err(Error::LogFilterErrorDialog)?;

                AdvancedSettings {
                    log_filter: AdvancedSettings::default().log_filter,
                    ..advanced_settings
                }
            }
        };

    // Start logging
    // TODO: Try using an Arc to keep the file logger alive even if Tauri bails out
    // That may fix <https://github.com/firezone/firezone/issues/3567>
    let logging_handles = client::logging::setup(&advanced_settings.log_filter)?;
    tracing::info!("started log");
    tracing::info!("GIT_VERSION = {}", crate::client::GIT_VERSION);

    // Need to keep this alive so crashes will be handled. Dropping detaches it.
    let _crash_handler = match client::crash_handling::attach_handler() {
        Ok(x) => Some(x),
        Err(error) => {
            // TODO: None of these logs are actually written yet
            // <https://github.com/firezone/firezone/issues/3211>
            tracing::warn!(?error, "Did not set up crash handler");
            None
        }
    };

    // Needed for the deep link server
    let rt = tokio::runtime::Runtime::new().map_err(Error::TokioRuntimeNew)?;
    let _guard = rt.enter();

    let (ctlr_tx, ctlr_rx) = mpsc::channel(5);
    let notify_controller = Arc::new(Notify::new());

    if cli.crash_on_purpose {
        tokio::spawn(async move {
            let delay = 10;
            tracing::info!("Will crash on purpose in {delay} seconds to test crash handling.");
            tokio::time::sleep(Duration::from_secs(delay)).await;
            tracing::info!("Crashing on purpose because of `--crash-on-purpose` flag");

            // SAFETY: Crashing is unsafe
            unsafe { sadness_generator::raise_segfault() }
        });
    }

    // Check for updates
    let ctlr_tx_clone = ctlr_tx.clone();
    let always_show_update_notification = cli.always_show_update_notification;
    tokio::spawn(async move {
        if let Err(error) = check_for_updates(ctlr_tx_clone, always_show_update_notification).await
        {
            tracing::error!(?error, "Error in check_for_updates");
        }
    });

    if let Some(client::Cmd::SmokeTest) = &cli.command {
        let ctlr_tx = ctlr_tx.clone();
        tokio::spawn(async move {
            if let Err(error) = smoke_test(ctlr_tx).await {
                tracing::error!(?error, "Error during smoke test");
                std::process::exit(1);
            }
        });
    }

    // Make sure we're single-instance
    // We register our deep links to call the `open-deep-link` subcommand,
    // so if we're at this point, we know we've been launched manually
    let server = deep_link::Server::new()?;

    // We know now we're the only instance on the computer, so register our exe
    // to handle deep links
    deep_link::register()?;
    tokio::spawn(accept_deep_links(server, ctlr_tx.clone()));

    let managed = Managed {
        ctlr_tx: ctlr_tx.clone(),
        inject_faults: cli.inject_faults,
    };

    let tray = SystemTray::new().with_menu(system_tray_menu::signed_out());

    let app = tauri::Builder::default()
        .manage(managed)
        .on_window_event(|event| {
            if let tauri::WindowEvent::CloseRequested { api, .. } = event.event() {
                // Keep the frontend running but just hide this webview
                // Per https://tauri.app/v1/guides/features/system-tray/#preventing-the-app-from-closing

                event.window().hide().unwrap();
                api.prevent_close();
            }
        })
        .invoke_handler(tauri::generate_handler![
            about::get_cargo_version,
            about::get_git_version,
            logging::clear_logs,
            logging::count_logs,
            logging::export_logs,
            settings::apply_advanced_settings,
            settings::reset_advanced_settings,
            settings::get_advanced_settings,
        ])
        .system_tray(tray)
        .on_system_tray_event(|app, event| {
            if let SystemTrayEvent::MenuItemClick { id, .. } = event {
                let event = match TrayMenuEvent::from_str(&id) {
                    Ok(x) => x,
                    Err(e) => {
                        tracing::error!("{e}");
                        return;
                    }
                };
                match handle_system_tray_event(app, event) {
                    Ok(_) => {}
                    Err(e) => tracing::error!("{e}"),
                }
            }
        })
        .setup(move |app| {
            assert_eq!(
                BUNDLE_ID,
                app.handle().config().tauri.bundle.identifier,
                "BUNDLE_ID should match bundle ID in tauri.conf.json"
            );

            let app_handle = app.handle();
            let _ctlr_task = tokio::spawn(async move {
                let result = run_controller(
                    app_handle.clone(),
                    ctlr_tx,
                    ctlr_rx,
                    logging_handles,
                    advanced_settings,
                    notify_controller,
                )
                .await;

                // See <https://github.com/tauri-apps/tauri/issues/8631>
                // This should be the ONLY place we call `app.exit` or `app_handle.exit`,
                // because it exits the entire process without dropping anything.
                //
                // This seems to be a platform limitation that Tauri is unable to hide
                // from us. It was the source of much consternation at time of writing.

                if let Err(e) = result {
                    tracing::error!("run_controller returned an error: {e:#?}");
                    app_handle.exit(1);
                } else {
                    tracing::debug!("GUI controller task exited cleanly");
                    app_handle.exit(0);
                }
            });

            Ok(())
        })
        .build(tauri::generate_context!());

    let app = match app {
        Ok(x) => x,
        Err(error) => {
            tracing::error!(?error, "Failed to build Tauri app instance");
            match error {
                tauri::Error::Runtime(tauri_runtime::Error::CreateWebview(_)) => {
                    return Err(Error::WebViewNotInstalled);
                }
                error => Err(error)?,
            }
        }
    };

    if cli.error_on_purpose {
        return Err(Error::Fake);
    }

    app.run(|_app_handle, event| {
        if let tauri::RunEvent::ExitRequested { api, .. } = event {
            // Don't exit if we close our main window
            // https://tauri.app/v1/guides/features/system-tray/#preventing-the-app-from-closing

            api.prevent_exit();
        }
    });
    Ok(())
}

/// Runs a smoke test and then asks Controller to exit gracefully
///
/// You can purposely fail this test by deleting the exported zip file during
/// the 10-second sleep.
async fn smoke_test(ctlr_tx: CtlrTx) -> Result<()> {
    let delay = 10;
    tracing::info!("Will quit on purpose in {delay} seconds as part of the smoke test.");
    let quit_time = tokio::time::Instant::now() + Duration::from_secs(delay);

    // Test log exporting
    let path = connlib_shared::windows::app_local_data_dir()?
        .join("data")
        .join("smoke_test_log_export.zip");
    let stem = "connlib-smoke-test".into();
    match tokio::fs::remove_file(&path).await {
        Ok(()) => {}
        Err(error) => {
            if error.kind() != std::io::ErrorKind::NotFound {
                bail!("Error while removing old zip file")
            }
        }
    }
    ctlr_tx
        .send(ControllerRequest::ExportLogs {
            path: path.clone(),
            stem,
        })
        .await?;

    // Give the app some time to export the zip and reach steady state
    tokio::time::sleep_until(quit_time).await;

    // Check results of tests
    let zip_len = tokio::fs::metadata(&path).await?.len();
    if zip_len == 0 {
        bail!("Exported log zip has 0 bytes");
    }
    tokio::fs::remove_file(&path).await?;
    tracing::info!(?path, ?zip_len, "Exported log zip looks okay");

    tracing::info!("Quitting on purpose because of `smoke-test` subcommand");
    ctlr_tx
        .send(ControllerRequest::SystemTrayMenu(TrayMenuEvent::Quit))
        .await?;

    Ok::<_, anyhow::Error>(())
}

async fn check_for_updates(ctlr_tx: CtlrTx, always_show_update_notification: bool) -> Result<()> {
    let release = client::updates::check()
        .await
        .context("Error in client::updates::check")?;

    let our_version = client::updates::current_version()?;
    let github_version = &release.tag_name;

    if always_show_update_notification || (our_version < release.tag_name) {
        tracing::info!(?our_version, ?github_version, "Github has a new release");
        // We don't necessarily need to route through the Controller here, but if we
        // want a persistent "Click here to download the new MSI" button, this would allow that.
        ctlr_tx
            .send(ControllerRequest::UpdateAvailable(release))
            .await
            .context("Error while sending UpdateAvailable to Controller")?;
        return Ok(());
    }

    tracing::info!(
        ?our_version,
        ?github_version,
        "Our release is newer than, or the same as Github's latest"
    );
    Ok(())
}

/// Worker task to accept deep links from a named pipe forever
///
/// * `server` An initial named pipe server to consume before making new servers. This lets us also use the named pipe to enforce single-instance
async fn accept_deep_links(mut server: deep_link::Server, ctlr_tx: CtlrTx) -> Result<()> {
    loop {
        if let Ok(url) = server.accept().await {
            ctlr_tx
                .send(ControllerRequest::SchemeRequest(url))
                .await
                .ok();
        }
        // We re-create the named pipe server every time we get a link, because of an oddity in the Windows API.
        server = deep_link::Server::new()?;
    }
}

fn handle_system_tray_event(app: &tauri::AppHandle, event: TrayMenuEvent) -> Result<()> {
    app.try_state::<Managed>()
        .context("can't get Managed struct from Tauri")?
        .ctlr_tx
        .blocking_send(ControllerRequest::SystemTrayMenu(event))?;
    Ok(())
}

pub(crate) enum ControllerRequest {
    Disconnected,
    DisconnectedTokenExpired,
    /// The same as the arguments to `client::logging::export_logs_to`
    ExportLogs {
        path: PathBuf,
        stem: PathBuf,
    },
    GetAdvancedSettings(oneshot::Sender<AdvancedSettings>),
    SchemeRequest(url::Url),
    SystemTrayMenu(TrayMenuEvent),
    TunnelReady,
    UpdateAvailable(client::updates::Release),
    UpdateNotificationClicked(client::updates::Release),
}

#[derive(Clone)]
struct CallbackHandler {
    logger: file_logger::Handle,
    notify_controller: Arc<Notify>,
    ctlr_tx: CtlrTx,
    resources: Arc<ArcSwap<Vec<ResourceDescription>>>,
}

#[derive(thiserror::Error, Debug)]
enum CallbackError {
    #[error("system DNS resolver problem: {0}")]
    Resolvers(#[from] client::resolvers::Error),
    #[error("can't send to controller task: {0}")]
    SendError(#[from] mpsc::error::TrySendError<ControllerRequest>),
}

// Callbacks must all be non-blocking
impl connlib_client_shared::Callbacks for CallbackHandler {
    type Error = CallbackError;

    fn on_disconnect(
        &self,
        error: Option<&connlib_client_shared::Error>,
    ) -> Result<(), Self::Error> {
        tracing::debug!("on_disconnect {error:?}");
        self.ctlr_tx.try_send(match error {
            Some(connlib_client_shared::Error::ClosedByPortal) => {
                // TODO: this can happen for other reasons
                ControllerRequest::DisconnectedTokenExpired
            }
            _ => ControllerRequest::Disconnected,
        })?;
        Ok(())
    }

    fn on_tunnel_ready(&self) -> Result<(), Self::Error> {
        tracing::info!("on_tunnel_ready");
        self.ctlr_tx.try_send(ControllerRequest::TunnelReady)?;
        Ok(())
    }

    fn on_update_resources(&self, resources: Vec<ResourceDescription>) -> Result<(), Self::Error> {
        tracing::info!("on_update_resources");
        self.resources.store(resources.into());
        self.notify_controller.notify_one();
        Ok(())
    }

    fn get_system_default_resolvers(&self) -> Result<Option<Vec<IpAddr>>, Self::Error> {
        Ok(Some(client::resolvers::get()?))
    }

    fn roll_log_file(&self) -> Option<PathBuf> {
        self.logger.roll_to_new_file().unwrap_or_else(|e| {
            tracing::debug!("Failed to roll over to new file: {e}");

            None
        })
    }
}

struct Controller {
    /// Debugging-only settings like API URL, auth URL, log filter
    advanced_settings: AdvancedSettings,
    app: tauri::AppHandle,
    // Sign-in state with the portal / deep links
    auth: client::auth::Auth,
    ctlr_tx: CtlrTx,
    /// connlib session for the currently signed-in user, if there is one
    session: Option<Session>,
    /// The UUIDv4 device ID persisted to disk
    /// Sent verbatim to Session::connect
    device_id: String,
    logging_handles: client::logging::Handles,
    /// Tells us when to wake up and look for a new resource list. Tokio docs say that memory reads and writes are synchronized when notifying, so we don't need an extra mutex on the resources.
    notify_controller: Arc<Notify>,
    tunnel_ready: bool,
}

/// Everything related to a signed-in user session
struct Session {
    callback_handler: CallbackHandler,
    connlib: connlib_client_shared::Session<CallbackHandler>,
}

impl Controller {
<<<<<<< HEAD
=======
    async fn new(
        app: tauri::AppHandle,
        ctlr_tx: CtlrTx,
        logging_handles: client::logging::Handles,
        advanced_settings: AdvancedSettings,
        notify_controller: Arc<Notify>,
    ) -> Result<Self> {
        let device_id = client::device_id::device_id(&app.config().tauri.bundle.identifier).await?;

        let mut this = Self {
            advanced_settings,
            app,
            // Uses `std::fs`
            auth: client::auth::Auth::new()?,
            ctlr_tx,
            session: None,
            device_id,
            logging_handles,
            notify_controller,
            tunnel_ready: false,
        };

        // Uses `std::fs`
        if let Some(token) = this.auth.token()? {
            // Connect immediately if we reloaded the token
            if let Err(e) = this.start_session(token) {
                tracing::error!("couldn't restart session on app start: {e:#?}");
            }
        } else {
            tracing::info!("No token / actor_name on disk, starting in signed-out state");
        }

        Ok(this)
    }

>>>>>>> fa305885
    // TODO: Figure out how re-starting sessions automatically will work
    /// Pre-req: the auth module must be signed in
    fn start_session(&mut self, token: SecretString) -> Result<()> {
        if self.session.is_some() {
            bail!("can't start session, we're already in a session");
        }

        let callback_handler = CallbackHandler {
            ctlr_tx: self.ctlr_tx.clone(),
            logger: self.logging_handles.logger.clone(),
            notify_controller: Arc::clone(&self.notify_controller),
            resources: Default::default(),
        };

        let api_url = self.advanced_settings.api_url.clone();
        tracing::info!(
            api_url = api_url.to_string(),
            "Calling connlib Session::connect"
        );
        let connlib = connlib_client_shared::Session::connect(
            api_url,
            token,
            self.device_id.clone(),
            None, // `get_host_name` over in connlib gets the system's name automatically
            None,
            callback_handler.clone(),
            Some(MAX_PARTITION_TIME),
        )?;

        self.session = Some(Session {
            callback_handler,
            connlib,
        });
        self.refresh_system_tray_menu()?;

        Ok(())
    }

    fn copy_resource(&self, id: &str) -> Result<()> {
        let Some(session) = &self.session else {
            bail!("app is signed out");
        };
        let resources = session.callback_handler.resources.load();
        let id = ResourceId::from_str(id)?;
        let Some(res) = resources.iter().find(|r| r.id() == id) else {
            bail!("resource ID is not in the list");
        };
        let mut clipboard = arboard::Clipboard::new()?;
        // TODO: Make this a method on `ResourceDescription`
        match res {
            ResourceDescription::Dns(x) => clipboard.set_text(&x.address)?,
            ResourceDescription::Cidr(x) => clipboard.set_text(&x.address.to_string())?,
        }
        Ok(())
    }

    async fn handle_deep_link(&mut self, url: &url::Url) -> Result<()> {
        let auth_response =
            client::deep_link::parse_auth_callback(url).context("Couldn't parse scheme request")?;

        // Uses `std::fs`
        let token = self.auth.handle_response(auth_response)?;
        self.start_session(token)
            .context("Couldn't start connlib session")?;
        Ok(())
    }

    async fn handle_request(&mut self, req: ControllerRequest) -> Result<()> {
        match req {
            Req::Disconnected => {
                tracing::debug!("connlib disconnected, tearing down Session");
                self.tunnel_ready = false;
                if let Some(mut session) = self.session.take() {
                    tracing::info!("disconnecting connlib");
                    // This is probably redundant since connlib shuts itself down if it's disconnected.
                    session.connlib.disconnect(None);
                }
                self.refresh_system_tray_menu()?;
            }
            Req::DisconnectedTokenExpired => {
                tracing::info!("Token expired");
                self.sign_out()?;
                show_notification(
                    "Firezone disconnected",
                    "To access resources, sign in again.",
                )?;
            }
            Req::ExportLogs { path, stem } => logging::export_logs_to(path, stem).await?,
            Req::GetAdvancedSettings(tx) => {
                tx.send(self.advanced_settings.clone()).ok();
            }
            Req::SchemeRequest(url) => self
                .handle_deep_link(&url)
                .await
                .context("Couldn't handle deep link")?,
            Req::SystemTrayMenu(TrayMenuEvent::ToggleWindow(window)) => {
                self.toggle_window(window)?
            }
            Req::SystemTrayMenu(TrayMenuEvent::CancelSignIn | TrayMenuEvent::SignOut) => {
                tracing::info!("User signed out or canceled sign-in");
                self.sign_out()?;
            }
            Req::SystemTrayMenu(TrayMenuEvent::Resource { id }) => self
                .copy_resource(&id)
                .context("Couldn't copy resource to clipboard")?,
            Req::SystemTrayMenu(TrayMenuEvent::SignIn) => {
                if let Some(req) = self.auth.start_sign_in()? {
                    let url = req.to_url(&self.advanced_settings.auth_base_url);
                    self.refresh_system_tray_menu()?;
                    tauri::api::shell::open(
                        &self.app.shell_scope(),
                        &url.expose_secret().inner,
                        None,
                    )?;
                }
            }
            Req::SystemTrayMenu(TrayMenuEvent::Quit) => {
                bail!("Impossible error: `Quit` should be handled before this")
            }
            Req::TunnelReady => {
                self.tunnel_ready = true;
                self.refresh_system_tray_menu()?;

                show_notification(
                    "Firezone connected",
                    "You are now signed in and able to access resources.",
                )?;
            }
            Req::UpdateAvailable(release) => {
                let title = format!("Firezone {} available for download", release.tag_name);

                // We don't need to route through the controller here either, we could
                // use the `open` crate directly instead of Tauri's wrapper
                // `tauri::api::shell::open`
                show_clickable_notification(
                    &title,
                    "Click here to download the new version.",
                    self.ctlr_tx.clone(),
                    Req::UpdateNotificationClicked(release),
                )?;
            }
            Req::UpdateNotificationClicked(release) => {
                tracing::info!("UpdateNotificationClicked in run_controller!");
                tauri::api::shell::open(
                    &self.app.shell_scope(),
                    release.browser_download_url,
                    None,
                )?;
            }
        }
        Ok(())
    }

    /// Returns a new system tray menu
    fn build_system_tray_menu(&self) -> tauri::SystemTrayMenu {
        // TODO: Refactor this and the auth module so that "Are we logged in"
        // doesn't require such complicated control flow to answer.
        // TODO: Show some "Waiting for portal..." state if we got the deep link but
        // haven't got `on_tunnel_ready` yet.
        if let Some(auth_session) = self.auth.session() {
            if let Some(connlib_session) = &self.session {
                if self.tunnel_ready {
                    // Signed in, tunnel ready
                    let resources = connlib_session.callback_handler.resources.load();
                    system_tray_menu::signed_in(&auth_session.actor_name, &resources)
                } else {
                    // Signed in, raising tunnel
                    system_tray_menu::signing_in()
                }
            } else {
                tracing::error!("We have an auth session but no connlib session");
                system_tray_menu::signed_out()
            }
        } else if self.auth.ongoing_request().is_ok() {
            // Signing in, waiting on deep link callback
            system_tray_menu::signing_in()
        } else {
            system_tray_menu::signed_out()
        }
    }

    /// Builds a new system tray menu and applies it to the app
    fn refresh_system_tray_menu(&self) -> Result<()> {
        Ok(self
            .app
            .tray_handle()
            .set_menu(self.build_system_tray_menu())?)
    }

    /// Deletes the auth token, stops connlib, and refreshes the tray menu
    fn sign_out(&mut self) -> Result<()> {
        self.auth.sign_out()?;
        self.tunnel_ready = false;
        if let Some(mut session) = self.session.take() {
            tracing::debug!("disconnecting connlib");
            // This is redundant if the token is expired, in that case
            // connlib already disconnected itself.
            session.connlib.disconnect(None);
        } else {
            // Might just be because we got a double sign-out or
            // the user canceled the sign-in or something innocent.
            tracing::warn!("tried to sign out but there's no session");
        }
        self.refresh_system_tray_menu()?;
        Ok(())
    }

    fn toggle_window(&self, window: system_tray_menu::Window) -> Result<()> {
        let id = match window {
            system_tray_menu::Window::About => "about",
            system_tray_menu::Window::Settings => "settings",
        };

        let win = self
            .app
            .get_window(id)
            .ok_or_else(|| anyhow!("getting handle to `{id}` window"))?;

        if win.is_visible()? {
            // If we close the window here, we can't re-open it, we'd have to fully re-create it. Not needed for MVP - We agreed 100 MB is fine for the GUI client.
            win.hide()?;
        } else {
            win.show()?;
        }
        Ok(())
    }
}

// TODO: Move this into `impl Controller`
async fn run_controller(
    app: tauri::AppHandle,
    ctlr_tx: CtlrTx,
    mut rx: mpsc::Receiver<ControllerRequest>,
    logging_handles: client::logging::Handles,
    advanced_settings: AdvancedSettings,
    notify_controller: Arc<Notify>,
) -> Result<()> {
    let device_id = client::device_id::device_id(&app.config().tauri.bundle.identifier)
        .await
        .context("Failed to read / create device ID")?;

    let mut controller = Controller {
        advanced_settings,
        app,
        auth: client::auth::Auth::new().context("Failed to set up auth module")?,
        ctlr_tx,
        session: None,
        device_id,
        logging_handles,
        notify_controller,
        tunnel_ready: false,
    };

    if let Some(token) = controller
        .auth
        .token()
        .context("Failed to load token from disk during app start")?
    {
        controller
            .start_session(token)
            .context("Failed to restart session during app start")?;
    }

    let mut have_internet =
        network_changes::check_internet().context("Failed initial check for internet")?;
    tracing::info!(?have_internet);

    let mut com_worker =
        network_changes::Worker::new().context("Failed to listen for network changes")?;

    loop {
        tokio::select! {
            () = controller.notify_controller.notified() => if let Err(error) = controller.refresh_system_tray_menu() {
                tracing::error!(?error, "Failed to reload resource list");
            },
            () = com_worker.notified() => {
                let new_have_internet = network_changes::check_internet().context("Failed to check for internet")?;
                if new_have_internet != have_internet {
                    have_internet = new_have_internet;
                    // TODO: Stop / start / restart connlib as needed here
                    tracing::info!(?have_internet);
                }
            },
            req = rx.recv() => {
                match req {
                    None => break,
                    Some(Req::SystemTrayMenu(TrayMenuEvent::Quit)) => break,
                    Some(req) => if let Err(error) = controller.handle_request(req).await {
                        tracing::error!(?error, "Failed to handle a ControllerRequest");
                    }
                }
            }
        }
    }

    if let Err(error) = com_worker.close() {
        tracing::error!(?error, "com_worker");
    }

    // Last chance to do any drops / cleanup before the process crashes.

    Ok(())
}

/// Show a notification in the bottom right of the screen
///
/// May say "Windows Powershell" and have the wrong icon in dev mode
/// See <https://github.com/tauri-apps/tauri/issues/3700>
fn show_notification(title: &str, body: &str) -> Result<(), Error> {
    tauri_winrt_notification::Toast::new(BUNDLE_ID)
        .title(title)
        .text1(body)
        .show()
        .map_err(|_| Error::Notification(title.to_string()))?;

    Ok(())
}

/// Show a notification that signals `Controller` when clicked
///
/// May say "Windows Powershell" and have the wrong icon in dev mode
/// See <https://github.com/tauri-apps/tauri/issues/3700>
///
/// Known issue: If the notification times out and goes into the notification center
/// (the little thing that pops up when you click the bell icon), then we may not get the
/// click signal.
///
/// I've seen this reported by people using Powershell, C#, etc., so I think it might
/// be a Windows bug?
/// - <https://superuser.com/questions/1488763/windows-10-notifications-not-activating-the-associated-app-when-clicking-on-it>
/// - <https://stackoverflow.com/questions/65835196/windows-toast-notification-com-not-working>
/// - <https://answers.microsoft.com/en-us/windows/forum/all/notifications-not-activating-the-associated-app/7a3b31b0-3a20-4426-9c88-c6e3f2ac62c6>
///
/// Firefox doesn't have this problem. Maybe they're using a different API.
fn show_clickable_notification(
    title: &str,
    body: &str,
    tx: CtlrTx,
    req: ControllerRequest,
) -> Result<(), Error> {
    // For some reason `on_activated` is FnMut
    let mut req = Some(req);

    tauri_winrt_notification::Toast::new(BUNDLE_ID)
        .title(title)
        .text1(body)
        .scenario(tauri_winrt_notification::Scenario::Reminder)
        .on_activated(move || {
            if let Some(req) = req.take() {
                if let Err(error) = tx.blocking_send(req) {
                    tracing::error!(
                        ?error,
                        "User clicked on notification, but we couldn't tell `Controller`"
                    );
                }
            }
            Ok(())
        })
        .show()
        .map_err(|_| Error::ClickableNotification(title.to_string()))?;
    Ok(())
}<|MERGE_RESOLUTION|>--- conflicted
+++ resolved
@@ -481,44 +481,6 @@
 }
 
 impl Controller {
-<<<<<<< HEAD
-=======
-    async fn new(
-        app: tauri::AppHandle,
-        ctlr_tx: CtlrTx,
-        logging_handles: client::logging::Handles,
-        advanced_settings: AdvancedSettings,
-        notify_controller: Arc<Notify>,
-    ) -> Result<Self> {
-        let device_id = client::device_id::device_id(&app.config().tauri.bundle.identifier).await?;
-
-        let mut this = Self {
-            advanced_settings,
-            app,
-            // Uses `std::fs`
-            auth: client::auth::Auth::new()?,
-            ctlr_tx,
-            session: None,
-            device_id,
-            logging_handles,
-            notify_controller,
-            tunnel_ready: false,
-        };
-
-        // Uses `std::fs`
-        if let Some(token) = this.auth.token()? {
-            // Connect immediately if we reloaded the token
-            if let Err(e) = this.start_session(token) {
-                tracing::error!("couldn't restart session on app start: {e:#?}");
-            }
-        } else {
-            tracing::info!("No token / actor_name on disk, starting in signed-out state");
-        }
-
-        Ok(this)
-    }
-
->>>>>>> fa305885
     // TODO: Figure out how re-starting sessions automatically will work
     /// Pre-req: the auth module must be signed in
     fn start_session(&mut self, token: SecretString) -> Result<()> {
@@ -780,6 +742,8 @@
         controller
             .start_session(token)
             .context("Failed to restart session during app start")?;
+    } else {
+        tracing::info!("No token / actor_name on disk, starting in signed-out state");
     }
 
     let mut have_internet =
