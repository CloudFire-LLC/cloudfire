//! The Tauri GUI for Windows
//! This is not checked or compiled on other platforms.

// TODO: `git grep` for unwraps before 1.0, especially this gui module <https://github.com/firezone/firezone/issues/3521>

use crate::client::{
    self, about, deep_link, logging, network_changes,
    settings::{self, AdvancedSettings},
};
use anyhow::{anyhow, bail, Context, Result};
use arc_swap::ArcSwap;
use connlib_client_shared::{file_logger, ResourceDescription};
use connlib_shared::{messages::ResourceId, windows::BUNDLE_ID};
use secrecy::{ExposeSecret, SecretString};
use std::{net::IpAddr, path::PathBuf, str::FromStr, sync::Arc, time::Duration};
use system_tray_menu::Event as TrayMenuEvent;
use tauri::{Manager, SystemTray, SystemTrayEvent};
use tokio::sync::{mpsc, oneshot, Notify};
use ControllerRequest as Req;

mod system_tray_menu;

/// The Windows client doesn't use platform APIs to detect network connectivity changes,
/// so we rely on connlib to do so. We have valid use cases for headless Windows clients
/// (IoT devices, point-of-sale devices, etc), so try to reconnect for 30 days if there's
/// been a partition.
const MAX_PARTITION_TIME: Duration = Duration::from_secs(60 * 60 * 24 * 30);

pub(crate) type CtlrTx = mpsc::Sender<ControllerRequest>;

/// All managed state that we might need to access from odd places like Tauri commands.
///
/// Note that this never gets Dropped because of
/// <https://github.com/tauri-apps/tauri/issues/8631>
pub(crate) struct Managed {
    pub ctlr_tx: CtlrTx,
    pub inject_faults: bool,
}

impl Managed {
    #[cfg(debug_assertions)]
    /// In debug mode, if `--inject-faults` is passed, sleep for `millis` milliseconds
    pub async fn fault_msleep(&self, millis: u64) {
        if self.inject_faults {
            tokio::time::sleep(std::time::Duration::from_millis(millis)).await;
        }
    }

    #[cfg(not(debug_assertions))]
    /// Does nothing in release mode
    pub async fn fault_msleep(&self, _millis: u64) {}
}

#[derive(Debug, thiserror::Error)]
pub(crate) enum Error {
    #[error(r#"Couldn't show clickable notification titled "{0}""#)]
    ClickableNotification(String),
    #[error("Deep-link module error: {0}")]
    DeepLink(#[from] deep_link::Error),
    #[error("Can't show log filter error dialog: {0}")]
    LogFilterErrorDialog(native_dialog::Error),
    #[error("Logging module error: {0}")]
    Logging(#[from] logging::Error),
    #[error(r#"Couldn't show notification titled "{0}""#)]
    Notification(String),
    #[error(transparent)]
    Tauri(#[from] tauri::Error),
    #[error("tokio::runtime::Runtime::new failed: {0}")]
    TokioRuntimeNew(std::io::Error),

    // `client.rs` provides a more user-friendly message when showing the error dialog box
    #[error("WebViewNotInstalled")]
    WebViewNotInstalled,
}

/// Runs the Tauri GUI and returns on exit or unrecoverable error
pub(crate) fn run(cli: client::Cli) -> Result<(), Error> {
    let advanced_settings = settings::load_advanced_settings().unwrap_or_default();

    // If the log filter is unparsable, show an error and use the default
    // Fixes <https://github.com/firezone/firezone/issues/3452>
    let advanced_settings =
        match tracing_subscriber::EnvFilter::from_str(&advanced_settings.log_filter) {
            Ok(_) => advanced_settings,
            Err(_) => {
                native_dialog::MessageDialog::new()
                    .set_title("Log filter error")
                    .set_text(
                        "The custom log filter is not parsable. Using the default log filter.",
                    )
                    .set_type(native_dialog::MessageType::Error)
                    .show_alert()
                    .map_err(Error::LogFilterErrorDialog)?;

                AdvancedSettings {
                    log_filter: AdvancedSettings::default().log_filter,
                    ..advanced_settings
                }
            }
        };

    // Start logging
    // TODO: After <https://github.com/firezone/firezone/pull/3430> lands, try using an
    // Arc to keep the file logger alive even if Tauri bails out
    let logging_handles = client::logging::setup(&advanced_settings.log_filter)?;
    tracing::info!("started log");
    tracing::info!("GIT_VERSION = {}", crate::client::GIT_VERSION);

    // Need to keep this alive so crashes will be handled. Dropping detaches it.
    let _crash_handler = match client::crash_handling::attach_handler() {
        Ok(x) => Some(x),
        Err(error) => {
            // TODO: None of these logs are actually written yet
            // <https://github.com/firezone/firezone/issues/3211>
            tracing::warn!(?error, "Did not set up crash handler");
            None
        }
    };

    // Needed for the deep link server
    let rt = tokio::runtime::Runtime::new().map_err(Error::TokioRuntimeNew)?;
    let _guard = rt.enter();

    let (ctlr_tx, ctlr_rx) = mpsc::channel(5);
    let notify_controller = Arc::new(Notify::new());

    if cli.crash_on_purpose {
        tokio::spawn(async {
            let delay = 10;
            tracing::info!("Will crash on purpose in {delay} seconds to test crash handling.");
            tokio::time::sleep(std::time::Duration::from_secs(delay)).await;
            tracing::info!("Crashing on purpose because of `--crash-on-purpose` flag");

            // SAFETY: Crashing is unsafe
            unsafe { sadness_generator::raise_segfault() }
        });
    }

<<<<<<< HEAD
    // Check for updates
    let ctlr_tx_clone = ctlr_tx.clone();
    let always_show_update_notification = cli.always_show_update_notification;
    tokio::spawn(
        async move { check_for_updates(ctlr_tx_clone, always_show_update_notification).await },
    );
=======
    if cli.test_update_notification {
        // TODO: Clicking doesn't work if the notification times out and hides first.
        // See docs for `show_clickable_notification`.

        show_clickable_notification(
            "Firezone update",
            "Click here to open the release page.",
            ctlr_tx.clone(),
            Req::NotificationClicked,
        )?;
    }
>>>>>>> 1e596ce5

    // Make sure we're single-instance
    // We register our deep links to call the `open-deep-link` subcommand,
    // so if we're at this point, we know we've been launched manually
    let server = deep_link::Server::new()?;

    // We know now we're the only instance on the computer, so register our exe
    // to handle deep links
    deep_link::register()?;
    tokio::spawn(accept_deep_links(server, ctlr_tx.clone()));

    let managed = Managed {
        ctlr_tx: ctlr_tx.clone(),
        inject_faults: cli.inject_faults,
    };

    let tray = SystemTray::new().with_menu(system_tray_menu::signed_out());

    let app = tauri::Builder::default()
        .manage(managed)
        .on_window_event(|event| {
            if let tauri::WindowEvent::CloseRequested { api, .. } = event.event() {
                // Keep the frontend running but just hide this webview
                // Per https://tauri.app/v1/guides/features/system-tray/#preventing-the-app-from-closing

                event.window().hide().unwrap();
                api.prevent_close();
            }
        })
        .invoke_handler(tauri::generate_handler![
            about::get_cargo_version,
            about::get_git_version,
            logging::clear_logs,
            logging::count_logs,
            logging::export_logs,
            settings::apply_advanced_settings,
            settings::reset_advanced_settings,
            settings::get_advanced_settings,
        ])
        .system_tray(tray)
        .on_system_tray_event(|app, event| {
            if let SystemTrayEvent::MenuItemClick { id, .. } = event {
                let event = match TrayMenuEvent::from_str(&id) {
                    Ok(x) => x,
                    Err(e) => {
                        tracing::error!("{e}");
                        return;
                    }
                };
                match handle_system_tray_event(app, event) {
                    Ok(_) => {}
                    Err(e) => tracing::error!("{e}"),
                }
            }
        })
        .setup(move |app| {
            assert_eq!(
                BUNDLE_ID,
                app.handle().config().tauri.bundle.identifier,
                "BUNDLE_ID should match bundle ID in tauri.conf.json"
            );

            let app_handle = app.handle();
            let _ctlr_task = tokio::spawn(async move {
                let result = run_controller(
                    app_handle.clone(),
                    ctlr_tx,
                    ctlr_rx,
                    logging_handles,
                    advanced_settings,
                    notify_controller,
                )
                .await;

                // See <https://github.com/tauri-apps/tauri/issues/8631>
                // This should be the ONLY place we call `app.exit` or `app_handle.exit`,
                // because it exits the entire process without dropping anything.
                //
                // This seems to be a platform limitation that Tauri is unable to hide
                // from us. It was the source of much consternation at time of writing.

                if let Err(e) = result {
                    tracing::error!("run_controller returned an error: {e:#?}");
                    app_handle.exit(1);
                } else {
                    tracing::debug!("GUI controller task exited cleanly");
                    app_handle.exit(0);
                }
            });

            Ok(())
        })
        .build(tauri::generate_context!());

    let app = match app {
        Ok(x) => x,
        Err(error) => {
            tracing::error!(?error, "Failed to build Tauri app instance");
            match error {
                tauri::Error::Runtime(tauri_runtime::Error::CreateWebview(_)) => {
                    return Err(Error::WebViewNotInstalled);
                }
                error => Err(error)?,
            }
        }
    };

    app.run(|_app_handle, event| {
        if let tauri::RunEvent::ExitRequested { api, .. } = event {
            // Don't exit if we close our main window
            // https://tauri.app/v1/guides/features/system-tray/#preventing-the-app-from-closing

            api.prevent_exit();
        }
    });
    Ok(())
}

async fn check_for_updates(ctlr_tx: CtlrTx, always_show_update_notification: bool) -> Result<()> {
    let release = match client::updates::check().await {
        Ok(x) => x,
        Err(error) => {
            tracing::error!(?error, "Error while checking for updates");
            return Ok(());
        }
    };

    let our_version = client::updates::get_our_version()?;
    let github_version = &release.tag_name;

    if always_show_update_notification || (our_version < release.tag_name) {
        tracing::info!(?our_version, ?github_version, "Github has a new release");
        if let Err(error) = ctlr_tx
            .send(ControllerRequest::UpdateAvailable(release))
            .await
        {
            tracing::error!(?error, "Couldn't send UpdateAvailable to Controller");
        }

        return Ok(());
    }

    tracing::info!(
        ?our_version,
        ?github_version,
        "Our release is newer than, or the same as Github's latest"
    );
    Ok(())
}

/// Worker task to accept deep links from a named pipe forever
///
/// * `server` An initial named pipe server to consume before making new servers. This lets us also use the named pipe to enforce single-instance
async fn accept_deep_links(mut server: deep_link::Server, ctlr_tx: CtlrTx) -> Result<()> {
    loop {
        if let Ok(url) = server.accept().await {
            ctlr_tx
                .send(ControllerRequest::SchemeRequest(url))
                .await
                .ok();
        }
        // We re-create the named pipe server every time we get a link, because of an oddity in the Windows API.
        server = deep_link::Server::new()?;
    }
}

fn handle_system_tray_event(app: &tauri::AppHandle, event: TrayMenuEvent) -> Result<()> {
    app.try_state::<Managed>()
        .context("can't get Managed struct from Tauri")?
        .ctlr_tx
        .blocking_send(ControllerRequest::SystemTrayMenu(event))?;
    Ok(())
}

pub(crate) enum ControllerRequest {
    Disconnected,
    DisconnectedTokenExpired,
    ExportLogs { path: PathBuf, stem: PathBuf },
    GetAdvancedSettings(oneshot::Sender<AdvancedSettings>),
    NotificationClicked,
    SchemeRequest(url::Url),
    SystemTrayMenu(TrayMenuEvent),
    TunnelReady,
    UpdateAvailable(client::updates::Release),
    UpdateNotificationClicked(client::updates::Release),
}

#[derive(Clone)]
struct CallbackHandler {
    logger: file_logger::Handle,
    notify_controller: Arc<Notify>,
    ctlr_tx: CtlrTx,
    resources: Arc<ArcSwap<Vec<ResourceDescription>>>,
}

#[derive(thiserror::Error, Debug)]
enum CallbackError {
    #[error("system DNS resolver problem: {0}")]
    Resolvers(#[from] client::resolvers::Error),
    #[error("can't send to controller task: {0}")]
    SendError(#[from] mpsc::error::TrySendError<ControllerRequest>),
}

// Callbacks must all be non-blocking
impl connlib_client_shared::Callbacks for CallbackHandler {
    type Error = CallbackError;

    fn on_disconnect(
        &self,
        error: Option<&connlib_client_shared::Error>,
    ) -> Result<(), Self::Error> {
        tracing::debug!("on_disconnect {error:?}");
        self.ctlr_tx.try_send(match error {
            Some(connlib_client_shared::Error::ClosedByPortal) => {
                // TODO: this can happen for other reasons
                ControllerRequest::DisconnectedTokenExpired
            }
            _ => ControllerRequest::Disconnected,
        })?;
        Ok(())
    }

    fn on_tunnel_ready(&self) -> Result<(), Self::Error> {
        tracing::info!("on_tunnel_ready");
        self.ctlr_tx.try_send(ControllerRequest::TunnelReady)?;
        Ok(())
    }

    fn on_update_resources(&self, resources: Vec<ResourceDescription>) -> Result<(), Self::Error> {
        tracing::info!("on_update_resources");
        self.resources.store(resources.into());
        self.notify_controller.notify_one();
        Ok(())
    }

    fn get_system_default_resolvers(&self) -> Result<Option<Vec<IpAddr>>, Self::Error> {
        Ok(Some(client::resolvers::get()?))
    }

    fn roll_log_file(&self) -> Option<PathBuf> {
        self.logger.roll_to_new_file().unwrap_or_else(|e| {
            tracing::debug!("Failed to roll over to new file: {e}");

            None
        })
    }
}

struct Controller {
    /// Debugging-only settings like API URL, auth URL, log filter
    advanced_settings: AdvancedSettings,
    app: tauri::AppHandle,
    // Sign-in state with the portal / deep links
    auth: client::auth::Auth,
    ctlr_tx: CtlrTx,
    /// connlib session for the currently signed-in user, if there is one
    session: Option<Session>,
    /// The UUIDv4 device ID persisted to disk
    /// Sent verbatim to Session::connect
    device_id: String,
    logging_handles: client::logging::Handles,
    /// Tells us when to wake up and look for a new resource list. Tokio docs say that memory reads and writes are synchronized when notifying, so we don't need an extra mutex on the resources.
    notify_controller: Arc<Notify>,
    tunnel_ready: bool,
}

/// Everything related to a signed-in user session
struct Session {
    callback_handler: CallbackHandler,
    connlib: connlib_client_shared::Session<CallbackHandler>,
}

impl Controller {
    async fn new(
        app: tauri::AppHandle,
        ctlr_tx: CtlrTx,
        logging_handles: client::logging::Handles,
        advanced_settings: AdvancedSettings,
        notify_controller: Arc<Notify>,
    ) -> Result<Self> {
        let device_id = client::device_id::device_id(&app.config().tauri.bundle.identifier).await?;

        let mut this = Self {
            advanced_settings,
            app,
            auth: client::auth::Auth::new()?,
            ctlr_tx,
            session: None,
            device_id,
            logging_handles,
            notify_controller,
            tunnel_ready: false,
        };

        if let Some(token) = this.auth.token()? {
            // Connect immediately if we reloaded the token
            if let Err(e) = this.start_session(token) {
                tracing::error!("couldn't restart session on app start: {e:#?}");
            }
        }

        Ok(this)
    }

    // TODO: Figure out how re-starting sessions automatically will work
    /// Pre-req: the auth module must be signed in
    fn start_session(&mut self, token: SecretString) -> Result<()> {
        if self.session.is_some() {
            bail!("can't start session, we're already in a session");
        }

        let callback_handler = CallbackHandler {
            ctlr_tx: self.ctlr_tx.clone(),
            logger: self.logging_handles.logger.clone(),
            notify_controller: Arc::clone(&self.notify_controller),
            resources: Default::default(),
        };

        let connlib = connlib_client_shared::Session::connect(
            self.advanced_settings.api_url.clone(),
            token,
            self.device_id.clone(),
            None, // `get_host_name` over in connlib gets the system's name automatically
            None,
            callback_handler.clone(),
            Some(MAX_PARTITION_TIME),
        )?;

        self.session = Some(Session {
            callback_handler,
            connlib,
        });
        self.refresh_system_tray_menu()?;

        Ok(())
    }

    fn copy_resource(&self, id: &str) -> Result<()> {
        let Some(session) = &self.session else {
            bail!("app is signed out");
        };
        let resources = session.callback_handler.resources.load();
        let id = ResourceId::from_str(id)?;
        let Some(res) = resources.iter().find(|r| r.id() == id) else {
            bail!("resource ID is not in the list");
        };
        let mut clipboard = arboard::Clipboard::new()?;
        // TODO: Make this a method on `ResourceDescription`
        match res {
            ResourceDescription::Dns(x) => clipboard.set_text(&x.address)?,
            ResourceDescription::Cidr(x) => clipboard.set_text(&x.address.to_string())?,
        }
        Ok(())
    }

    async fn handle_deep_link(&mut self, url: &url::Url) -> Result<()> {
        let auth_response =
            client::deep_link::parse_auth_callback(url).context("Couldn't parse scheme request")?;

        let token = self.auth.handle_response(auth_response)?;
        self.start_session(token)
            .context("Couldn't start connlib session")?;
        Ok(())
    }

    /// Returns a new system tray menu
    fn build_system_tray_menu(&self) -> tauri::SystemTrayMenu {
        // TODO: Refactor this and the auth module so that "Are we logged in"
        // doesn't require such complicated control flow to answer.
        // TODO: Show some "Waiting for portal..." state if we got the deep link but
        // haven't got `on_tunnel_ready` yet.
        if let Some(auth_session) = self.auth.session() {
            if let Some(connlib_session) = &self.session {
                if self.tunnel_ready {
                    // Signed in, tunnel ready
                    let resources = connlib_session.callback_handler.resources.load();
                    system_tray_menu::signed_in(&auth_session.actor_name, &resources)
                } else {
                    // Signed in, raising tunnel
                    system_tray_menu::signing_in()
                }
            } else {
                tracing::error!("We have an auth session but no connlib session");
                system_tray_menu::signed_out()
            }
        } else if self.auth.ongoing_request().is_ok() {
            // Signing in, waiting on deep link callback
            system_tray_menu::signing_in()
        } else {
            system_tray_menu::signed_out()
        }
    }

    /// Builds a new system tray menu and applies it to the app
    fn refresh_system_tray_menu(&self) -> Result<()> {
        Ok(self
            .app
            .tray_handle()
            .set_menu(self.build_system_tray_menu())?)
    }

    /// Deletes the auth token, stops connlib, and refreshes the tray menu
    fn sign_out(&mut self) -> Result<()> {
        self.auth.sign_out()?;
        self.tunnel_ready = false;
        if let Some(mut session) = self.session.take() {
            tracing::debug!("disconnecting connlib");
            // This is redundant if the token is expired, in that case
            // connlib already disconnected itself.
            session.connlib.disconnect(None);
        } else {
            // Might just be because we got a double sign-out or
            // the user canceled the sign-in or something innocent.
            tracing::warn!("tried to sign out but there's no session");
        }
        self.refresh_system_tray_menu()?;
        Ok(())
    }

    fn toggle_window(&self, window: system_tray_menu::Window) -> Result<()> {
        let id = match window {
            system_tray_menu::Window::About => "about",
            system_tray_menu::Window::Settings => "settings",
        };

        let win = self
            .app
            .get_window(id)
            .ok_or_else(|| anyhow!("getting handle to `{id}` window"))?;

        if win.is_visible()? {
            // If we close the window here, we can't re-open it, we'd have to fully re-create it. Not needed for MVP - We agreed 100 MB is fine for the GUI client.
            win.hide()?;
        } else {
            win.show()?;
        }
        Ok(())
    }
}

// TODO: Move this into `impl Controller`
async fn run_controller(
    app: tauri::AppHandle,
    ctlr_tx: CtlrTx,
    mut rx: mpsc::Receiver<ControllerRequest>,
    logging_handles: client::logging::Handles,
    advanced_settings: AdvancedSettings,
    notify_controller: Arc<Notify>,
) -> Result<()> {
    let mut controller = Controller::new(
        app.clone(),
        ctlr_tx,
        logging_handles,
        advanced_settings,
        notify_controller,
    )
    .await
    .context("couldn't create Controller")?;

    let mut have_internet = network_changes::check_internet()?;
    tracing::debug!(?have_internet);

    let mut com_worker = network_changes::Worker::new()?;

    loop {
        tokio::select! {
            () = controller.notify_controller.notified() => if let Err(e) = controller.refresh_system_tray_menu() {
                tracing::error!("couldn't reload resource list: {e:#?}");
            },
            () = com_worker.notified() => {
                let new_have_internet = network_changes::check_internet()?;
                if new_have_internet != have_internet {
                    have_internet = new_have_internet;
                    // TODO: Stop / start / restart connlib as needed here
                    tracing::debug!(?have_internet);
                }
            },
            req = rx.recv() => {
                let Some(req) = req else {
                    break;
                };
                match req {
                    Req::Disconnected => {
                        tracing::debug!("connlib disconnected, tearing down Session");
                        controller.tunnel_ready = false;
                        if let Some(mut session) = controller.session.take() {
                            tracing::debug!("disconnecting connlib");
                            // This is probably redundant since connlib shuts itself down if it's disconnected.
                            session.connlib.disconnect(None);
                        }
                        controller.refresh_system_tray_menu()?;
                    }
                    Req::DisconnectedTokenExpired => {
                        tracing::info!("Token expired");
                        controller.sign_out()?;
                        show_notification("Firezone disconnected", "To access resources, sign in again.")?;
                    }
                    Req::ExportLogs{path, stem} => logging::export_logs_to(path, stem).await?,
                    Req::GetAdvancedSettings(tx) => {
                        tx.send(controller.advanced_settings.clone()).ok();
                    }
                    Req::NotificationClicked => {
                        tracing::info!("NotificationClicked in run_controller!");
                        tauri::api::shell::open(
                            &app.shell_scope(),
                            "https://example.com/notification_clicked",
                            None,
                        )?;
                    }
                    Req::SchemeRequest(url) => if let Err(e) = controller.handle_deep_link(&url).await {
                        tracing::error!("couldn't handle deep link: {e:#?}");
                    }
                    Req::SystemTrayMenu(TrayMenuEvent::ToggleWindow(window)) => controller.toggle_window(window)?,
                    Req::SystemTrayMenu(TrayMenuEvent::CancelSignIn | TrayMenuEvent::SignOut) => {
                        tracing::info!("User signed out or canceled sign-in");
                        controller.sign_out()?;
                    }
                    Req::SystemTrayMenu(TrayMenuEvent::Resource { id }) => if let Err(e) = controller.copy_resource(&id) {
                        tracing::error!("couldn't copy resource to clipboard: {e:#?}");
                    }
                    Req::SystemTrayMenu(TrayMenuEvent::SignIn) => {
                        if let Some(req) = controller.auth.start_sign_in()? {
                            let url = req.to_url(&controller.advanced_settings.auth_base_url);
                            controller.refresh_system_tray_menu()?;
                            tauri::api::shell::open(
                                &app.shell_scope(),
                                &url.expose_secret().inner,
                                None,
                            )?;
                        }
                    }
                    Req::SystemTrayMenu(TrayMenuEvent::Quit) => break,
                    Req::TunnelReady => {
                        controller.tunnel_ready = true;
                        controller.refresh_system_tray_menu()?;

                        show_notification("Firezone connected", "You are now signed in and able to access resources.")?;
                    }
                    Req::UpdateAvailable(release) => {
                        let title = format!("Firezone update {}", release.tag_name);

                        show_clickable_notification(
                            &title,
                            "Click here to open the release page.",
                            controller.ctlr_tx.clone(),
                            Req::UpdateNotificationClicked(release),
                        )?;
                    }
                    Req::UpdateNotificationClicked(release) => {
                        tracing::info!("NotificationClicked in run_controller!");
                        tauri::api::shell::open(
                            &app.shell_scope(),
                            release.html_url,
                            None,
                        )?;
                    }
                }
            }
        }
    }

    if let Err(error) = com_worker.close() {
        tracing::error!(?error, "com_worker");
    }

    // Last chance to do any drops / cleanup before the process crashes.

    Ok(())
}

/// Show a notification in the bottom right of the screen
///
/// May say "Windows Powershell" and have the wrong icon in dev mode
/// See <https://github.com/tauri-apps/tauri/issues/3700>
fn show_notification(title: &str, body: &str) -> Result<(), Error> {
    tauri_winrt_notification::Toast::new(BUNDLE_ID)
<<<<<<< HEAD
        .title(title)
        .text1(body)
        .show()
        .map_err(|_| Error::Notification(title.to_string()))?;

    Ok(())
}

/// Show a notification that signals `Controller` when clicked
///
/// May say "Windows Powershell" and have the wrong icon in dev mode
/// See <https://github.com/tauri-apps/tauri/issues/3700>
///
/// Known issue: If the notification times out and goes into the notification center
/// (the little thing that pops up when you click the bell icon), then we may not get the
/// click signal.
///
/// I've seen this reported by people using Powershell, C#, etc., so I think it might
/// be a Windows bug?
/// - <https://superuser.com/questions/1488763/windows-10-notifications-not-activating-the-associated-app-when-clicking-on-it>
/// - <https://stackoverflow.com/questions/65835196/windows-toast-notification-com-not-working>
/// - <https://answers.microsoft.com/en-us/windows/forum/all/notifications-not-activating-the-associated-app/7a3b31b0-3a20-4426-9c88-c6e3f2ac62c6>
///
/// Firefox doesn't have this problem. Maybe they're using a different API.
fn show_clickable_notification(
    title: &str,
    body: &str,
    tx: CtlrTx,
    req: ControllerRequest,
) -> Result<(), Error> {
    // For some reason `on_activated` is FnMut
    let mut req = Some(req);

    tauri_winrt_notification::Toast::new(BUNDLE_ID)
        .title(title)
        .text1(body)
=======
        .title(title)
        .text1(body)
        .show()
        .map_err(|_| Error::Notification(title.to_string()))?;

    Ok(())
}

/// Show a notification that signals `Controller` when clicked
///
/// May say "Windows Powershell" and have the wrong icon in dev mode
/// See <https://github.com/tauri-apps/tauri/issues/3700>
///
/// Known issue: If the notification times out and goes into the notification center
/// (the little thing that pops up when you click the bell icon), then we may not get the
/// click signal.
///
/// I've seen this reported by people using Powershell, C#, etc., so I think it might
/// be a Windows bug?
/// - <https://superuser.com/questions/1488763/windows-10-notifications-not-activating-the-associated-app-when-clicking-on-it>
/// - <https://stackoverflow.com/questions/65835196/windows-toast-notification-com-not-working>
/// - <https://answers.microsoft.com/en-us/windows/forum/all/notifications-not-activating-the-associated-app/7a3b31b0-3a20-4426-9c88-c6e3f2ac62c6>
///
/// Firefox doesn't have this problem. Maybe they're using a different API.
fn show_clickable_notification(
    title: &str,
    body: &str,
    tx: CtlrTx,
    req: ControllerRequest,
) -> Result<(), Error> {
    // For some reason `on_activated` is FnMut
    let mut req = Some(req);

    tauri_winrt_notification::Toast::new(BUNDLE_ID)
        .title(title)
        .text1(body)
>>>>>>> 1e596ce5
        .scenario(tauri_winrt_notification::Scenario::Reminder)
        .on_activated(move || {
            if let Some(req) = req.take() {
                if let Err(error) = tx.blocking_send(req) {
                    tracing::error!(
                        ?error,
                        "User clicked on notification, but we couldn't tell `Controller`"
                    );
                }
            }
            Ok(())
        })
        .show()
        .map_err(|_| Error::ClickableNotification(title.to_string()))?;
    Ok(())
}<|MERGE_RESOLUTION|>--- conflicted
+++ resolved
@@ -136,26 +136,12 @@
         });
     }
 
-<<<<<<< HEAD
     // Check for updates
     let ctlr_tx_clone = ctlr_tx.clone();
     let always_show_update_notification = cli.always_show_update_notification;
     tokio::spawn(
         async move { check_for_updates(ctlr_tx_clone, always_show_update_notification).await },
     );
-=======
-    if cli.test_update_notification {
-        // TODO: Clicking doesn't work if the notification times out and hides first.
-        // See docs for `show_clickable_notification`.
-
-        show_clickable_notification(
-            "Firezone update",
-            "Click here to open the release page.",
-            ctlr_tx.clone(),
-            Req::NotificationClicked,
-        )?;
-    }
->>>>>>> 1e596ce5
 
     // Make sure we're single-instance
     // We register our deep links to call the `open-deep-link` subcommand,
@@ -335,7 +321,6 @@
     DisconnectedTokenExpired,
     ExportLogs { path: PathBuf, stem: PathBuf },
     GetAdvancedSettings(oneshot::Sender<AdvancedSettings>),
-    NotificationClicked,
     SchemeRequest(url::Url),
     SystemTrayMenu(TrayMenuEvent),
     TunnelReady,
@@ -657,14 +642,6 @@
                     Req::GetAdvancedSettings(tx) => {
                         tx.send(controller.advanced_settings.clone()).ok();
                     }
-                    Req::NotificationClicked => {
-                        tracing::info!("NotificationClicked in run_controller!");
-                        tauri::api::shell::open(
-                            &app.shell_scope(),
-                            "https://example.com/notification_clicked",
-                            None,
-                        )?;
-                    }
                     Req::SchemeRequest(url) => if let Err(e) = controller.handle_deep_link(&url).await {
                         tracing::error!("couldn't handle deep link: {e:#?}");
                     }
@@ -705,7 +682,7 @@
                         )?;
                     }
                     Req::UpdateNotificationClicked(release) => {
-                        tracing::info!("NotificationClicked in run_controller!");
+                        tracing::info!("UpdateNotificationClicked in run_controller!");
                         tauri::api::shell::open(
                             &app.shell_scope(),
                             release.html_url,
@@ -732,7 +709,6 @@
 /// See <https://github.com/tauri-apps/tauri/issues/3700>
 fn show_notification(title: &str, body: &str) -> Result<(), Error> {
     tauri_winrt_notification::Toast::new(BUNDLE_ID)
-<<<<<<< HEAD
         .title(title)
         .text1(body)
         .show()
@@ -769,44 +745,6 @@
     tauri_winrt_notification::Toast::new(BUNDLE_ID)
         .title(title)
         .text1(body)
-=======
-        .title(title)
-        .text1(body)
-        .show()
-        .map_err(|_| Error::Notification(title.to_string()))?;
-
-    Ok(())
-}
-
-/// Show a notification that signals `Controller` when clicked
-///
-/// May say "Windows Powershell" and have the wrong icon in dev mode
-/// See <https://github.com/tauri-apps/tauri/issues/3700>
-///
-/// Known issue: If the notification times out and goes into the notification center
-/// (the little thing that pops up when you click the bell icon), then we may not get the
-/// click signal.
-///
-/// I've seen this reported by people using Powershell, C#, etc., so I think it might
-/// be a Windows bug?
-/// - <https://superuser.com/questions/1488763/windows-10-notifications-not-activating-the-associated-app-when-clicking-on-it>
-/// - <https://stackoverflow.com/questions/65835196/windows-toast-notification-com-not-working>
-/// - <https://answers.microsoft.com/en-us/windows/forum/all/notifications-not-activating-the-associated-app/7a3b31b0-3a20-4426-9c88-c6e3f2ac62c6>
-///
-/// Firefox doesn't have this problem. Maybe they're using a different API.
-fn show_clickable_notification(
-    title: &str,
-    body: &str,
-    tx: CtlrTx,
-    req: ControllerRequest,
-) -> Result<(), Error> {
-    // For some reason `on_activated` is FnMut
-    let mut req = Some(req);
-
-    tauri_winrt_notification::Toast::new(BUNDLE_ID)
-        .title(title)
-        .text1(body)
->>>>>>> 1e596ce5
         .scenario(tauri_winrt_notification::Scenario::Reminder)
         .on_activated(move || {
             if let Some(req) = req.take() {
