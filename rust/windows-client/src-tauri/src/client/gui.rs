//! The Tauri GUI for Windows
//! This is not checked or compiled on other platforms.

// TODO: `git grep` for unwraps before 1.0, especially this gui module

use crate::client::{self, deep_link, AppLocalDataDir};
use anyhow::{anyhow, bail, Context, Result};
use arc_swap::ArcSwap;
use client::settings::{self, AdvancedSettings};
use connlib_client_shared::{file_logger, ResourceDescription};
use secrecy::{ExposeSecret, SecretString};
use std::{
    net::{Ipv4Addr, Ipv6Addr},
    path::PathBuf,
    str::FromStr,
    sync::Arc,
};
use tauri::{
    CustomMenuItem, Manager, SystemTray, SystemTrayEvent, SystemTrayMenu, SystemTrayMenuItem,
    SystemTraySubmenu,
};
use tokio::sync::{mpsc, oneshot, Notify};
use ControllerRequest as Req;

/// CtlrTx allows the controller task to only await a single `Notify` even though it
/// can receive messages from unrelated sources like connlib's `on_update_resources`
/// and the `mpsc` channel that gets system tray events.
#[derive(Clone)]
pub(crate) struct CtlrTx {
    ctlr_tx: mpsc::Sender<ControllerRequest>,
    // The controller only waits for its Notify, so use that to wake it up
    // Tokio docs say that Notify has the same inter-thread ordering as stdlib's
    // thread parking, so it's safe to use Notify to wake up a task to read unrelated data.
    // Tokio will synchronize and make sure that data written before `notify_*` is readable before the other task wakes.
    notify_controller: Arc<Notify>,
}

impl CtlrTx {
    pub(crate) fn blocking_send(&self, req: ControllerRequest) -> Result<()> {
        tracing::debug!("blocking_send");
        self.ctlr_tx.blocking_send(req)?;
        self.notify_controller.notify_one();
        Ok(())
    }

    pub(crate) async fn send(&self, req: ControllerRequest) -> Result<()> {
        tracing::debug!("send");
        self.ctlr_tx.send(req).await?;
        self.notify_controller.notify_one();
        Ok(())
    }
}

pub(crate) fn app_local_data_dir(app: &tauri::AppHandle) -> Result<AppLocalDataDir> {
    let path = app
        .path_resolver()
        .app_local_data_dir()
        .ok_or_else(|| anyhow!("getting app_local_data_dir"))?;
    Ok(AppLocalDataDir(path))
}

/// All managed state that we might need to access from odd places like Tauri commands.
pub(crate) struct Managed {
    pub ctlr_tx: CtlrTx,
    pub inject_faults: bool,
}

// TODO: We're supposed to get this from Tauri, but I'd need to move some things around first
const TAURI_ID: &str = "dev.firezone.client";

/// Runs the Tauri GUI and returns on exit or unrecoverable error
pub(crate) fn run(params: client::GuiParams) -> Result<()> {
    let client::GuiParams {
        flag_elevated,
        inject_faults,
    } = params;

    // Needed for the deep link server
    let rt = tokio::runtime::Runtime::new()?;
    let _guard = rt.enter();

    // Make sure we're single-instance
    // We register our deep links to call the `open-deep-link` subcommand,
    // so if we're at this point, we know we've been launched manually
    let server = deep_link::Server::new(TAURI_ID)?;

    // We know now we're the only instance on the computer, so register our exe
    // to handle deep links
    deep_link::register(TAURI_ID)?;

    let (ctlr_tx, ctlr_rx) = mpsc::channel(5);
    let notify_controller = Arc::new(Notify::new());
    let ctlr_tx = CtlrTx {
        ctlr_tx,
        notify_controller: Arc::clone(&notify_controller),
    };

    tokio::spawn(accept_deep_links(server, ctlr_tx.clone()));

    let managed = Managed {
        ctlr_tx,
        inject_faults,
    };

    let tray = SystemTray::new().with_menu(signed_out_menu());

    tauri::Builder::default()
        .manage(managed)
        .on_window_event(|event| {
            if let tauri::WindowEvent::CloseRequested { api, .. } = event.event() {
                // Keep the frontend running but just hide this webview
                // Per https://tauri.app/v1/guides/features/system-tray/#preventing-the-app-from-closing

                event.window().hide().unwrap();
                api.prevent_close();
            }
        })
        .invoke_handler(tauri::generate_handler![
            settings::apply_advanced_settings,
            settings::clear_logs,
            settings::export_logs,
            settings::get_advanced_settings,
        ])
        .system_tray(tray)
        .on_system_tray_event(|app, event| {
            if let SystemTrayEvent::MenuItemClick { id, .. } = event {
                let event = match TrayMenuEvent::from_str(&id) {
                    Ok(x) => x,
                    Err(e) => {
                        tracing::error!("{e}");
                        return;
                    }
                };
                match handle_system_tray_event(app, event) {
                    Ok(_) => {}
                    Err(e) => tracing::error!("{e}"),
                }
            }
        })
        .setup(move |app| {
            // Change to data dir so the file logger will write there and not in System32 if we're launching from an app link
            let cwd = app_local_data_dir(&app.handle())?.0.join("data");
            std::fs::create_dir_all(&cwd)?;
            std::env::set_current_dir(&cwd)?;

            let advanced_settings = tokio::runtime::Handle::current()
                .block_on(settings::load_advanced_settings(&app.handle()))
                .unwrap_or_default();

            // Set up logger
            // It's hard to set it up before Tauri's setup, because Tauri knows where all the config and data go in AppData and I don't want to replicate their logic.
            let logging_handles = client::logging::setup(&advanced_settings.log_filter)?;
            tracing::info!("started log");
            // I checked this on my dev system to make sure Powershell is doing what I expect and passing the argument back to us after relaunch
            tracing::debug!("flag_elevated: {flag_elevated}");

            let app_handle = app.handle();
            let _ctlr_task = tokio::spawn(async move {
                if let Err(e) = run_controller(
                    app_handle,
                    ctlr_rx,
                    logging_handles,
                    advanced_settings,
                    notify_controller,
                )
                .await
                {
                    tracing::error!("run_controller returned an error: {e}");
                }
            });

            Ok(())
        })
        .build(tauri::generate_context!())?
        .run(|_app_handle, event| {
            if let tauri::RunEvent::ExitRequested { api, .. } = event {
                // Don't exit if we close our main window
                // https://tauri.app/v1/guides/features/system-tray/#preventing-the-app-from-closing

                api.prevent_exit();
            }
        });
    Ok(())
}

/// Worker task to accept deep links from a named pipe forever
///
/// * `server` An initial named pipe server to consume before making new servers. This lets us also use the named pipe to enforce single-instance
async fn accept_deep_links(mut server: deep_link::Server, ctlr_tx: CtlrTx) -> Result<()> {
    loop {
        if let Ok(url) = server.accept().await {
            ctlr_tx
                .send(ControllerRequest::SchemeRequest(url))
                .await
                .ok();
        }
        server = deep_link::Server::new(TAURI_ID)?;
    }
}

#[derive(Debug, PartialEq)]
enum TrayMenuEvent {
    About,
    Resource { id: String },
    Settings,
    SignIn,
    SignOut,
    Quit,
}

impl FromStr for TrayMenuEvent {
    type Err = anyhow::Error;

    fn from_str(s: &str) -> Result<Self> {
        Ok(match s {
            "/about" => Self::About,
            "/settings" => Self::Settings,
            "/sign_in" => Self::SignIn,
            "/sign_out" => Self::SignOut,
            "/quit" => Self::Quit,
            s => {
                if let Some(id) = s.strip_prefix("/resource/") {
                    Self::Resource { id: id.to_string() }
                } else {
                    anyhow::bail!("unknown system tray menu event");
                }
            }
        })
    }
}

fn handle_system_tray_event(app: &tauri::AppHandle, event: TrayMenuEvent) -> Result<()> {
    match event {
        TrayMenuEvent::About => {
            let win = app
                .get_window("about")
                .ok_or_else(|| anyhow!("getting handle to About window"))?;

            if win.is_visible()? {
                win.hide()?;
            } else {
                win.show()?;
            }
        }
        TrayMenuEvent::Resource { id } => tracing::warn!("TODO copy {id} to clipboard"),
        TrayMenuEvent::Settings => {
            let win = app
                .get_window("settings")
                .ok_or_else(|| anyhow!("getting handle to Settings window"))?;

            if win.is_visible()? {
                // If we close the window here, we can't re-open it, we'd have to fully re-create it. Not needed for MVP - We agreed 100 MB is fine for the GUI client.
                win.hide()?;
            } else {
                win.show()?;
            }
        }
        TrayMenuEvent::SignIn => app
            .try_state::<Managed>()
            .ok_or_else(|| anyhow!("couldn't get ctlr_tx state"))?
            .ctlr_tx
            .blocking_send(ControllerRequest::SignIn)?,
        TrayMenuEvent::SignOut => app
            .try_state::<Managed>()
            .ok_or_else(|| anyhow!("couldn't get ctlr_tx state"))?
            .ctlr_tx
            .blocking_send(ControllerRequest::SignOut)?,
        TrayMenuEvent::Quit => app.exit(0),
    }
    Ok(())
}

pub(crate) enum ControllerRequest {
    ExportLogs(PathBuf),
    GetAdvancedSettings(oneshot::Sender<AdvancedSettings>),
    SchemeRequest(url::Url),
    SignIn,
<<<<<<< HEAD
=======
    SignOut,
    UpdateResources(Vec<connlib_client_shared::ResourceDescription>),
>>>>>>> 8951be1a
}

// TODO: Should these be keyed to the Google ID or email or something?
// The callback returns a human-readable name but those aren't good keys.
fn keyring_entry() -> Result<keyring::Entry> {
    Ok(keyring::Entry::new_with_target(
        "token",
        "firezone_windows_client",
        "",
    )?)
}

#[derive(Clone)]
struct CallbackHandler {
    logger: Option<file_logger::Handle>,
    notify_controller: Arc<Notify>,
    resources: Arc<ArcSwap<Vec<ResourceDescription>>>,
}

#[derive(thiserror::Error, Debug)]
enum CallbackError {
    #[error("couldn't send message to Controller task: {0}")]
    MessageSend(#[from] std::sync::mpsc::SendError<ControllerRequest>),
}

// Callbacks must all be non-blocking
impl connlib_client_shared::Callbacks for CallbackHandler {
    type Error = CallbackError;

    fn on_disconnect(
        &self,
        error: Option<&connlib_client_shared::Error>,
    ) -> Result<(), Self::Error> {
        tracing::warn!("on_disconnect {error:?}");
        Ok(())
    }

    fn on_error(&self, error: &connlib_client_shared::Error) -> Result<(), Self::Error> {
        tracing::error!("on_error not implemented. Error: {error:?}");
        Ok(())
    }

    fn on_set_interface_config(
        &self,
        tunnel_addr_ipv4: Ipv4Addr,
        _tunnel_addr_ipv6: Ipv6Addr,
        _dns_addr: Ipv4Addr,
    ) -> Result<Option<i32>, Self::Error> {
        tracing::info!("Tunnel IPv4 = {tunnel_addr_ipv4}");
        Ok(None)
    }

    fn on_tunnel_ready(&self) -> Result<(), Self::Error> {
        tracing::info!("on_tunnel_ready");
        Ok(())
    }

    fn on_update_resources(&self, resources: Vec<ResourceDescription>) -> Result<(), Self::Error> {
        tracing::debug!("connlib sees {} resources", resources.len());
        self.resources.store(resources.into());
        self.notify_controller.notify_one();
        Ok(())
    }

    fn roll_log_file(&self) -> Option<PathBuf> {
        self.logger
            .as_ref()?
            .roll_to_new_file()
            .unwrap_or_else(|e| {
                tracing::debug!("Failed to roll over to new file: {e}");
                let _ = self.on_error(&connlib_client_shared::Error::LogFileRollError(e));

                None
            })
    }
}

struct Controller {
    /// Debugging-only settings like API URL, auth URL, log filter
    advanced_settings: AdvancedSettings,
    /// connlib / tunnel session
    connlib_session: Option<connlib_client_shared::Session<CallbackHandler>>,
    /// The UUIDv4 device ID persisted to disk
    /// Sent verbatim to Session::connect
    device_id: String,
    logging_handles: client::logging::Handles,
    // TODO: Use `select!` over two notifiers instead of funneling everything through just one
    notify_controller: Arc<Notify>,
    resources: Arc<ArcSwap<Vec<ResourceDescription>>>,
    /// Info about currently signed-in user, if there is one
    session: Option<Session>,
}

/// Information for a signed-in user session
struct Session {
    /// User name, e.g. "John Doe", from the sign-in deep link
    actor_name: String,
    token: SecretString,
}

impl Controller {
    async fn new(
        app: tauri::AppHandle,
        logging_handles: client::logging::Handles,
        advanced_settings: AdvancedSettings,
        notify_controller: Arc<Notify>,
    ) -> Result<Self> {
        tracing::trace!("re-loading token");
        let session: Option<Session> = tokio::task::spawn_blocking(|| {
            let entry = keyring_entry()?;
            match entry.get_password() {
                Ok(token) => {
                    let token = SecretString::new(token);
                    tracing::debug!("re-loaded token from Windows credential manager");
                    let session = Session {
                        actor_name: "TODO".to_string(),
                        token,
                    };
                    Ok(Some(session))
                }
                Err(keyring::Error::NoEntry) => {
                    tracing::debug!("no token in Windows credential manager");
                    Ok(None)
                }
                Err(e) => Err(anyhow::Error::from(e)),
            }
        })
        .await??;

        let device_id = client::device_id::device_id(&app_local_data_dir(&app)?).await?;

        let resources = Default::default();

        // Connect immediately if we reloaded the token
        let connlib_session = if let Some(session) = session.as_ref() {
            Some(Self::start_session(
                &advanced_settings,
                device_id.clone(),
                &session.token,
                logging_handles.logger.clone(),
                Arc::clone(&notify_controller),
                Arc::clone(&resources),
            )?)
        } else {
            None
        };

        Ok(Self {
            advanced_settings,
            connlib_session,
            device_id,
            logging_handles,
            notify_controller,
            resources,
            session,
        })
    }

    fn start_session(
        advanced_settings: &settings::AdvancedSettings,
        device_id: String,
        token: &SecretString,
        logger: file_logger::Handle,
        notify_controller: Arc<Notify>,
        resources: Arc<ArcSwap<Vec<ResourceDescription>>>,
    ) -> Result<connlib_client_shared::Session<CallbackHandler>> {
        tracing::info!("Session::connect");
        Ok(connlib_client_shared::Session::connect(
            advanced_settings.api_url.clone(),
            token.clone(),
            device_id,
            CallbackHandler {
                logger: Some(logger),
                notify_controller,
                resources,
            },
        )?)
    }
}

// TODO: After PR #2960 lands, move some of this into `impl Controller`
async fn run_controller(
    app: tauri::AppHandle,
    mut rx: mpsc::Receiver<ControllerRequest>,
    logging_handles: client::logging::Handles,
    advanced_settings: AdvancedSettings,
    notify_controller: Arc<Notify>,
) -> Result<()> {
    let mut controller = Controller::new(
        app.clone(),
        logging_handles,
        advanced_settings,
        notify_controller,
    )
    .await
    .context("couldn't create Controller")?;

    tracing::debug!("GUI controller main loop start");

    loop {
        controller.notify_controller.notified().await;
        tracing::debug!("controller woke up");

        match rx.try_recv() {
            Err(mpsc::error::TryRecvError::Empty) => {}
            Err(mpsc::error::TryRecvError::Disconnected) => break,
            Ok(req) => {
                match req {
                    Req::ExportLogs(file_path) => settings::export_logs_to(file_path).await?,
                    Req::GetAdvancedSettings(tx) => {
                        tx.send(controller.advanced_settings.clone()).ok();
                    }
                    Req::SchemeRequest(url) => {
                        if let Ok(auth) = parse_auth_callback(&url) {
                            tracing::debug!("setting new token");
                            let entry = keyring_entry()?;
                            entry.set_password(auth.token.expose_secret())?;
                            controller.connlib_session = Some(Controller::start_session(
                                &controller.advanced_settings,
                                controller.device_id.clone(),
                                &auth.token,
                                controller.logging_handles.logger.clone(),
                                Arc::clone(&controller.notify_controller),
                                Arc::clone(&controller.resources),
                            )?);
                            controller.session = Some(Session {
                                actor_name: auth.actor_name,
                                token: auth.token,
                            });
                        } else {
                            tracing::warn!("couldn't handle scheme request");
                        }
                    }
                    Req::SignIn => {
                        // TODO: Put the platform and local server callback in here
                        tauri::api::shell::open(
                            &app.shell_scope(),
                            &controller.advanced_settings.auth_base_url,
                            None,
                        )?;
                    }
                }
                continue;
            }
<<<<<<< HEAD
        }

        {
            let resources = controller.resources.load().as_ref().clone();
            let resources: Vec<_> = resources.into_iter().map(ResourceDisplay::from).collect();
            tracing::debug!("controller sees {} resources", resources.len());
            // TODO: Save the user name between runs of the app
            let actor_name = controller
                .session
                .as_ref()
                .map(|x| x.actor_name.as_str())
                .unwrap_or("TODO");
            app.tray_handle()
                .set_menu(signed_in_menu(actor_name, &resources))?;
=======
            Req::SignIn => {
                // TODO: Put the platform and local server callback in here
                tauri::api::shell::open(
                    &app.shell_scope(),
                    &controller.advanced_settings.auth_base_url,
                    None,
                )?;
            }
            Req::SignOut => {
                keyring_entry()?.delete_password()?;
                if let Some(mut session) = controller.connlib_session.take() {
                    // TODO: Needs testing
                    session.disconnect(None);
                }
                app.tray_handle().set_menu(signed_out_menu())?;
            }
            Req::UpdateResources(resources) => {
                tracing::debug!("controller got UpdateResources");
                let resources: Vec<_> = resources.into_iter().map(ResourceDisplay::from).collect();

                // TODO: Save the user name between runs of the app
                let actor_name = controller
                    .session
                    .as_ref()
                    .map(|x| x.actor_name.as_str())
                    .unwrap_or("TODO");
                app.tray_handle()
                    .set_menu(signed_in_menu(actor_name, &resources))?;
            }
>>>>>>> 8951be1a
        }
    }
    tracing::debug!("GUI controller task exiting cleanly");
    Ok(())
}

pub(crate) struct AuthCallback {
    actor_name: String,
    token: SecretString,
    _identifier: SecretString,
}

fn parse_auth_callback(url: &url::Url) -> Result<AuthCallback> {
    let mut actor_name = None;
    let mut token = None;
    let mut identifier = None;

    for (key, value) in url.query_pairs() {
        match key.as_ref() {
            "actor_name" => {
                if actor_name.is_some() {
                    bail!("actor_name must appear exactly once");
                }
                actor_name = Some(value.to_string());
            }
            "client_auth_token" => {
                if token.is_some() {
                    bail!("client_auth_token must appear exactly once");
                }
                token = Some(SecretString::new(value.to_string()));
            }
            "identity_provider_identifier" => {
                if identifier.is_some() {
                    bail!("identity_provider_identifier must appear exactly once");
                }
                identifier = Some(SecretString::new(value.to_string()));
            }
            _ => {}
        }
    }

    Ok(AuthCallback {
        actor_name: actor_name.ok_or_else(|| anyhow!("expected actor_name"))?,
        token: token.ok_or_else(|| anyhow!("expected client_auth_token"))?,
        _identifier: identifier.ok_or_else(|| anyhow!("expected identity_provider_identifier"))?,
    })
}

/// The information needed for the GUI to display a resource inside the Firezone VPN
struct ResourceDisplay {
    id: connlib_shared::messages::ResourceId,
    /// User-friendly name, e.g. "GitLab"
    name: String,
    /// What will be copied to the clipboard to paste into a web browser
    pastable: String,
}

impl From<ResourceDescription> for ResourceDisplay {
    fn from(x: ResourceDescription) -> Self {
        match x {
            ResourceDescription::Dns(x) => Self {
                id: x.id,
                name: x.name,
                pastable: x.address,
            },
            ResourceDescription::Cidr(x) => Self {
                id: x.id,
                name: x.name,
                // TODO: CIDRs aren't URLs right?
                pastable: x.address.to_string(),
            },
        }
    }
}

fn signed_in_menu(user_name: &str, resources: &[ResourceDisplay]) -> SystemTrayMenu {
    let mut menu = SystemTrayMenu::new()
        .add_item(
            CustomMenuItem::new("".to_string(), format!("Signed in as {user_name}")).disabled(),
        )
        .add_item(CustomMenuItem::new("/sign_out".to_string(), "Sign out"))
        .add_native_item(SystemTrayMenuItem::Separator)
        .add_item(CustomMenuItem::new("".to_string(), "Resources").disabled());

    for ResourceDisplay { id, name, pastable } in resources {
        let submenu = SystemTrayMenu::new().add_item(CustomMenuItem::new(
            format!("/resource/{id}"),
            pastable.to_string(),
        ));
        menu = menu.add_submenu(SystemTraySubmenu::new(name, submenu));
    }

    menu = menu
        .add_native_item(SystemTrayMenuItem::Separator)
        .add_item(CustomMenuItem::new("/about".to_string(), "About"))
        .add_item(CustomMenuItem::new("/settings".to_string(), "Settings"))
        .add_item(
            CustomMenuItem::new("/quit".to_string(), "Disconnect and quit Firezone")
                .accelerator("Ctrl+Q"),
        );

    menu
}

fn signed_out_menu() -> SystemTrayMenu {
    SystemTrayMenu::new()
        .add_item(CustomMenuItem::new("/sign_in".to_string(), "Sign In"))
        .add_native_item(SystemTrayMenuItem::Separator)
        .add_item(CustomMenuItem::new("/about".to_string(), "About"))
        .add_item(CustomMenuItem::new("/settings".to_string(), "Settings"))
        .add_item(CustomMenuItem::new("/quit".to_string(), "Quit Firezone").accelerator("Ctrl+Q"))
}

#[cfg(test)]
mod tests {
    use super::TrayMenuEvent;
    use anyhow::Result;
    use secrecy::ExposeSecret;
    use std::str::FromStr;

    #[test]
    fn parse_auth_callback() -> Result<()> {
        let input = "firezone://handle_client_auth_callback/?actor_name=Reactor+Scram&client_auth_token=a_very_secret_string&identity_provider_identifier=12345";

        let actual = super::parse_auth_callback(&url::Url::parse(input)?)?;

        assert_eq!(actual.actor_name, "Reactor Scram");
        assert_eq!(actual.token.expose_secret(), "a_very_secret_string");

        Ok(())
    }

    #[test]
    fn systray_parse() {
        assert_eq!(
            TrayMenuEvent::from_str("/about").unwrap(),
            TrayMenuEvent::About
        );
        assert_eq!(
            TrayMenuEvent::from_str("/resource/1234").unwrap(),
            TrayMenuEvent::Resource {
                id: "1234".to_string()
            }
        );
        assert_eq!(
            TrayMenuEvent::from_str("/resource/quit").unwrap(),
            TrayMenuEvent::Resource {
                id: "quit".to_string()
            }
        );
        assert_eq!(
            TrayMenuEvent::from_str("/sign_out").unwrap(),
            TrayMenuEvent::SignOut
        );
        assert_eq!(
            TrayMenuEvent::from_str("/quit").unwrap(),
            TrayMenuEvent::Quit
        );

        assert!(TrayMenuEvent::from_str("/unknown").is_err());
    }
}<|MERGE_RESOLUTION|>--- conflicted
+++ resolved
@@ -275,11 +275,7 @@
     GetAdvancedSettings(oneshot::Sender<AdvancedSettings>),
     SchemeRequest(url::Url),
     SignIn,
-<<<<<<< HEAD
-=======
     SignOut,
-    UpdateResources(Vec<connlib_client_shared::ResourceDescription>),
->>>>>>> 8951be1a
 }
 
 // TODO: Should these be keyed to the Google ID or email or something?
@@ -521,10 +517,17 @@
                             None,
                         )?;
                     }
+                    Req::SignOut => {
+                        keyring_entry()?.delete_password()?;
+                        if let Some(mut session) = controller.connlib_session.take() {
+                            // TODO: Needs testing
+                            session.disconnect(None);
+                        }
+                        app.tray_handle().set_menu(signed_out_menu())?;
+                    }
                 }
                 continue;
             }
-<<<<<<< HEAD
         }
 
         {
@@ -539,37 +542,6 @@
                 .unwrap_or("TODO");
             app.tray_handle()
                 .set_menu(signed_in_menu(actor_name, &resources))?;
-=======
-            Req::SignIn => {
-                // TODO: Put the platform and local server callback in here
-                tauri::api::shell::open(
-                    &app.shell_scope(),
-                    &controller.advanced_settings.auth_base_url,
-                    None,
-                )?;
-            }
-            Req::SignOut => {
-                keyring_entry()?.delete_password()?;
-                if let Some(mut session) = controller.connlib_session.take() {
-                    // TODO: Needs testing
-                    session.disconnect(None);
-                }
-                app.tray_handle().set_menu(signed_out_menu())?;
-            }
-            Req::UpdateResources(resources) => {
-                tracing::debug!("controller got UpdateResources");
-                let resources: Vec<_> = resources.into_iter().map(ResourceDisplay::from).collect();
-
-                // TODO: Save the user name between runs of the app
-                let actor_name = controller
-                    .session
-                    .as_ref()
-                    .map(|x| x.actor_name.as_str())
-                    .unwrap_or("TODO");
-                app.tray_handle()
-                    .set_menu(signed_in_menu(actor_name, &resources))?;
-            }
->>>>>>> 8951be1a
         }
     }
     tracing::debug!("GUI controller task exiting cleanly");
