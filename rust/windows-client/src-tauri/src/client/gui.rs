//! The Tauri GUI for Windows
//! This is not checked or compiled on other platforms.

// TODO: `git grep` for unwraps before 1.0, especially this gui module

use crate::client::{self, deep_link, AppLocalDataDir};
use anyhow::{anyhow, bail, Context, Result};
use arc_swap::ArcSwap;
use client::{
    logging,
    settings::{self, AdvancedSettings},
};
use connlib_client_shared::{file_logger, ResourceDescription};
use connlib_shared::messages::ResourceId;
use secrecy::{ExposeSecret, SecretString};
use std::{net::IpAddr, path::PathBuf, str::FromStr, sync::Arc, time::Duration};
use system_tray_menu::Event as TrayMenuEvent;
use tauri::{api::notification::Notification, Manager, SystemTray, SystemTrayEvent};
use tokio::sync::{mpsc, oneshot, Notify};
use ControllerRequest as Req;

mod system_tray_menu;

pub(crate) type CtlrTx = mpsc::Sender<ControllerRequest>;

pub(crate) fn app_local_data_dir(app: &tauri::AppHandle) -> Result<AppLocalDataDir> {
    let path = app
        .path_resolver()
        .app_local_data_dir()
        .ok_or_else(|| anyhow!("getting app_local_data_dir"))?;
    Ok(AppLocalDataDir(path))
}

/// All managed state that we might need to access from odd places like Tauri commands.
///
/// Note that this never gets Dropped because of
/// <https://github.com/tauri-apps/tauri/issues/8631>
pub(crate) struct Managed {
    pub ctlr_tx: CtlrTx,
    pub inject_faults: bool,
}

/// Bundle ID / App ID that we use to distinguish ourself from other programs on the system
///
/// e.g. In ProgramData and AppData we use this to name our subdirectories for configs and data,
/// and Windows may use it to track things like the MSI installer, notification titles,
/// deep link registration, etc.
///
/// This should be identical to the `tauri.bundle.identifier` over in `tauri.conf.json`,
/// but sometimes I need to use this before Tauri has booted up, or in a place where
/// getting the Tauri app handle would be awkward.
pub const BUNDLE_ID: &str = "dev.firezone.client";

impl Managed {
    #[cfg(debug_assertions)]
    /// In debug mode, if `--inject-faults` is passed, sleep for `millis` milliseconds
    pub async fn fault_msleep(&self, millis: u64) {
        if self.inject_faults {
            tokio::time::sleep(std::time::Duration::from_millis(millis)).await;
        }
    }

    #[cfg(not(debug_assertions))]
    /// Does nothing in release mode
    pub async fn fault_msleep(&self, _millis: u64) {}
}

<<<<<<< HEAD
=======
/// Bundle ID / App ID that we use to distinguish ourself from other programs on the system
///
/// e.g. In ProgramData and AppData we use this to name our subdirectories for configs and data,
/// and Windows may use it to track things like the MSI installer, notification titles,
/// deep link registration, etc.
///
/// This should be identical to the `tauri.bundle.identifier` over in `tauri.conf.json`,
/// but sometimes I need to use this before Tauri has booted up, or in a place where
/// getting the Tauri app handle would be awkward.
const BUNDLE_ID: &str = "dev.firezone.client";

>>>>>>> 9d5327c9
/// Runs the Tauri GUI and returns on exit or unrecoverable error
pub(crate) fn run(params: client::GuiParams) -> Result<()> {
    let client::GuiParams {
        crash_on_purpose,
        flag_elevated,
        inject_faults,
    } = params;

    // Need to keep this alive so crashes will be handled. Dropping detaches it.
    let _crash_handler = match client::crash_handling::attach_handler() {
        Ok(x) => Some(x),
        Err(error) => {
            // TODO: None of these logs are actually written yet
            // <https://github.com/firezone/firezone/issues/3211>
            tracing::warn!(?error, "Did not set up crash handler");
            None
        }
    };

    // Needed for the deep link server
    let rt = tokio::runtime::Runtime::new()?;
    let _guard = rt.enter();

    if crash_on_purpose {
        tokio::spawn(async {
            let delay = 10;
            tracing::info!("Will crash on purpose in {delay} seconds to test crash handling.");
            tokio::time::sleep(std::time::Duration::from_secs(delay)).await;
            tracing::info!("Crashing on purpose because of `--crash-on-purpose` flag");
            unsafe { sadness_generator::raise_segfault() }
        });
    }

    // Make sure we're single-instance
    // We register our deep links to call the `open-deep-link` subcommand,
    // so if we're at this point, we know we've been launched manually
    let server = deep_link::Server::new(BUNDLE_ID)?;

    // We know now we're the only instance on the computer, so register our exe
    // to handle deep links
    deep_link::register(BUNDLE_ID)?;

    let (ctlr_tx, ctlr_rx) = mpsc::channel(5);
    let notify_controller = Arc::new(Notify::new());

    tokio::spawn(accept_deep_links(server, ctlr_tx.clone()));

    let managed = Managed {
        ctlr_tx: ctlr_tx.clone(),
        inject_faults,
    };

    let tray = SystemTray::new().with_menu(system_tray_menu::signed_out());

    tauri::Builder::default()
        .manage(managed)
        .on_window_event(|event| {
            if let tauri::WindowEvent::CloseRequested { api, .. } = event.event() {
                // Keep the frontend running but just hide this webview
                // Per https://tauri.app/v1/guides/features/system-tray/#preventing-the-app-from-closing

                event.window().hide().unwrap();
                api.prevent_close();
            }
        })
        .invoke_handler(tauri::generate_handler![
            logging::clear_logs,
            logging::export_logs,
            logging::start_stop_log_counting,
            settings::apply_advanced_settings,
            settings::get_advanced_settings,
        ])
        .system_tray(tray)
        .on_system_tray_event(|app, event| {
            if let SystemTrayEvent::MenuItemClick { id, .. } = event {
                let event = match TrayMenuEvent::from_str(&id) {
                    Ok(x) => x,
                    Err(e) => {
                        tracing::error!("{e}");
                        return;
                    }
                };
                match handle_system_tray_event(app, event) {
                    Ok(_) => {}
                    Err(e) => tracing::error!("{e}"),
                }
            }
        })
        .setup(move |app| {
            assert_eq!(
                BUNDLE_ID,
                app.handle().config().tauri.bundle.identifier,
                "BUNDLE_ID should match bundle ID in tauri.conf.json"
            );

            // Change to data dir so the file logger will write there and not in System32 if we're launching from an app link
            let cwd = app_local_data_dir(&app.handle())?.0.join("data");
            std::fs::create_dir_all(&cwd)?;
            std::env::set_current_dir(&cwd)?;

            let advanced_settings = tokio::runtime::Handle::current()
                .block_on(settings::load_advanced_settings(&app.handle()))
                .unwrap_or_default();

            // Set up logger
            // It's hard to set it up before Tauri's setup, because Tauri knows where all the config and data go in AppData and I don't want to replicate their logic.
            let logging_handles = client::logging::setup(&advanced_settings.log_filter)?;
            tracing::info!("started log");
            assert_eq!(
                BUNDLE_ID,
                app.handle().config().tauri.bundle.identifier,
                "BUNDLE_ID should match bundle ID in tauri.conf.json"
            );
            tracing::info!("GIT_VERSION = {}", crate::client::GIT_VERSION);
            // I checked this on my dev system to make sure Powershell is doing what I expect and passing the argument back to us after relaunch
            tracing::debug!("flag_elevated: {flag_elevated}");

            let app_handle = app.handle();
            let _ctlr_task = tokio::spawn(async move {
                let result = run_controller(
                    app_handle.clone(),
                    ctlr_tx,
                    ctlr_rx,
                    logging_handles,
                    advanced_settings,
                    notify_controller,
                )
                .await;

                // See <https://github.com/tauri-apps/tauri/issues/8631>
                // This should be the ONLY place we call `app.exit` or `app_handle.exit`,
                // because it exits the entire process without dropping anything.
                //
                // This seems to be a platform limitation that Tauri is unable to hide
                // from us. It was the source of much consternation at time of writing.

                if let Err(e) = result {
                    tracing::error!("run_controller returned an error: {e:#?}");
                    app_handle.exit(1);
                } else {
                    tracing::debug!("GUI controller task exited cleanly");
                    app_handle.exit(0);
                }
            });

            Ok(())
        })
        .build(tauri::generate_context!())?
        .run(|_app_handle, event| {
            if let tauri::RunEvent::ExitRequested { api, .. } = event {
                // Don't exit if we close our main window
                // https://tauri.app/v1/guides/features/system-tray/#preventing-the-app-from-closing

                api.prevent_exit();
            }
        });
    Ok(())
}

/// Worker task to accept deep links from a named pipe forever
///
/// * `server` An initial named pipe server to consume before making new servers. This lets us also use the named pipe to enforce single-instance
async fn accept_deep_links(mut server: deep_link::Server, ctlr_tx: CtlrTx) -> Result<()> {
    loop {
        if let Ok(url) = server.accept().await {
            ctlr_tx
                .send(ControllerRequest::SchemeRequest(url))
                .await
                .ok();
        }
        // We re-create the named pipe server every time we get a link, because of an oddity in the Windows API.
        server = deep_link::Server::new(BUNDLE_ID)?;
    }
}

fn handle_system_tray_event(app: &tauri::AppHandle, event: TrayMenuEvent) -> Result<()> {
    let ctlr_tx = &app
        .try_state::<Managed>()
        .ok_or_else(|| anyhow!("can't get Managed struct from Tauri"))?
        .ctlr_tx;

    match event {
        TrayMenuEvent::About => {
            let win = app
                .get_window("about")
                .ok_or_else(|| anyhow!("getting handle to About window"))?;

            if win.is_visible()? {
                win.hide()?;
            } else {
                win.show()?;
            }
        }
        TrayMenuEvent::Resource { id } => {
            ctlr_tx.blocking_send(ControllerRequest::CopyResource(id))?
        }
        TrayMenuEvent::Settings => {
            let win = app
                .get_window("settings")
                .ok_or_else(|| anyhow!("getting handle to Settings window"))?;

            if win.is_visible()? {
                // If we close the window here, we can't re-open it, we'd have to fully re-create it. Not needed for MVP - We agreed 100 MB is fine for the GUI client.
                win.hide()?;
            } else {
                win.show()?;
            }
        }
        TrayMenuEvent::SignIn => ctlr_tx.blocking_send(ControllerRequest::SignIn)?,
        TrayMenuEvent::SignOut => ctlr_tx.blocking_send(ControllerRequest::SignOut)?,
        TrayMenuEvent::Quit => ctlr_tx.blocking_send(ControllerRequest::Quit)?,
    }
    Ok(())
}

pub(crate) enum ControllerRequest {
    CopyResource(String),
    Disconnected,
    DisconnectedTokenExpired,
    ExportLogs { path: PathBuf, stem: PathBuf },
    GetAdvancedSettings(oneshot::Sender<AdvancedSettings>),
    Quit,
    SchemeRequest(url::Url),
    SignIn,
    StartStopLogCounting(bool),
    SignOut,
    TunnelReady,
}

#[derive(Clone)]
struct CallbackHandler {
    logger: file_logger::Handle,
    notify_controller: Arc<Notify>,
    ctlr_tx: CtlrTx,
    resources: Arc<ArcSwap<Vec<ResourceDescription>>>,
}

#[derive(thiserror::Error, Debug)]
enum CallbackError {
    #[error("system DNS resolver problem: {0}")]
    Resolvers(#[from] client::resolvers::Error),
    #[error("can't send to controller task: {0}")]
    SendError(#[from] mpsc::error::TrySendError<ControllerRequest>),
}

// Callbacks must all be non-blocking
impl connlib_client_shared::Callbacks for CallbackHandler {
    type Error = CallbackError;

    fn on_disconnect(
        &self,
        error: Option<&connlib_client_shared::Error>,
    ) -> Result<(), Self::Error> {
        tracing::debug!("on_disconnect {error:?}");
        self.ctlr_tx.try_send(match error {
            Some(connlib_client_shared::Error::TokenExpired) => {
                ControllerRequest::DisconnectedTokenExpired
            }
            _ => ControllerRequest::Disconnected,
        })?;
        Ok(())
    }

    fn on_tunnel_ready(&self) -> Result<(), Self::Error> {
        tracing::info!("on_tunnel_ready");
        self.ctlr_tx.try_send(ControllerRequest::TunnelReady)?;
        Ok(())
    }

    fn on_update_resources(&self, resources: Vec<ResourceDescription>) -> Result<(), Self::Error> {
        tracing::info!("on_update_resources");
        self.resources.store(resources.into());
        self.notify_controller.notify_one();
        Ok(())
    }

    fn get_system_default_resolvers(&self) -> Result<Option<Vec<IpAddr>>, Self::Error> {
        Ok(Some(client::resolvers::get()?))
    }

    fn roll_log_file(&self) -> Option<PathBuf> {
        self.logger.roll_to_new_file().unwrap_or_else(|e| {
            tracing::debug!("Failed to roll over to new file: {e}");

            None
        })
    }
}

struct Controller {
    /// Debugging-only settings like API URL, auth URL, log filter
    advanced_settings: AdvancedSettings,
    app: tauri::AppHandle,
    // Sign-in state with the portal / deep links
    auth: client::auth::Auth,
    ctlr_tx: CtlrTx,
    /// connlib session for the currently signed-in user, if there is one
    session: Option<Session>,
    /// The UUIDv4 device ID persisted to disk
    /// Sent verbatim to Session::connect
    device_id: String,
    log_counting_task: Option<tokio::task::JoinHandle<Result<()>>>,
    logging_handles: client::logging::Handles,
    /// Tells us when to wake up and look for a new resource list. Tokio docs say that memory reads and writes are synchronized when notifying, so we don't need an extra mutex on the resources.
    notify_controller: Arc<Notify>,
    tunnel_ready: bool,
}

/// Everything related to a signed-in user session
struct Session {
    callback_handler: CallbackHandler,
    connlib: connlib_client_shared::Session<CallbackHandler>,
}

impl Controller {
    async fn new(
        app: tauri::AppHandle,
        ctlr_tx: CtlrTx,
        logging_handles: client::logging::Handles,
        advanced_settings: AdvancedSettings,
        notify_controller: Arc<Notify>,
    ) -> Result<Self> {
        let device_id = client::device_id::device_id(&app.config().tauri.bundle.identifier).await?;

        let mut this = Self {
            advanced_settings,
            app,
            auth: client::auth::Auth::new()?,
            ctlr_tx,
            session: None,
            device_id,
            log_counting_task: None,
            logging_handles,
            notify_controller,
            tunnel_ready: false,
        };

        if let Some(token) = this.auth.token()? {
            // Connect immediately if we reloaded the token
            if let Err(e) = this.start_session(token) {
                tracing::error!("couldn't restart session on app start: {e:#?}");
            }
        }

        Ok(this)
    }

    // TODO: Figure out how re-starting sessions automatically will work
    /// Pre-req: the auth module must be signed in
    fn start_session(&mut self, token: SecretString) -> Result<()> {
        if self.session.is_some() {
            bail!("can't start session, we're already in a session");
        }

        let callback_handler = CallbackHandler {
            ctlr_tx: self.ctlr_tx.clone(),
            logger: self.logging_handles.logger.clone(),
            notify_controller: Arc::clone(&self.notify_controller),
            resources: Default::default(),
        };

        let connlib = connlib_client_shared::Session::connect(
            self.advanced_settings.api_url.clone(),
            token,
            self.device_id.clone(),
            None, // TODO: Send device name here (windows computer name)
            None,
            callback_handler.clone(),
            Duration::from_secs(5 * 60),
        )?;

        self.session = Some(Session {
            callback_handler,
            connlib,
        });

        Ok(())
    }

    fn copy_resource(&self, id: &str) -> Result<()> {
        let Some(session) = &self.session else {
            bail!("app is signed out");
        };
        let resources = session.callback_handler.resources.load();
        let id = ResourceId::from_str(id)?;
        let Some(res) = resources.iter().find(|r| r.id() == id) else {
            bail!("resource ID is not in the list");
        };
        let mut clipboard = arboard::Clipboard::new()?;
        // TODO: Make this a method on `ResourceDescription`
        match res {
            ResourceDescription::Dns(x) => clipboard.set_text(&x.address)?,
            ResourceDescription::Cidr(x) => clipboard.set_text(&x.address.to_string())?,
        }
        Ok(())
    }

    async fn handle_deep_link(&mut self, url: &url::Url) -> Result<()> {
        let Some(auth_response) = client::deep_link::parse_auth_callback(url) else {
            // TODO: `bail` is redundant here, just do `.context("")?;` since it's `anyhow`
            bail!("couldn't parse scheme request");
        };

        let token = self.auth.handle_response(auth_response)?;
        if let Err(e) = self.start_session(token) {
            // TODO: Replace `bail` with `context` here too
            bail!("couldn't start session: {e:#?}");
        }
        Ok(())
    }

    /// Returns a new system tray menu
    fn build_system_tray_menu(&self) -> tauri::SystemTrayMenu {
        // TODO: Refactor this and the auth module so that "Are we logged in"
        // doesn't require such complicated control flow to answer.
        if let Some(auth_session) = self.auth.session() {
            if let Some(connlib_session) = &self.session {
                if self.tunnel_ready {
                    // Signed in, tunnel ready
                    let resources = connlib_session.callback_handler.resources.load();
                    system_tray_menu::signed_in(&auth_session.actor_name, &resources)
                } else {
                    // Signed in, raising tunnel
                    system_tray_menu::signing_in()
                }
            } else {
                tracing::error!("We have an auth session but no connlib session");
                system_tray_menu::signed_out()
            }
        } else if self.auth.ongoing_request().is_ok() {
            // Signing in, waiting on deep link callback
            system_tray_menu::signing_in()
        } else {
            system_tray_menu::signed_out()
        }
    }

    /// Builds a new system tray menu and applies it to the app
    fn refresh_system_tray_menu(&self) -> Result<()> {
        Ok(self
            .app
            .tray_handle()
            .set_menu(self.build_system_tray_menu())?)
    }
}

// TODO: After PR #2960 lands, move some of this into `impl Controller`
async fn run_controller(
    app: tauri::AppHandle,
    ctlr_tx: CtlrTx,
    mut rx: mpsc::Receiver<ControllerRequest>,
    logging_handles: client::logging::Handles,
    advanced_settings: AdvancedSettings,
    notify_controller: Arc<Notify>,
) -> Result<()> {
    let mut controller = Controller::new(
        app.clone(),
        ctlr_tx,
        logging_handles,
        advanced_settings,
        notify_controller,
    )
    .await
    .context("couldn't create Controller")?;

    loop {
        tokio::select! {
            () = controller.notify_controller.notified() => if let Err(e) = controller.refresh_system_tray_menu() {
                tracing::error!("couldn't reload resource list: {e:#?}");
            },
            req = rx.recv() => {
                let Some(req) = req else {
                    break;
                };
                match req {
                    Req::CopyResource(id) => if let Err(e) = controller.copy_resource(&id) {
                        tracing::error!("couldn't copy resource to clipboard: {e:#?}");
                    }
                    Req::Disconnected => {
                        tracing::debug!("connlib disconnected, tearing down Session");
                        controller.tunnel_ready = false;
                        if let Some(mut session) = controller.session.take() {
                            tracing::debug!("disconnecting connlib");
                            // This is probably redundant since connlib shuts itself down if it's disconnected.
                            session.connlib.disconnect(None);
                        }
                        controller.refresh_system_tray_menu()?;
                    }
                    Req::DisconnectedTokenExpired | Req::SignOut => {
                        tracing::debug!("Token expired or user signed out");
                        controller.auth.sign_out()?;
                        controller.tunnel_ready = false;
                        if let Some(mut session) = controller.session.take() {
                            tracing::debug!("disconnecting connlib");
                            // This is redundant if the token is expired, in that case
                            // connlib already disconnected itself.
                            session.connlib.disconnect(None);
                        }
                        else {
                            tracing::error!("tried to sign out but there's no session");
                        }
                        controller.refresh_system_tray_menu()?;
                    }
                    Req::ExportLogs{path, stem} => logging::export_logs_to(path, stem).await?,
                    Req::GetAdvancedSettings(tx) => {
                        tx.send(controller.advanced_settings.clone()).ok();
                    }
                    Req::Quit => break,
                    Req::SchemeRequest(url) => if let Err(e) = controller.handle_deep_link(&url).await {
                        tracing::error!("couldn't handle deep link: {e:#?}");
                    }
                    Req::SignIn => {
                        if let Some(req) = controller.auth.start_sign_in()? {
                            let url = req.to_url(&controller.advanced_settings.auth_base_url);
                            controller.refresh_system_tray_menu()?;
                            tauri::api::shell::open(
                                &app.shell_scope(),
                                &url.expose_secret().inner,
                                None,
                            )?;
                        }
                    }
                    Req::StartStopLogCounting(enable) => {
                        if enable {
                            if controller.log_counting_task.is_none() {
                                let app = app.clone();
                                controller.log_counting_task = Some(tokio::spawn(logging::count_logs(app)));
                                tracing::debug!("started log counting");
                            }
                        } else if let Some(t) = controller.log_counting_task {
                            t.abort();
                            controller.log_counting_task = None;
                            tracing::debug!("cancelled log counting");
                        }
                    }
                    Req::TunnelReady => {
                        controller.tunnel_ready = true;
                        controller.refresh_system_tray_menu()?;

                        // May say "Windows Powershell" in dev mode
                        // See https://github.com/tauri-apps/tauri/issues/3700
                        Notification::new(&controller.app.config().tauri.bundle.identifier)
                            .title("Firezone connected")
                            .body("You are now signed in and able to access resources.")
                            .show()?;
                    },
                }
            }
        }
    }

    // Last chance to do any drops / cleanup before the process crashes.

    Ok(())
}<|MERGE_RESOLUTION|>--- conflicted
+++ resolved
@@ -40,6 +40,20 @@
     pub inject_faults: bool,
 }
 
+impl Managed {
+    #[cfg(debug_assertions)]
+    /// In debug mode, if `--inject-faults` is passed, sleep for `millis` milliseconds
+    pub async fn fault_msleep(&self, millis: u64) {
+        if self.inject_faults {
+            tokio::time::sleep(std::time::Duration::from_millis(millis)).await;
+        }
+    }
+
+    #[cfg(not(debug_assertions))]
+    /// Does nothing in release mode
+    pub async fn fault_msleep(&self, _millis: u64) {}
+}
+
 /// Bundle ID / App ID that we use to distinguish ourself from other programs on the system
 ///
 /// e.g. In ProgramData and AppData we use this to name our subdirectories for configs and data,
@@ -51,34 +65,6 @@
 /// getting the Tauri app handle would be awkward.
 pub const BUNDLE_ID: &str = "dev.firezone.client";
 
-impl Managed {
-    #[cfg(debug_assertions)]
-    /// In debug mode, if `--inject-faults` is passed, sleep for `millis` milliseconds
-    pub async fn fault_msleep(&self, millis: u64) {
-        if self.inject_faults {
-            tokio::time::sleep(std::time::Duration::from_millis(millis)).await;
-        }
-    }
-
-    #[cfg(not(debug_assertions))]
-    /// Does nothing in release mode
-    pub async fn fault_msleep(&self, _millis: u64) {}
-}
-
-<<<<<<< HEAD
-=======
-/// Bundle ID / App ID that we use to distinguish ourself from other programs on the system
-///
-/// e.g. In ProgramData and AppData we use this to name our subdirectories for configs and data,
-/// and Windows may use it to track things like the MSI installer, notification titles,
-/// deep link registration, etc.
-///
-/// This should be identical to the `tauri.bundle.identifier` over in `tauri.conf.json`,
-/// but sometimes I need to use this before Tauri has booted up, or in a place where
-/// getting the Tauri app handle would be awkward.
-const BUNDLE_ID: &str = "dev.firezone.client";
-
->>>>>>> 9d5327c9
 /// Runs the Tauri GUI and returns on exit or unrecoverable error
 pub(crate) fn run(params: client::GuiParams) -> Result<()> {
     let client::GuiParams {
