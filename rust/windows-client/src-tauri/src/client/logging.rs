--- conflicted
+++ resolved
@@ -23,39 +23,24 @@
 
 #[derive(Debug, thiserror::Error)]
 pub(crate) enum Error {
-<<<<<<< HEAD
-    #[error(transparent)]
-    Io(#[from] std::io::Error),
-    #[error(transparent)]
-=======
     #[error("Couldn't compute our local AppData path: {0}")]
-    AppLocalDataDir(#[from] crate::client::settings::Error),
+    AppLocalDataDir(crate::client::settings::Error),
     #[error("Couldn't create logs dir: {0}")]
     CreateDirAll(std::io::Error),
     #[error("Log filter couldn't be parsed")]
->>>>>>> 48e94a4a
     Parse(#[from] tracing_subscriber::filter::ParseError),
     #[error(transparent)]
     SetGlobalDefault(#[from] tracing::subscriber::SetGlobalDefaultError),
     #[error(transparent)]
     SetLogger(#[from] tracing_log::log_tracer::SetLoggerError),
-<<<<<<< HEAD
-    #[error(transparent)]
-    Settings(#[from] crate::client::settings::Error),
-=======
->>>>>>> 48e94a4a
 }
 
 /// Set up logs for the first time.
 pub(crate) fn setup(log_filter: &str) -> Result<Handles, Error> {
-<<<<<<< HEAD
-    let log_path = app_local_data_dir()?.join("data").join("logs");
-=======
     let log_path = app_local_data_dir()
         .map_err(Error::AppLocalDataDir)?
         .join("data")
         .join("logs");
->>>>>>> 48e94a4a
 
     std::fs::create_dir_all(&log_path).map_err(Error::CreateDirAll)?;
     let (layer, logger) = file_logger::layer(&log_path);
