--- conflicted
+++ resolved
@@ -12,11 +12,6 @@
 #[derive(clap::Subcommand)]
 pub enum CliCommands {
     Debug,
-<<<<<<< HEAD
-    DebugConnlib,
-=======
-    DebugCrash,
->>>>>>> ed5437c8
     DebugHostname,
     DebugPipeServer,
     DebugWintun,
