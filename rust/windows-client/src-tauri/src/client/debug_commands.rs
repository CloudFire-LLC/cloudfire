--- conflicted
+++ resolved
@@ -8,21 +8,20 @@
 // TODO: In tauri-plugin-deep-link, this is the identifier in tauri.conf.json
 const PIPE_NAME: &str = "dev.firezone.client";
 
-<<<<<<< HEAD
 pub fn crash() -> Result<()> {
     // `_` doesn't seem to work here, the log files end up empty
     let _handles = crate::client::logging::setup("debug")?;
     tracing::info!("started log (DebugCrash)");
 
     panic!("purposely crashing to see if it shows up in logs");
-=======
+}
+
 pub fn hostname() -> Result<()> {
     println!(
         "{:?}",
         hostname::get().ok().and_then(|x| x.into_string().ok())
     );
     Ok(())
->>>>>>> ed3e7689
 }
 
 pub fn open_deep_link(path: &url::Url) -> Result<()> {
