//! CLI subcommands used to test features / dependencies before integrating
//! them with the GUI, or to exercise features programmatically.

use crate::client;
use anyhow::{anyhow, Result};

#[derive(clap::Subcommand)]
pub enum Cmd {
    Crash,
    Hostname,
    NetworkChanges,
    TestIpc {
        #[command(subcommand)]
        cmd: Option<client::ipc::Subcommand>,
    },
    Wintun,
}

pub fn run(cmd: Cmd) -> Result<()> {
    match cmd {
        Cmd::Crash => crash(),
        Cmd::Hostname => hostname(),
        Cmd::NetworkChanges => client::network_changes::run_debug(),
        Cmd::TestIpc { cmd } => client::ipc::test_subcommand(cmd),
        Cmd::Wintun => wintun(),
    }
}

fn crash() -> Result<()> {
    // `_` doesn't seem to work here, the log files end up empty
    let _handles = client::logging::setup("debug")?;
    tracing::info!("started log (DebugCrash)");

    panic!("purposely crashing to see if it shows up in logs");
}

fn hostname() -> Result<()> {
    println!(
        "{:?}",
        hostname::get().ok().and_then(|x| x.into_string().ok())
    );
    Ok(())
}

/// Try to load wintun.dll and throw an error if it's not in the right place
fn wintun() -> Result<()> {
    tracing_subscriber::fmt::init();
<<<<<<< HEAD
    let path = firezone_windows_common::wintun_dll_path()
        .ok_or_else(|| anyhow!("can't compute wintun_dll_path"))?;
    unsafe { wintun::load_from_path(path) }?;
    tracing::info!("Loaded wintun from {path}.");
=======
    let path = crate::client::wintun_install::dll_path()?;
    unsafe { wintun::load_from_path(&path) }?;
    tracing::info!(?path, "Loaded wintun.dll");
>>>>>>> c2c13faf

    Ok(())
}<|MERGE_RESOLUTION|>--- conflicted
+++ resolved
@@ -45,16 +45,10 @@
 /// Try to load wintun.dll and throw an error if it's not in the right place
 fn wintun() -> Result<()> {
     tracing_subscriber::fmt::init();
-<<<<<<< HEAD
     let path = firezone_windows_common::wintun_dll_path()
         .ok_or_else(|| anyhow!("can't compute wintun_dll_path"))?;
-    unsafe { wintun::load_from_path(path) }?;
-    tracing::info!("Loaded wintun from {path}.");
-=======
-    let path = crate::client::wintun_install::dll_path()?;
     unsafe { wintun::load_from_path(&path) }?;
     tracing::info!(?path, "Loaded wintun.dll");
->>>>>>> c2c13faf
 
     Ok(())
 }