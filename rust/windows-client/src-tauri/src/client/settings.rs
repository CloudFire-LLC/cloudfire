//! Everything related to the Settings window, including
//! advanced settings and code for manipulating diagnostic logs.

use crate::client::gui::{self, ControllerRequest, Managed};
use anyhow::Result;
use serde::{Deserialize, Serialize};
use std::{path::PathBuf, result::Result as StdResult, time::Duration};
use tokio::sync::oneshot;
use url::Url;

#[derive(Clone, Deserialize, Serialize)]
pub(crate) struct AdvancedSettings {
    pub auth_base_url: Url,
    pub api_url: Url,
    pub log_filter: String,
}

#[cfg(debug_assertions)]
impl Default for AdvancedSettings {
    fn default() -> Self {
        Self {
            auth_base_url: Url::parse("https://app.firez.one").unwrap(),
            api_url: Url::parse("wss://api.firez.one").unwrap(),
            log_filter: "firezone_windows_client=debug,firezone_tunnel=trace,connlib_shared=debug,connlib_client_shared=debug,warn".to_string(),
        }
    }
}

#[cfg(not(debug_assertions))]
impl Default for AdvancedSettings {
    fn default() -> Self {
        Self {
            auth_base_url: Url::parse("https://app.firezone.dev").unwrap(),
            api_url: Url::parse("wss://api.firezone.dev").unwrap(),
            log_filter: "firezone_windows_client=info,firezone_tunnel=trace,connlib_shared=info,connlib_client_shared=info,webrtc=error,warn".to_string(),
        }
    }
}

struct DirAndPath {
    dir: PathBuf,
    path: PathBuf,
}

/// Returns the dir and path for storing advanced settings
<<<<<<< HEAD
fn advanced_settings_path() -> Result<(PathBuf, PathBuf)> {
    let dir = gui::app_local_data_dir()?.0.join("config");
=======
fn advanced_settings_path(app: &tauri::AppHandle) -> Result<DirAndPath> {
    let dir = gui::app_local_data_dir(app)?.0.join("config");
>>>>>>> bba86a9d
    let path = dir.join("advanced_settings.json");
    Ok(DirAndPath { dir, path })
}

#[tauri::command]
pub(crate) async fn apply_advanced_settings(
    managed: tauri::State<'_, Managed>,
    settings: AdvancedSettings,
) -> StdResult<(), String> {
    apply_advanced_settings_inner(managed.inner(), settings)
        .await
        .map_err(|e| e.to_string())
}

#[tauri::command]
pub(crate) async fn get_advanced_settings(
    managed: tauri::State<'_, Managed>,
) -> StdResult<AdvancedSettings, String> {
    let (tx, rx) = oneshot::channel();
    if let Err(e) = managed
        .ctlr_tx
        .send(ControllerRequest::GetAdvancedSettings(tx))
        .await
    {
        tracing::error!("couldn't request advanced settings from controller task: {e}");
    }
    Ok(rx.await.unwrap())
}

pub(crate) async fn apply_advanced_settings_inner(
    managed: &Managed,
    settings: AdvancedSettings,
) -> Result<()> {
<<<<<<< HEAD
    let (dir, path) = advanced_settings_path()?;
=======
    let DirAndPath { dir, path } = advanced_settings_path(&app)?;
>>>>>>> bba86a9d
    tokio::fs::create_dir_all(&dir).await?;
    tokio::fs::write(path, serde_json::to_string(&settings)?).await?;

    if managed.inject_faults {
        tokio::time::sleep(Duration::from_secs(2)).await;
    }
    Ok(())
}

/// Return advanced settings if they're stored on disk
///
/// Uses std::fs, so stick it in `spawn_blocking` for async contexts
<<<<<<< HEAD
pub(crate) fn load_advanced_settings() -> Result<AdvancedSettings> {
    let (_, path) = advanced_settings_path()?;
=======
pub(crate) fn load_advanced_settings(app: &tauri::AppHandle) -> Result<AdvancedSettings> {
    let DirAndPath { path, .. } = advanced_settings_path(app)?;
>>>>>>> bba86a9d
    let text = std::fs::read_to_string(path)?;
    let settings = serde_json::from_str(&text)?;
    Ok(settings)
}<|MERGE_RESOLUTION|>--- conflicted
+++ resolved
@@ -42,14 +42,8 @@
     path: PathBuf,
 }
 
-/// Returns the dir and path for storing advanced settings
-<<<<<<< HEAD
-fn advanced_settings_path() -> Result<(PathBuf, PathBuf)> {
+fn advanced_settings_path() -> Result<DirAndPath> {
     let dir = gui::app_local_data_dir()?.0.join("config");
-=======
-fn advanced_settings_path(app: &tauri::AppHandle) -> Result<DirAndPath> {
-    let dir = gui::app_local_data_dir(app)?.0.join("config");
->>>>>>> bba86a9d
     let path = dir.join("advanced_settings.json");
     Ok(DirAndPath { dir, path })
 }
@@ -83,11 +77,7 @@
     managed: &Managed,
     settings: AdvancedSettings,
 ) -> Result<()> {
-<<<<<<< HEAD
-    let (dir, path) = advanced_settings_path()?;
-=======
-    let DirAndPath { dir, path } = advanced_settings_path(&app)?;
->>>>>>> bba86a9d
+    let DirAndPath { dir, path } = advanced_settings_path()?;
     tokio::fs::create_dir_all(&dir).await?;
     tokio::fs::write(path, serde_json::to_string(&settings)?).await?;
 
@@ -100,13 +90,8 @@
 /// Return advanced settings if they're stored on disk
 ///
 /// Uses std::fs, so stick it in `spawn_blocking` for async contexts
-<<<<<<< HEAD
 pub(crate) fn load_advanced_settings() -> Result<AdvancedSettings> {
-    let (_, path) = advanced_settings_path()?;
-=======
-pub(crate) fn load_advanced_settings(app: &tauri::AppHandle) -> Result<AdvancedSettings> {
-    let DirAndPath { path, .. } = advanced_settings_path(app)?;
->>>>>>> bba86a9d
+    let DirAndPath { dir: _, path } = advanced_settings_path()?;
     let text = std::fs::read_to_string(path)?;
     let settings = serde_json::from_str(&text)?;
     Ok(settings)
