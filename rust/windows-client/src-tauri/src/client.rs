use anyhow::Result;
use clap::{Args, Parser};
use std::{os::windows::process::CommandExt, path::PathBuf, process::Command};

mod about;
mod auth;
mod crash_handling;
mod debug_commands;
mod deep_link;
mod device_id;
mod elevation;
mod gui;
mod logging;
mod network_changes;
mod resolvers;
mod settings;
mod wintun_install;

/// Output of `git describe` at compile time
/// e.g. `1.0.0-pre.4-20-ged5437c88-modified` where:
///
/// * `1.0.0-pre.4` is the most recent ancestor tag
/// * `20` is the number of commits since then
/// * `g` doesn't mean anything
/// * `ed5437c88` is the Git commit hash
/// * `-modified` is present if the working dir has any changes from that commit number
pub const GIT_VERSION: &str =
    git_version::git_version!(args = ["--always", "--dirty=-modified", "--tags"]);

<<<<<<< HEAD
pub(crate) struct GuiParams {
    cli: Cli,
}

=======
>>>>>>> cb1daee3
#[derive(Debug, thiserror::Error)]
pub(crate) enum Error {
    #[error("GUI module error: {0}")]
    Gui(#[from] gui::Error),
}

// Hides Powershell's console on Windows
// <https://stackoverflow.com/questions/59692146/is-it-possible-to-use-the-standard-library-to-spawn-a-process-without-showing-th#60958956>
const CREATE_NO_WINDOW: u32 = 0x08000000;

/// The program's entry point, equivalent to `main`
///
/// When a user runs the Windows client normally without admin permissions, this will happen:
///
/// 1. The exe runs with ``, blank arguments
/// 2. We call `elevation::check` and find out we don't have permission to open a wintun adapter
/// 3. We spawn powershell's `Start-Process` cmdlet with `RunAs` to launch our `elevated` subcommand with admin permissions
/// 4. The original un-elevated process from Step 1 exits
/// 5. The exe runs with `elevated`, which won't recursively try to elevate itself if elevation failed
/// 6. The elevated process from Step 5 enters the GUI module and spawns a new process for crash handling
/// 7. That crash handler process starts with `crash-handler-server`. Instead of running the GUI, it enters the `crash_handling` module and becomes a crash server.
/// 8. The GUI process from Step 6 connects to the crash server as a client
/// 9. The GUI process registers itself as a named pipe server for deep links
/// 10. The GUI process registers the exe to receive deep links.
/// 11. When a web browser gets a deep link for authentication, Windows calls the exe with `open-deep-link` and the URL. This process connects to the pipe server inside the GUI process (Step 5), sends the URL to the GUI, then exits.
/// 12. The GUI process (Step 5) receives the deep link URL.
/// 13. (TBD - connlib may run in a subprocess in the near future <https://github.com/firezone/firezone/issues/2975>)
///
/// In total there are 4 subcommands (non-elevated, elevated GUI, crash handler, and deep link process)
/// In steady state, the only processes running will be the GUI and the crash handler.
pub(crate) fn run() -> Result<()> {
    std::panic::set_hook(Box::new(tracing_panic::panic_hook));
    let cli = Cli::parse();

    match cli.command {
        None => {
            if elevation::check()? {
                // We're already elevated, just run the GUI
<<<<<<< HEAD
                run_gui(GuiParams { cli })
=======
                run_gui(cli)
>>>>>>> cb1daee3
            } else {
                // We're not elevated, ask Powershell to re-launch us, then exit
                let current_exe = tauri_utils::platform::current_exe()?;
                if current_exe.display().to_string().contains('\"') {
                    anyhow::bail!("The exe path must not contain double quotes, it makes it hard to elevate with Powershell");
                }
                Command::new("powershell")
                    .creation_flags(CREATE_NO_WINDOW)
                    .arg("-Command")
                    .arg("Start-Process")
                    .arg("-FilePath")
                    .arg(format!(r#""{}""#, current_exe.display()))
                    .arg("-Verb")
                    .arg("RunAs")
                    .arg("-ArgumentList")
                    .arg("elevated")
                    .spawn()?;
                Ok(())
            }
        }
        Some(Cmd::CrashHandlerServer { socket_path }) => crash_handling::server(socket_path),
        Some(Cmd::Debug { command }) => debug_commands::run(command),
        // If we already tried to elevate ourselves, don't try again
<<<<<<< HEAD
        Some(Cmd::Elevated) => run_gui(GuiParams { cli }),
=======
        Some(Cmd::Elevated) => run_gui(cli),
>>>>>>> cb1daee3
        Some(Cmd::OpenDeepLink(deep_link)) => {
            let rt = tokio::runtime::Runtime::new()?;
            rt.block_on(deep_link::open(&deep_link.url))?;
            Ok(())
        }
    }
}

/// `gui::run` but wrapped in `anyhow::Result`
///
/// Automatically logs or shows error dialogs for important user-actionable errors
fn run_gui(cli: Cli) -> Result<()> {
    let result = gui::run(cli);

    // Make sure errors get logged, at least to stderr
    if let Err(error) = &result {
        tracing::error!(?error, "gui::run error");
        let error_msg = match &error {
            gui::Error::WebViewNotInstalled => "Firezone cannot start because WebView2 is not installed. Follow the instructions at <https://www.firezone.dev/kb/user-guides/windows-client>.".to_string(),
            error => format!("{}", error),
        };

        native_dialog::MessageDialog::new()
            .set_title("Firezone Error")
            .set_text(&error_msg)
            .set_type(native_dialog::MessageType::Error)
            .show_alert()?;
    }

    // `Error` refers to Tauri types, so it shouldn't be used in main.
    // Make it into an anyhow.
    Ok(result?)
}

#[derive(Parser)]
#[command(author, version, about, long_about = None)]
struct Cli {
    #[command(subcommand)]
    command: Option<Cmd>,
    /// If true, purposely crash the program to test the crash handler
    #[arg(long, hide = true)]
    crash_on_purpose: bool,
    /// If true, slow down I/O operations to test how the GUI handles slow I/O
    #[arg(long, hide = true)]
    inject_faults: bool,
    /// If true, show a fake update notification that opens the Firezone release page when clicked
    #[arg(long, hide = true)]
    test_update_notification: bool,
}

#[derive(clap::Subcommand)]
pub enum Cmd {
    CrashHandlerServer {
        socket_path: PathBuf,
    },
    Debug {
        #[command(subcommand)]
        command: debug_commands::Cmd,
    },
    Elevated,
    OpenDeepLink(DeepLink),
}

#[derive(Args)]
pub struct DeepLink {
    pub url: url::Url,
}

#[cfg(test)]
mod tests {
    use anyhow::Result;

    #[test]
    fn exe_path() -> Result<()> {
        // e.g. `\\\\?\\C:\\cygwin64\\home\\User\\projects\\firezone\\rust\\target\\debug\\deps\\firezone_windows_client-5f44800b2dafef90.exe`
        let path = tauri_utils::platform::current_exe()?.display().to_string();
        assert!(path.contains("target"));
        assert!(!path.contains('\"'), "`{}`", path);
        Ok(())
    }
}<|MERGE_RESOLUTION|>--- conflicted
+++ resolved
@@ -27,13 +27,6 @@
 pub const GIT_VERSION: &str =
     git_version::git_version!(args = ["--always", "--dirty=-modified", "--tags"]);
 
-<<<<<<< HEAD
-pub(crate) struct GuiParams {
-    cli: Cli,
-}
-
-=======
->>>>>>> cb1daee3
 #[derive(Debug, thiserror::Error)]
 pub(crate) enum Error {
     #[error("GUI module error: {0}")]
@@ -72,11 +65,7 @@
         None => {
             if elevation::check()? {
                 // We're already elevated, just run the GUI
-<<<<<<< HEAD
-                run_gui(GuiParams { cli })
-=======
                 run_gui(cli)
->>>>>>> cb1daee3
             } else {
                 // We're not elevated, ask Powershell to re-launch us, then exit
                 let current_exe = tauri_utils::platform::current_exe()?;
@@ -100,11 +89,7 @@
         Some(Cmd::CrashHandlerServer { socket_path }) => crash_handling::server(socket_path),
         Some(Cmd::Debug { command }) => debug_commands::run(command),
         // If we already tried to elevate ourselves, don't try again
-<<<<<<< HEAD
-        Some(Cmd::Elevated) => run_gui(GuiParams { cli }),
-=======
         Some(Cmd::Elevated) => run_gui(cli),
->>>>>>> cb1daee3
         Some(Cmd::OpenDeepLink(deep_link)) => {
             let rt = tokio::runtime::Runtime::new()?;
             rt.block_on(deep_link::open(&deep_link.url))?;
