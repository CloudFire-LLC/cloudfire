//! Not implemented for Linux yet

use crate::platform::DnsControlMethod;
use anyhow::{bail, Result};
use futures::StreamExt as _;
use std::time::Duration;
use tokio::time::{Interval, MissedTickBehavior};

/// Parameters to tell `zbus` how to listen for a signal.
struct SignalParams {
    /// Destination, better called "peer".
    ///
    /// We don't send any data into the bus, but this tells `zbus` who
    /// we expect to hear broadcasts from
    dest: &'static str,
    path: &'static str,
    /// "Interface" in DBus terms means like a Rust trait.
    ///
    /// Currently we don't process the data, we just notify when the signal comes in, so this doesn't matter much.
    interface: &'static str,
    /// The name of the signal we care about.
    member: &'static str,
}

/// Listens for changes of system-wide DNS resolvers
///
/// e.g. if you run `sudo resolvectl dns eno1 1.1.1.1` this should
/// notify.
///
/// Should be equivalent to `dbus-monitor --system "type='signal',interface='org.freedesktop.DBus.Properties',path='/org/freedesktop/resolve1',member='PropertiesChanged'"`
pub async fn new_dns_notifier(
    _tokio_handle: tokio::runtime::Handle,
    method: DnsControlMethod,
) -> Result<Worker> {
    match method {
        DnsControlMethod::Disabled | DnsControlMethod::EtcResolvConf => {
            Ok(Worker::new_dns_poller())
        }
        DnsControlMethod::SystemdResolved => {
            Worker::new_dbus(SignalParams {
                dest: "org.freedesktop.resolve1",
                path: "/org/freedesktop/resolve1",
                interface: "org.freedesktop.DBus.Properties",
                member: "PropertiesChanged",
            })
            .await
        }
    }
}

/// Listens for changes between Wi-Fi networks
///
/// Should be similar to `dbus-monitor --system "type='signal',interface='org.freedesktop.NetworkManager',member='StateChanged'"`
pub async fn new_network_notifier(
    _tokio_handle: tokio::runtime::Handle,
    method: DnsControlMethod,
) -> Result<Worker> {
    match method {
        DnsControlMethod::Disabled | DnsControlMethod::EtcResolvConf => Ok(Worker {
<<<<<<< HEAD
            just_started: false,
=======
            just_started: true,
>>>>>>> b0d636a4
            inner: Inner::Null,
        }),
        DnsControlMethod::SystemdResolved => {
            Worker::new_dbus(SignalParams {
                dest: "org.freedesktop.NetworkManager",
                path: "/org/freedesktop/NetworkManager",
                interface: "org.freedesktop.NetworkManager",
                member: "StateChanged",
            })
            .await
        }
    }
}

pub struct Worker {
    just_started: bool,
    inner: Inner,
}

<<<<<<< HEAD
enum Inner {
    Closed,
=======
pub enum Inner {
>>>>>>> b0d636a4
    DBus(zbus::proxy::SignalStream<'static>),
    DnsPoller(Interval),
    Null,
}

impl Worker {
    fn new_dns_poller() -> Self {
        let mut interval = tokio::time::interval(Duration::from_secs(5));
        interval.set_missed_tick_behavior(MissedTickBehavior::Delay);
        Self {
            just_started: true,
            inner: Inner::DnsPoller(interval),
        }
    }

    async fn new_dbus(params: SignalParams) -> Result<Self> {
        let SignalParams {
            dest,
            path,
            interface,
            member,
        } = params;

        let cxn = zbus::Connection::system().await?;
        let proxy = zbus::Proxy::new_owned(cxn, dest, path, interface).await?;
        let stream = proxy.receive_signal(member).await?;
        Ok(Self {
            just_started: true,
            inner: Inner::DBus(stream),
        })
    }

    // Needed to match Windows
<<<<<<< HEAD
    pub fn close(&mut self) -> Result<()> {
        self.just_started = false;
        self.inner = Inner::Closed;
=======
    pub fn close(self) -> Result<()> {
>>>>>>> b0d636a4
        Ok(())
    }

    // `Result` needed to match Windows
    #[allow(clippy::unnecessary_wraps)]
    pub async fn notified(&mut self) -> Result<()> {
        if self.just_started {
<<<<<<< HEAD
            // Always notify after startup to prevent gaps
=======
>>>>>>> b0d636a4
            self.just_started = false;
            return Ok(());
        }
        match &mut self.inner {
<<<<<<< HEAD
            Inner::Closed => bail!("Notifier is closed"),
=======
>>>>>>> b0d636a4
            Inner::DnsPoller(interval) => {
                interval.tick().await;
            }
            Inner::DBus(stream) => {
                if stream.next().await.is_none() {
                    futures::future::pending::<()>().await;
                }
                tracing::debug!("DBus notified us");
            }
            Inner::Null => futures::future::pending::<()>().await,
        }
        Ok(())
    }
}<|MERGE_RESOLUTION|>--- conflicted
+++ resolved
@@ -57,11 +57,7 @@
 ) -> Result<Worker> {
     match method {
         DnsControlMethod::Disabled | DnsControlMethod::EtcResolvConf => Ok(Worker {
-<<<<<<< HEAD
-            just_started: false,
-=======
             just_started: true,
->>>>>>> b0d636a4
             inner: Inner::Null,
         }),
         DnsControlMethod::SystemdResolved => {
@@ -81,12 +77,7 @@
     inner: Inner,
 }
 
-<<<<<<< HEAD
 enum Inner {
-    Closed,
-=======
-pub enum Inner {
->>>>>>> b0d636a4
     DBus(zbus::proxy::SignalStream<'static>),
     DnsPoller(Interval),
     Null,
@@ -120,13 +111,7 @@
     }
 
     // Needed to match Windows
-<<<<<<< HEAD
-    pub fn close(&mut self) -> Result<()> {
-        self.just_started = false;
-        self.inner = Inner::Closed;
-=======
     pub fn close(self) -> Result<()> {
->>>>>>> b0d636a4
         Ok(())
     }
 
@@ -134,18 +119,11 @@
     #[allow(clippy::unnecessary_wraps)]
     pub async fn notified(&mut self) -> Result<()> {
         if self.just_started {
-<<<<<<< HEAD
             // Always notify after startup to prevent gaps
-=======
->>>>>>> b0d636a4
             self.just_started = false;
             return Ok(());
         }
         match &mut self.inner {
-<<<<<<< HEAD
-            Inner::Closed => bail!("Notifier is closed"),
-=======
->>>>>>> b0d636a4
             Inner::DnsPoller(interval) => {
                 interval.tick().await;
             }
