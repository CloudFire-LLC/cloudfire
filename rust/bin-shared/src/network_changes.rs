#[cfg(target_os = "linux")]
#[path = "network_changes/linux.rs"]
#[allow(clippy::unnecessary_wraps)]
mod imp;

#[cfg(target_os = "windows")]
#[path = "network_changes/windows.rs"]
#[allow(clippy::unnecessary_wraps)]
mod imp;

#[cfg(any(target_os = "windows", target_os = "linux"))]
pub use imp::{new_dns_notifier, new_network_notifier};

#[cfg(test)]
mod tests {
<<<<<<< HEAD
    use crate::platform::DnsControlMethod;
    use super::*;
=======
    use super::*;
    use crate::platform::DnsControlMethod;
>>>>>>> ddadc7eb

    /// Smoke test for the DNS and network change notifiers
    ///
    /// Turn them on, wait a second, turn them off.
    #[tokio::test]
    async fn notifiers() {
        let tokio_handle = tokio::runtime::Handle::current();

<<<<<<< HEAD
        let mut dns = new_dns_notifier(tokio_handle.clone(), DnsControlMethod::default()).await.unwrap();
        let mut net = new_network_notifier(tokio_handle, DnsControlMethod::default()).await.unwrap();
=======
        let mut dns = new_dns_notifier(tokio_handle.clone(), DnsControlMethod::default())
            .await
            .unwrap();
        let mut net = new_network_notifier(tokio_handle, DnsControlMethod::default())
            .await
            .unwrap();
>>>>>>> ddadc7eb

        tokio::time::sleep(std::time::Duration::from_secs(1)).await;

        dns.close().unwrap();
        net.close().unwrap();
    }
}<|MERGE_RESOLUTION|>--- conflicted
+++ resolved
@@ -13,13 +13,8 @@
 
 #[cfg(test)]
 mod tests {
-<<<<<<< HEAD
-    use crate::platform::DnsControlMethod;
-    use super::*;
-=======
     use super::*;
     use crate::platform::DnsControlMethod;
->>>>>>> ddadc7eb
 
     /// Smoke test for the DNS and network change notifiers
     ///
@@ -28,17 +23,12 @@
     async fn notifiers() {
         let tokio_handle = tokio::runtime::Handle::current();
 
-<<<<<<< HEAD
-        let mut dns = new_dns_notifier(tokio_handle.clone(), DnsControlMethod::default()).await.unwrap();
-        let mut net = new_network_notifier(tokio_handle, DnsControlMethod::default()).await.unwrap();
-=======
         let mut dns = new_dns_notifier(tokio_handle.clone(), DnsControlMethod::default())
             .await
             .unwrap();
         let mut net = new_network_notifier(tokio_handle, DnsControlMethod::default())
             .await
             .unwrap();
->>>>>>> ddadc7eb
 
         tokio::time::sleep(std::time::Duration::from_secs(1)).await;
 
