//! Error module.
use base64::DecodeError;
use std::{collections::HashSet, net::IpAddr};
use thiserror::Error;

/// Unified Result type to use across connlib.
pub type Result<T> = std::result::Result<T, ConnlibError>;

/// Unified error type to use across connlib.
#[derive(Error, Debug)]
pub enum ConnlibError {
    /// Standard IO error.
    #[error(transparent)]
    Io(#[from] std::io::Error),
    /// Error while decoding a base64 value.
    #[error("There was an error while decoding a base64 value: {0}")]
    Base64DecodeError(#[from] DecodeError),
    /// Tried to access a resource which didn't exists.
    #[error("Tried to access an undefined resource")]
    UnknownResource,
    /// One of the stored resources isn't a valid CIDR/DNS.
    #[error("Invalid resource")]
    InvalidResource,
    /// Error regarding our own control protocol.
    #[error("Control plane protocol error. Unexpected messages or message order.")]
    ControlProtocolError,
    /// Glob for errors without a type.
    #[error("Other error: {0}")]
    Other(&'static str),
    #[cfg(target_os = "linux")]
    #[error(transparent)]
    NetlinkError(rtnetlink::Error),
    /// Io translation of netlink error
    /// The IO version is easier to interpret
    /// We maintain a different variant from the standard IO for this to keep more context
    #[error("IO netlink error: {0}")]
    NetlinkErrorIo(std::io::Error),
    /// No iface found
    #[error("No iface found")]
    NoIface,
    /// Expected file descriptor and none was found
    #[error("No filedescriptor")]
    NoFd,
    /// A panic occurred.
    #[error("Connlib panicked: {0}")]
    Panic(String),
    /// The task was cancelled
    #[error("Connlib task was cancelled")]
    Cancelled,
    /// A panic occurred with a non-string payload.
    #[error("Panicked with a non-string payload")]
    PanicNonStringPayload,
    /// Received connection details that might be stale
    #[error("Unexpected connection details")]
    UnexpectedConnectionDetails,
    /// Invalid destination for packet
    #[error("Invalid dest address")]
    InvalidDst,
    /// Connection is still being established, retry later
    #[error("Pending connection")]
    PendingConnection,
    #[cfg(target_os = "windows")]
    #[error("Windows error: {0}")]
    WindowsError(#[from] windows::core::Error),
    #[cfg(target_os = "windows")]
    #[error(transparent)]
    Wintun(#[from] wintun::Error),
    #[cfg(target_os = "windows")]
    #[error("Can't compute path for wintun.dll")]
    WintunDllPath,
    #[cfg(target_os = "windows")]
    #[error("Can't find AppData/Local folder")]
    CantFindLocalAppDataFolder,

    #[cfg(target_os = "linux")]
    #[error("Error while rewriting `/etc/resolv.conf`: {0}")]
    ResolvConf(anyhow::Error),

<<<<<<< HEAD
    #[error(transparent)]
    Snownet(#[from] snownet::Error),
    #[error("source: {src}; allowed_ips: {allowed_ips:?}")]
    UnallowedPacket {
        src: IpAddr,
        allowed_ips: HashSet<IpAddr>,
    },
=======
    #[error("Detected non-allowed packet in channel from {0}")]
    UnallowedPacket(IpAddr),
>>>>>>> 49a965a6

    // Error variants for `systemd-resolved` DNS control
    #[error("Failed to control system DNS with `resolvectl`")]
    ResolvectlFailed,

    #[error("connection to the portal failed: {0}")]
    PortalConnectionFailed(phoenix_channel::Error),
}

#[cfg(target_os = "linux")]
impl From<rtnetlink::Error> for ConnlibError {
    fn from(err: rtnetlink::Error) -> Self {
        #[allow(clippy::wildcard_enum_match_arm)]
        match err {
            rtnetlink::Error::NetlinkError(err) => Self::NetlinkErrorIo(err.to_io()),
            err => Self::NetlinkError(err),
        }
    }
}<|MERGE_RESOLUTION|>--- conflicted
+++ resolved
@@ -76,18 +76,11 @@
     #[error("Error while rewriting `/etc/resolv.conf`: {0}")]
     ResolvConf(anyhow::Error),
 
-<<<<<<< HEAD
-    #[error(transparent)]
-    Snownet(#[from] snownet::Error),
     #[error("source: {src}; allowed_ips: {allowed_ips:?}")]
     UnallowedPacket {
         src: IpAddr,
         allowed_ips: HashSet<IpAddr>,
     },
-=======
-    #[error("Detected non-allowed packet in channel from {0}")]
-    UnallowedPacket(IpAddr),
->>>>>>> 49a965a6
 
     // Error variants for `systemd-resolved` DNS control
     #[error("Failed to control system DNS with `resolvectl`")]
