--- conflicted
+++ resolved
@@ -357,22 +357,6 @@
 
                 buffered_transmits.extend(state.send_ip_packet_client_to_gateway(packet));
             }
-<<<<<<< HEAD
-            Transition::SendICMPPacketToIp6Resource {
-                r_idx,
-                seq,
-                identifier,
-            } => {
-                let dst = ref_state.sample_ipv6_cidr_resource_dst(&r_idx);
-                let packet = ip_packet::make::icmp_request_packet(
-                    state.client.tunnel_ip(dst),
-                    dst,
-                    seq,
-                    identifier,
-                );
-
-                buffered_transmits.extend(state.send_ip_packet_client_to_gateway(packet))
-            }
             Transition::SendQueryToDnsResource {
                 r_idx,
                 r_type,
@@ -433,8 +417,6 @@
 
                 buffered_transmits.extend(state.send_ip_packet_client_to_gateway(packet))
             }
-=======
->>>>>>> 20cfcac7
             Transition::Tick { millis } => {
                 state.now += Duration::from_millis(millis);
             }
@@ -456,29 +438,16 @@
         for (resource_dst, seq, identifier, kind) in ref_state.expected_icmp_handshakes.iter() {
             let client_sent_request = &state
                 .client_sent_icmp_requests
-<<<<<<< HEAD
-                .get(&(*seq, *identifier))
+                .remove(&(*seq, *identifier))
                 .expect("to have ICMP request on client");
             let client_received_reply = &state
                 .client_received_icmp_replies
-                .get(&(*seq, *identifier))
+                .remove(&(*seq, *identifier))
                 .expect("to have ICMP reply on client");
             let gateway_received_request = &state
                 .gateway_received_requests
-                .get(&(*seq, *identifier))
+                .remove(&(*seq, *identifier))
                 .expect("to have ICMP request on gateway");
-=======
-                .remove(&(*seq, *identifier))
-                .unwrap();
-            let client_received_reply = &state
-                .client_received_icmp_replies
-                .remove(&(*seq, *identifier))
-                .unwrap();
-            let gateway_received_request = &state
-                .gateway_received_requests
-                .remove(&(*seq, *identifier))
-                .unwrap();
->>>>>>> 20cfcac7
 
             assert_eq!(
                 gateway_received_request.source(),
@@ -670,12 +639,6 @@
         let set_upstream_dns_servers = upstream_dns_servers()
             .prop_map(|servers| Transition::UpdateUpstreamDnsServers { servers });
 
-<<<<<<< HEAD
-        let (num_ip4_resources, num_ip6_resources) = state.client_cidr_resources.len();
-        let num_dns_resource = state.client_dns_resources.len();
-
-=======
->>>>>>> 20cfcac7
         let mut strategies = vec![
             (1, add_cidr_resource.boxed()),
             (1, add_dns_resource.boxed()),
@@ -693,7 +656,7 @@
             strategies.push((1, icmp_to_cidr_resource_from_random_src().boxed()));
         }
 
-        if num_dns_resource > 0 {
+        if !state.client_dns_resources.is_empty() {
             strategies.extend([
                 (3, query_to_dns_resource().boxed()),
                 (3, icmp_to_resolved_address().boxed()),
@@ -1439,11 +1402,9 @@
             return;
         };
 
-<<<<<<< HEAD
-        if self.client_connected_cidr_resources.contains(&resource.id) {
-=======
-        if self.connected_resources.contains(&resource.id) && packet_originates_from_client {
->>>>>>> 20cfcac7
+        if self.client_connected_cidr_resources.contains(&resource.id)
+            && packet_originates_from_client
+        {
             tracing::debug!("Connected to resource, expecting packet to be routed");
             self.expected_icmp_handshakes
                 .push_back((dst, seq, identifier, ResourceKind::Cidr));
