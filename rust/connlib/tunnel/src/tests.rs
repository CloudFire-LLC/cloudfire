use crate::{ClientEvent, ClientState, GatewayEvent, GatewayState, Request};
use chrono::{DateTime, Utc};
use connlib_shared::{
    messages::{
        client::{ResourceDescription, ResourceDescriptionCidr, SiteId},
        gateway, ClientId, GatewayId, RelayId, ResourceId,
    },
    proptest::cidr_resource,
    StaticSecret,
};
use firezone_relay::{AddressFamily, AllocationPort, ClientSocket, PeerSocket};
use ip_network::Ipv4Network;
use ip_network_table::IpNetworkTable;
use pretty_assertions::assert_eq;
use proptest::{
    arbitrary::any,
    prop_oneof, sample,
    strategy::{Just, Strategy},
    test_runner::Config,
};
use proptest_state_machine::{ReferenceStateMachine, StateMachineTest};
use rand::{rngs::StdRng, SeedableRng};
use secrecy::ExposeSecret;
use snownet::{RelaySocket, Transmit};
use std::{
    borrow::Cow,
    collections::{HashSet, VecDeque},
    fmt,
    net::{IpAddr, Ipv4Addr, Ipv6Addr, SocketAddr, SocketAddrV4, SocketAddrV6},
    ops::ControlFlow,
    time::{Duration, Instant, SystemTime},
};
use tracing::{debug_span, error_span, subscriber::DefaultGuard, Span};
use tracing_subscriber::{util::SubscriberInitExt as _, EnvFilter};

proptest_state_machine::prop_state_machine! {
    #![proptest_config(Config {
        // Enable verbose mode to make the state machine test print the
        // transitions for each case.
        verbose: 1,
        cases: 1000,
        .. Config::default()
    })]

    #[test]
    fn run_tunnel_test(sequential 1..20 => TunnelTest);
}

/// The actual system-under-test.
///
/// [`proptest`] manipulates this using [`Transition`]s and we assert it against [`ReferenceState`].
struct TunnelTest {
    now: Instant,
    utc_now: DateTime<Utc>,

    client: SimNode<ClientId, ClientState>,
    gateway: SimNode<GatewayId, GatewayState>,
    relay: SimRelay<firezone_relay::Server<StdRng>>,
    portal: SimPortal,

    gateway_received_icmp_requests: VecDeque<(Instant, IpAddr, IpAddr)>,
    client_received_icmp_replies: VecDeque<(Instant, IpAddr, IpAddr)>,

    #[allow(dead_code)]
    logger: DefaultGuard,
}

/// The reference state machine of the tunnel.
///
/// This is the "expected" part of our test.
#[derive(Clone, Debug)]
struct ReferenceState {
    now: Instant,
    utc_now: DateTime<Utc>,
    client: SimNode<ClientId, PrivateKey>,
    gateway: SimNode<GatewayId, PrivateKey>,
    relay: SimRelay<u64>,

    /// Which resources the clients is aware of.
    client_cidr_resources: IpNetworkTable<ResourceDescriptionCidr>,
    /// The IP ranges we are connected to.
    connected_resources: IpNetworkTable<()>,

    gateway_received_icmp_requests: VecDeque<(Instant, IpAddr, IpAddr)>,
    client_received_icmp_replies: VecDeque<(Instant, IpAddr, IpAddr)>,
}

/// The possible transitions of the state machine.
#[derive(Clone, Debug)]
enum Transition {
    /// Add a new CIDR resource to the client.
    AddCidrResource(ResourceDescriptionCidr),
    /// Send a ICMP packet to random IP.
    SendICMPPacketToRandomIp { dst: IpAddr },
    /// Send a ICMP packet to an IPv4 resource.
    SendICMPPacketToIp4Resource { r_idx: sample::Index },
    /// Send a ICMP packet to an IPv6 resource.
    SendICMPPacketToIp6Resource { r_idx: sample::Index },
    /// Advance time by this many milliseconds.
    Tick { millis: u64 },
}

impl StateMachineTest for TunnelTest {
    type SystemUnderTest = Self;
    type Reference = ReferenceState;

    // Initialize the system under test from our reference state.
    fn init_test(
        ref_state: &<Self::Reference as ReferenceStateMachine>::State,
    ) -> Self::SystemUnderTest {
        let logger = tracing_subscriber::fmt()
            .with_test_writer()
            .with_env_filter(EnvFilter::from_default_env())
            .finish()
            .set_default();

        let mut client = ref_state.client.map_state(
            |key| ClientState::new(StaticSecret::from(key.0)),
            debug_span!("client"),
        );
        let mut gateway = ref_state.gateway.map_state(
            |key| GatewayState::new(StaticSecret::from(key.0)),
            debug_span!("gateway"),
        );
        let relay = SimRelay {
            state: firezone_relay::Server::new(
                ref_state.relay.ip_stack,
                rand::rngs::StdRng::seed_from_u64(ref_state.relay.state),
                49152,
                65535,
            ),
            ip_stack: ref_state.relay.ip_stack,
            id: ref_state.relay.id,
            span: error_span!("relay"),
            allocations: ref_state.relay.allocations.clone(),
            buffer: ref_state.relay.buffer.clone(),
        };
        client.state.update_relays(
            HashSet::default(),
            HashSet::from([relay.explode("client")]),
            ref_state.now,
        );
        gateway.state.update_relays(
            HashSet::default(),
            HashSet::from([relay.explode("gateway")]),
            ref_state.now,
        );

        let portal = SimPortal {
            _client: client.id,
            gateway: gateway.id,
            _relay: relay.id,
        };

        let mut this = Self {
            now: ref_state.now,
            utc_now: ref_state.utc_now,
            client,
            gateway,
            portal,
            logger,
            relay,
            gateway_received_icmp_requests: Default::default(),
            client_received_icmp_replies: Default::default(),
        };

        let mut buffered_transmits = VecDeque::new();
        this.advance(ref_state, &mut buffered_transmits); // Perform initial setup before we apply the first transition.

        this
    }

    /// Apply a generated state transition to our system under test and assert against the reference state machine.
    ///
    /// This is equivalent to "arrange - act - assert" of a regular test:
    /// 1. We start out in a certain state (arrange)
    /// 2. We apply a [`Transition`] (act)
    /// 3. We assert against the reference state (assert)
    fn apply(
        mut state: Self::SystemUnderTest,
        ref_state: &<Self::Reference as ReferenceStateMachine>::State,
        transition: <Self::Reference as ReferenceStateMachine>::Transition,
    ) -> Self::SystemUnderTest {
        let mut buffered_transmits = VecDeque::new();

        // Act: Apply the transition
        match transition {
            Transition::AddCidrResource(r) => {
                state.client.span.in_scope(|| {
                    state
                        .client
                        .state
                        .add_resources(&[ResourceDescription::Cidr(r)]);
                });
            }
            Transition::SendICMPPacketToRandomIp { dst } => {
                buffered_transmits.extend(
                    state.send_icmp_packet_client_to_gateway(state.client.tunnel_ip(dst), dst),
                );
            }
            Transition::SendICMPPacketToIp4Resource { r_idx } => {
                let dst = ref_state.sample_ipv4_cidr_resource_dst(&r_idx);

                buffered_transmits
                    .extend(state.send_icmp_packet_client_to_gateway(state.client.tunnel_ip4, dst));
            }
            Transition::SendICMPPacketToIp6Resource { r_idx } => {
                let dst = ref_state.sample_ipv6_cidr_resource_dst(&r_idx);

                buffered_transmits
                    .extend(state.send_icmp_packet_client_to_gateway(state.client.tunnel_ip6, dst))
            }
            Transition::Tick { millis } => {
                state.now += Duration::from_millis(millis);
            }
        };
        state.advance(ref_state, &mut buffered_transmits);

        // Assert: Check that our actual state is equivalent to our expectation (the reference state).
        assert_eq!(
            state.gateway_received_icmp_requests,
            ref_state.gateway_received_icmp_requests
        );
        assert_eq!(
            state.client_received_icmp_replies,
            ref_state.client_received_icmp_replies
        );
        assert!(buffered_transmits.is_empty()); // Sanity check to ensure we handled all packets.

        state
    }
}

/// Implementation of our reference state machine.
///
/// The logic in here represents what we expect the [`ClientState`] & [`GatewayState`] to do.
/// Care has to be taken that we don't implement things in a buggy way here.
/// After all, if your test has bugs, it won't catch any in the actual implementation.
impl ReferenceStateMachine for ReferenceState {
    type State = Self;
    type Transition = Transition;

    fn init_state() -> proptest::prelude::BoxedStrategy<Self::State> {
        (
            sim_node_prototype(client_id()),
            sim_node_prototype(gateway_id()),
            sim_relay_prototype(),
            Just(Instant::now()),
            Just(Utc::now()),
        )
            .prop_filter(
                "client and gateway priv key must be different",
                |(c, g, _, _, _)| c.state != g.state,
            )
            .prop_filter(
                "client, gateway and relay ip must be different",
                |(c, g, r, _, _)| {
                    let c4 = c.ip4_socket.map(|s| *s.ip());
                    let g4 = g.ip4_socket.map(|s| *s.ip());
                    let r4 = r.ip_stack.as_v4().copied();

                    let c6 = c.ip6_socket.map(|s| *s.ip());
                    let g6 = g.ip6_socket.map(|s| *s.ip());
                    let r6 = r.ip_stack.as_v6().copied();

                    let c4_eq_g4 = c4.is_some_and(|c| g4.is_some_and(|g| c == g));
                    let c6_eq_g6 = c6.is_some_and(|c| g6.is_some_and(|g| c == g));
                    let c4_eq_r4 = c4.is_some_and(|c| r4.is_some_and(|r| c == r));
                    let c6_eq_r6 = c6.is_some_and(|c| r6.is_some_and(|r| c == r));
                    let g4_eq_r4 = g4.is_some_and(|g| r4.is_some_and(|r| g == r));
                    let g6_eq_r6 = g6.is_some_and(|g| r6.is_some_and(|r| g == r));

                    !c4_eq_g4 && !c6_eq_g6 && !c4_eq_r4 && !c6_eq_r6 && !g4_eq_r4 && !g6_eq_r6
                },
            )
            .prop_map(|(client, gateway, relay, now, utc_now)| Self {
                now,
                utc_now,
                client,
                gateway,
                relay,
                client_cidr_resources: IpNetworkTable::new(),
                connected_resources: Default::default(),
                gateway_received_icmp_requests: Default::default(),
                client_received_icmp_replies: Default::default(),
            })
            .boxed()
    }

    /// Defines the [`Strategy`] on how we can [transition](Transition) from the current [`ReferenceState`].
    ///
    /// This is invoked by proptest repeatedly to explore further state transitions.
    /// Here, we should only generate [`Transition`]s that make sense for the current state.
    fn transitions(state: &Self::State) -> proptest::prelude::BoxedStrategy<Self::Transition> {
        let add_cidr_resource = cidr_resource(8).prop_map(Transition::AddCidrResource);
        let tick = (0..=1000u64).prop_map(|millis| Transition::Tick { millis });

        let (num_ip4_resources, num_ip6_resources) = state.client_cidr_resources.len();

        let weight_ip4 = if num_ip4_resources == 0 { 0 } else { 3 };
        let weight_ip6 = if num_ip6_resources == 0 { 0 } else { 3 };

        // Note: We use weighted strategies here to conditionally only include the ICMP strategies if we have a resource.
        prop_oneof![
            1 => add_cidr_resource,
            1 => tick,
            1 => icmp_to_random_ip(),
            weight_ip4 => icmp_to_ipv4_cidr_resource(),
            weight_ip6 => icmp_to_ipv6_cidr_resource()
        ]
        .boxed()
    }

    /// Apply the transition to our reference state.
    ///
    /// Here is where we implement the "expected" logic.
    fn apply(mut state: Self::State, transition: &Self::Transition) -> Self::State {
        match transition {
            Transition::AddCidrResource(r) => {
                state.client_cidr_resources.insert(r.address, r.clone());
            }
            Transition::SendICMPPacketToRandomIp { dst } => {
                state.on_icmp_packet(state.client.tunnel_ip(*dst), *dst);
            }
            Transition::SendICMPPacketToIp4Resource { r_idx } => {
                let dst = state.sample_ipv4_cidr_resource_dst(r_idx);
                state.on_icmp_packet(state.client.tunnel_ip4, dst);
            }
            Transition::SendICMPPacketToIp6Resource { r_idx } => {
                let dst = state.sample_ipv6_cidr_resource_dst(r_idx);
                state.on_icmp_packet(state.client.tunnel_ip6, dst);
            }
            Transition::Tick { millis } => state.now += Duration::from_millis(*millis),
        };

        state
    }

    /// Any additional checks on whether a particular [`Transition`] can be applied to a certain state.
    fn preconditions(state: &Self::State, transition: &Self::Transition) -> bool {
        match transition {
            Transition::AddCidrResource(r) => {
                // TODO: PRODUCTION CODE DOES NOT HANDLE THIS!

                if r.address.is_ipv6() && state.gateway.ip6_socket.is_none() {
                    return false;
                }

                if r.address.is_ipv4() && state.gateway.ip4_socket.is_none() {
                    return false;
                }

                true
            }
            Transition::Tick { .. } => true,
            Transition::SendICMPPacketToRandomIp { dst } => match dst {
                IpAddr::V4(dst) => dst != &state.client.tunnel_ip4,
                IpAddr::V6(dst) => dst != &state.client.tunnel_ip6,
            },
            Transition::SendICMPPacketToIp4Resource { r_idx } => {
                if state.client_cidr_resources.len().0 == 0 {
                    return false;
                }

                let dst = state.sample_ipv4_cidr_resource_dst(r_idx);

                state.client.tunnel_ip4 != dst
            }
            Transition::SendICMPPacketToIp6Resource { r_idx } => {
                if state.client_cidr_resources.len().1 == 0 {
                    return false;
                }

                let dst = state.sample_ipv6_cidr_resource_dst(r_idx);

                state.client.tunnel_ip6 != dst
            }
        }
    }
}

impl TunnelTest {
    /// Exhaustively advances all state machines (client, gateway & relay).
    ///
    /// For our tests to work properly, each [`Transition`] needs to advance the state as much as possible.
    /// For example, upon the first packet to a resource, we need to trigger the connection intent and fully establish a connection.
    /// Dispatching a [`Transmit`] (read: packet) to a component can trigger more packets, i.e. receiving a STUN request may trigger a STUN response.
    ///
    /// Consequently, this function needs to loop until no component can make progress at which point we consider the [`Transition`] complete.
    fn advance(
        &mut self,
        ref_state: &ReferenceState,
        buffered_transmits: &mut VecDeque<(Transmit<'static>, Option<SocketAddr>)>,
    ) {
        loop {
            if let Some((transmit, sending_socket)) = buffered_transmits.pop_front() {
                self.dispatch_transmit(transmit, sending_socket, buffered_transmits);
                continue;
            }

            if let Some(transmit) = self.client.state.poll_transmit() {
                let sending_socket = self.client.sending_socket_for(transmit.dst);

                buffered_transmits.push_back((transmit, sending_socket));
                continue;
            }
            if let Some(event) = self.client.state.poll_event() {
                self.on_client_event(self.client.id, event, &ref_state.client_cidr_resources);
                continue;
            }
            if let Some(transmit) = self.gateway.state.poll_transmit() {
                let sending_socket = self.gateway.sending_socket_for(transmit.dst);

                buffered_transmits.push_back((transmit, sending_socket));
                continue;
            }
            if let Some(event) = self.gateway.state.poll_event() {
                self.on_gateway_event(self.gateway.id, event);
                continue;
            }
            if let Some(message) = self.relay.state.next_command() {
                match message {
                    firezone_relay::Command::SendMessage { payload, recipient } => {
                        let dst = recipient.into_socket();
                        let src = self
                            .relay
                            .sending_socket_for(dst, 3478)
                            .expect("relay to never emit packets without a matching socket");

                        if let ControlFlow::Break(_) = self.try_handle_client(dst, src, &payload) {
                            continue;
                        }

                        if let ControlFlow::Break(_) =
                            self.try_handle_gateway(dst, src, &payload, buffered_transmits)
                        {
                            continue;
                        }

                        panic!("Unhandled packet: {src} -> {dst}")
                    }

                    firezone_relay::Command::CreateAllocation { port, family } => {
                        self.relay.allocations.insert((family, port));
                    }
                    firezone_relay::Command::FreeAllocation { port, family } => {
                        self.relay.allocations.remove(&(family, port));
                    }
                }
                continue;
            }

            if self.handle_timeout(self.now, self.utc_now) {
                continue;
            }

            break;
        }
    }

    /// Forwards time to the given instant iff the corresponding component would like that (i.e. returns a timestamp <= from `poll_timeout`).
    ///
    /// Tying the forwarding of time to the result of `poll_timeout` gives us better coverage because in production, we suspend until the value of `poll_timeout`.
    fn handle_timeout(&mut self, now: Instant, utc_now: DateTime<Utc>) -> bool {
        let mut any_advanced = false;

        if self.client.state.poll_timeout().is_some_and(|t| t <= now) {
            any_advanced = true;

            self.client
                .span
                .in_scope(|| self.client.state.handle_timeout(now));
        };

        if self.gateway.state.poll_timeout().is_some_and(|t| t <= now) {
            any_advanced = true;

            self.gateway
                .span
                .in_scope(|| self.gateway.state.handle_timeout(now, utc_now))
        };

        if self.relay.state.poll_timeout().is_some_and(|t| t <= now) {
            any_advanced = true;

            self.relay
                .span
                .in_scope(|| self.relay.state.handle_timeout(now))
        };

        any_advanced
    }

    fn send_icmp_packet_client_to_gateway(
        &mut self,
        src: impl Into<IpAddr>,
        dst: impl Into<IpAddr>,
    ) -> Option<(Transmit<'static>, Option<SocketAddr>)> {
        let transmit = self.client.span.in_scope(|| {
            self.client.state.encapsulate(
                ip_packet::make::icmp_request_packet(src.into(), dst.into()),
                self.now,
            )
        })?;
        let transmit = transmit.into_owned();
        let sending_socket = self.client.sending_socket_for(transmit.dst);

        Some((transmit, sending_socket))
    }

    /// Dispatches a [`Transmit`] to the correct component.
    ///
    /// This function is basically the "network layer" of our tests.
    /// It takes a [`Transmit`] and checks, which component accepts it, i.e. has configured the correct IP address.
    /// Our tests don't have a concept of a network topology.
    /// This means, components can have IP addresses in completely different subnets, yet this function will still "route" them correctly.
    fn dispatch_transmit(
        &mut self,
        transmit: Transmit,
        sending_socket: Option<SocketAddr>,
        buffered_transmits: &mut VecDeque<(Transmit<'static>, Option<SocketAddr>)>,
    ) {
        let dst = transmit.dst;
        let payload = &transmit.payload;

        let Some(src) = sending_socket else {
            tracing::warn!("Dropping packet to {dst}: no socket");
            return;
        };

        if self
            .try_handle_relay(dst, src, payload, buffered_transmits)
            .is_break()
        {
            return;
        }

        let src = transmit
            .src
            .expect("all packets without src should have been handled via relays");

        if self.try_handle_client(dst, src, payload).is_break() {
            return;
        }

<<<<<<< HEAD
        if let ControlFlow::Break(_) =
            self.try_handle_gateway(dst, src, payload, buffered_transmits)
        {
=======
        if self.try_handle_gateway(dst, src, payload).is_break() {
>>>>>>> 7300fa25
            return;
        }

        panic!("Unhandled packet: {src} -> {dst}")
    }

    fn try_handle_relay(
        &mut self,
        dst: SocketAddr,
        src: SocketAddr,
        payload: &[u8],
        buffered_transmits: &mut VecDeque<(Transmit<'static>, Option<SocketAddr>)>,
    ) -> ControlFlow<()> {
        if !self.relay.wants(dst) {
            return ControlFlow::Continue(());
        }

        self.relay
            .handle_packet(payload, src, dst, self.now, buffered_transmits);

        ControlFlow::Break(())
    }

    fn try_handle_client(
        &mut self,
        dst: SocketAddr,
        src: SocketAddr,
        payload: &[u8],
    ) -> ControlFlow<()> {
        let mut buffer = [0u8; 200]; // In these tests, we only send ICMP packets which are very small.

<<<<<<< HEAD
        if self.client.wants(dst) {
            if let Some(packet) = self.client.span.in_scope(|| {
                self.client
                    .state
                    .decapsulate(dst, src, payload, self.now, &mut buffer)
            }) {
                self.client_received_icmp_replies.push_back((
                    self.now,
                    packet.source(),
                    packet.destination(),
                ));
            };

            return ControlFlow::Break(());
=======
        if !self.client.wants(dst) {
            return ControlFlow::Continue(());
>>>>>>> 7300fa25
        }

        if let Some(packet) = self.client.span.in_scope(|| {
            self.client
                .state
                .decapsulate(dst, src, payload, self.now, &mut buffer)
        }) {
            self.client_received_packets.push_back(packet.to_owned());
        };

        ControlFlow::Break(())
    }

    fn try_handle_gateway(
        &mut self,
        dst: SocketAddr,
        src: SocketAddr,
        payload: &[u8],
        buffered_transmits: &mut VecDeque<(Transmit<'static>, Option<SocketAddr>)>,
    ) -> ControlFlow<()> {
        let mut buffer = [0u8; 200]; // In these tests, we only send ICMP packets which are very small.

<<<<<<< HEAD
        if self.gateway.wants(dst) {
            if let Some(packet) = self.gateway.span.in_scope(|| {
                self.gateway
                    .state
                    .decapsulate(dst, src, payload, self.now, &mut buffer)
            }) {
                // TODO: Assert that it is an ICMP packet.

                let packet_src = packet.source();
                let packet_dst = packet.destination();

                assert_eq!(
                    packet_src,
                    self.client.tunnel_ip(packet_src),
                    "ICMP packet to originate from client"
                );

                self.gateway_received_icmp_requests
                    .push_back((self.now, packet_src, packet_dst));

                if let Some(transmit) = self.gateway.span.in_scope(|| {
                    self.gateway.state.encapsulate(
                        ip_packet::make::icmp_response_packet(packet_dst, packet_src),
                        self.now,
                    )
                }) {
                    let transmit = transmit.into_owned();
                    let dst = transmit.dst;

                    buffered_transmits.push_back((transmit, self.gateway.sending_socket_for(dst)));
                };
            };

            return ControlFlow::Break(());
=======
        if !self.gateway.wants(dst) {
            return ControlFlow::Continue(());
>>>>>>> 7300fa25
        }

        if let Some(packet) = self.gateway.span.in_scope(|| {
            self.gateway
                .state
                .decapsulate(dst, src, payload, self.now, &mut buffer)
        }) {
            // TODO: Assert that it is an ICMP packet.

            self.gateway_received_icmp_packets.push_back((
                self.now,
                packet.source(),
                packet.destination(),
            ));
        };

        ControlFlow::Break(())
    }

    fn on_client_event(
        &mut self,
        src: ClientId,
        event: ClientEvent,
        client_cidr_resources: &IpNetworkTable<ResourceDescriptionCidr>,
    ) {
        match event {
            ClientEvent::NewIceCandidate { candidate, .. } => self.gateway.span.in_scope(|| {
                self.gateway
                    .state
                    .add_ice_candidate(src, candidate, self.now)
            }),
            ClientEvent::InvalidatedIceCandidate { candidate, .. } => self
                .gateway
                .span
                .in_scope(|| self.gateway.state.remove_ice_candidate(src, candidate)),
            ClientEvent::ConnectionIntent {
                resource,
                connected_gateway_ids,
            } => {
                let (gateway, site) = self.portal.handle_connection_intent(
                    resource,
                    connected_gateway_ids,
                    client_cidr_resources,
                );

                // TODO: All of the below should be somehow encapsulated in `SimPortal`.

                let request = self
                    .client
                    .span
                    .in_scope(|| {
                        self.client.state.create_or_reuse_connection(
                            resource,
                            gateway,
                            site,
                            HashSet::default(),
                            HashSet::default(),
                        )
                    })
                    .unwrap();

                let resource_id = request.resource_id();
                // TODO: For DNS resources, we need to come up with an IP that our resource resolves to on the other side.
                let resource =
                    map_client_resource_to_gateway_resource(client_cidr_resources, resource_id);

                match request {
                    Request::NewConnection(new_connection) => {
                        let connection_accepted = self
                            .gateway
                            .span
                            .in_scope(|| {
                                self.gateway.state.accept(
                                    self.client.id,
                                    snownet::Offer {
                                        session_key: new_connection
                                            .client_preshared_key
                                            .expose_secret()
                                            .0
                                            .into(),
                                        credentials: snownet::Credentials {
                                            username: new_connection
                                                .client_payload
                                                .ice_parameters
                                                .username,
                                            password: new_connection
                                                .client_payload
                                                .ice_parameters
                                                .password,
                                        },
                                    },
                                    self.client.state.public_key(),
                                    vec![
                                        self.client.tunnel_ip4.into(),
                                        self.client.tunnel_ip6.into(),
                                    ],
                                    HashSet::default(),
                                    HashSet::default(),
                                    new_connection.client_payload.domain,
                                    None, // TODO: How to generate expiry?
                                    resource,
                                    self.now,
                                )
                            })
                            .unwrap();

                        self.client
                            .span
                            .in_scope(|| {
                                self.client.state.accept_answer(
                                    snownet::Answer {
                                        credentials: snownet::Credentials {
                                            username: connection_accepted.ice_parameters.username,
                                            password: connection_accepted.ice_parameters.password,
                                        },
                                    },
                                    resource_id,
                                    self.gateway.state.public_key(),
                                    connection_accepted.domain_response,
                                    self.now,
                                )
                            })
                            .unwrap();
                    }
                    Request::ReuseConnection(reuse_connection) => {
                        if let Some(domain_response) = self.gateway.span.in_scope(|| {
                            self.gateway.state.allow_access(
                                resource,
                                self.client.id,
                                None,
                                reuse_connection.payload,
                            )
                        }) {
                            self.client
                                .span
                                .in_scope(|| {
                                    self.client
                                        .state
                                        .received_domain_parameters(resource_id, domain_response)
                                })
                                .unwrap();
                        };
                    }
                };
            }
            ClientEvent::RefreshResources { .. } => {
                tracing::warn!("Unimplemented");
            }
            ClientEvent::ResourcesChanged { .. } => {
                tracing::warn!("Unimplemented");
            }
        }
    }

    fn on_gateway_event(&mut self, src: GatewayId, event: GatewayEvent) {
        match event {
            GatewayEvent::NewIceCandidate { candidate, .. } => self.client.span.in_scope(|| {
                self.client
                    .state
                    .add_ice_candidate(src, candidate, self.now)
            }),
            GatewayEvent::InvalidIceCandidate { candidate, .. } => self
                .client
                .span
                .in_scope(|| self.client.state.remove_ice_candidate(src, candidate)),
        }
    }
}

/// Several helper functions to make the reference state more readable.
impl ReferenceState {
    #[tracing::instrument(level = "debug", skip_all, fields(dst, resource))]
    fn on_icmp_packet(&mut self, src: impl Into<IpAddr>, dst: impl Into<IpAddr>) {
        let src = src.into();
        let dst = dst.into();

        tracing::Span::current().record("dst", tracing::field::display(dst));

        // First, check if we are connected to this IP range.
        // This is rather odd and waiting to be fixed in https://github.com/firezone/firezone/issues/5054.
        if self.connected_resources.longest_match(dst).is_some() {
            tracing::debug!("Connected to resource, expecting packet to be routed to gateway");

            self.gateway_received_icmp_requests
                .push_back((self.now, src, dst));
            self.client_received_icmp_replies
                .push_back((self.now, dst, src));
            return;
        }

        // Second, if we are not yet connected, check if we have a resource for this IP.
        let Some((_, resource)) = self.client_cidr_resources.longest_match(dst) else {
            tracing::debug!("No resource corresponds to IP");
            return;
        };

        // If we have a resource, the first packet will initiate a connection to the gateway.
        tracing::debug!("Not connected to resource, expecting to trigger connection intent");
        self.connected_resources.insert(resource.address, ());
    }

    /// Samples an [`Ipv4Addr`] from _any_ of our IPv4 CIDR resources.
    fn sample_ipv4_cidr_resource_dst(&self, idx: &sample::Index) -> Ipv4Addr {
        let num_ip4_resources = self.client_cidr_resources.len().0;
        debug_assert!(num_ip4_resources > 0, "cannot sample without any resources");
        let r_idx = idx.index(num_ip4_resources);
        let (network, _) = self
            .client_cidr_resources
            .iter_ipv4()
            .nth(r_idx)
            .expect("index to be in range");

        let num_hosts = network.hosts().len();

        if num_hosts == 0 {
            debug_assert!(network.netmask() == 31 || network.netmask() == 32); // /31 and /32 don't have any hosts

            return network.network_address();
        }

        let addr_idx = idx.index(num_hosts);

        network.hosts().nth(addr_idx).expect("index to be in range")
    }

    /// Samples an [`Ipv6Addr`] from _any_ of our IPv6 CIDR resources.
    fn sample_ipv6_cidr_resource_dst(&self, idx: &sample::Index) -> Ipv6Addr {
        let num_ip6_resources = self.client_cidr_resources.len().1;
        debug_assert!(num_ip6_resources > 0, "cannot sample without any resources");
        let r_idx = idx.index(num_ip6_resources);
        let (network, _) = self
            .client_cidr_resources
            .iter_ipv6()
            .nth(r_idx)
            .expect("index to be in range");

        let num_hosts = network.subnets_with_prefix(128).len();

        let network = if num_hosts == 0 {
            debug_assert!(network.netmask() == 127 || network.netmask() == 128); // /127 and /128 don't have any hosts

            network
        } else {
            let addr_idx = idx.index(num_hosts);

            network
                .subnets_with_prefix(128)
                .nth(addr_idx)
                .expect("index to be in range")
        };

        network.network_address()
    }
}

#[derive(Clone)]
struct SimNode<ID, S> {
    id: ID,
    state: S,

    ip4_socket: Option<SocketAddrV4>,
    ip6_socket: Option<SocketAddrV6>,

    tunnel_ip4: Ipv4Addr,
    tunnel_ip6: Ipv6Addr,

    span: Span,
}

#[derive(Clone)]
struct SimRelay<S> {
    id: RelayId,
    state: S,

    ip_stack: firezone_relay::IpStack,
    allocations: HashSet<(AddressFamily, AllocationPort)>,
    buffer: Vec<u8>,

    span: Span,
}

/// Stub implementation of the portal.
///
/// Currently, we only simulate a connection between a single client and a single gateway on a single site.
#[derive(Debug, Clone)]
struct SimPortal {
    _client: ClientId,
    gateway: GatewayId,
    _relay: RelayId,
}

impl<ID, S> SimNode<ID, S>
where
    ID: Copy,
    S: Copy,
{
    fn map_state<T>(&self, f: impl FnOnce(S) -> T, span: Span) -> SimNode<ID, T> {
        SimNode {
            id: self.id,
            state: f(self.state),
            ip4_socket: self.ip4_socket,
            ip6_socket: self.ip6_socket,
            tunnel_ip4: self.tunnel_ip4,
            tunnel_ip6: self.tunnel_ip6,
            span,
        }
    }
}

impl<ID, S> SimNode<ID, S> {
    fn wants(&self, dst: SocketAddr) -> bool {
        self.ip4_socket.is_some_and(|s| SocketAddr::V4(s) == dst)
            || self.ip6_socket.is_some_and(|s| SocketAddr::V6(s) == dst)
    }

    fn sending_socket_for(&self, dst: SocketAddr) -> Option<SocketAddr> {
        Some(match dst {
            SocketAddr::V4(_) => self.ip4_socket?.into(),
            SocketAddr::V6(_) => self.ip6_socket?.into(),
        })
    }

    fn tunnel_ip(&self, dst: IpAddr) -> IpAddr {
        match dst {
            IpAddr::V4(_) => IpAddr::from(self.tunnel_ip4),
            IpAddr::V6(_) => IpAddr::from(self.tunnel_ip6),
        }
    }
}

impl SimRelay<firezone_relay::Server<StdRng>> {
    fn wants(&self, dst: SocketAddr) -> bool {
        let is_direct = self.matching_listen_socket(dst).is_some_and(|s| s == dst);
        let is_allocation_port = self.allocations.contains(&match dst {
            SocketAddr::V4(_) => (AddressFamily::V4, AllocationPort::new(dst.port())),
            SocketAddr::V6(_) => (AddressFamily::V6, AllocationPort::new(dst.port())),
        });
        let is_allocation_ip = self
            .matching_listen_socket(dst)
            .is_some_and(|s| s.ip() == dst.ip());

        is_direct || (is_allocation_port && is_allocation_ip)
    }

    fn sending_socket_for(&self, dst: SocketAddr, port: u16) -> Option<SocketAddr> {
        Some(match dst {
            SocketAddr::V4(_) => SocketAddr::V4(SocketAddrV4::new(*self.ip_stack.as_v4()?, port)),
            SocketAddr::V6(_) => {
                SocketAddr::V6(SocketAddrV6::new(*self.ip_stack.as_v6()?, port, 0, 0))
            }
        })
    }

    fn explode(&self, username: &str) -> (RelayId, RelaySocket, String, String, String) {
        let relay_socket = match self.ip_stack {
            firezone_relay::IpStack::Ip4(ip4) => RelaySocket::V4(SocketAddrV4::new(ip4, 3478)),
            firezone_relay::IpStack::Ip6(ip6) => {
                RelaySocket::V6(SocketAddrV6::new(ip6, 3478, 0, 0))
            }
            firezone_relay::IpStack::Dual { ip4, ip6 } => RelaySocket::Dual {
                v4: SocketAddrV4::new(ip4, 3478),
                v6: SocketAddrV6::new(ip6, 3478, 0, 0),
            },
        };

        let (username, password) = self.make_credentials(username);

        (
            self.id,
            relay_socket,
            username,
            password,
            "firezone".to_owned(),
        )
    }

    fn matching_listen_socket(&self, other: SocketAddr) -> Option<SocketAddr> {
        match other {
            SocketAddr::V4(_) => Some(SocketAddr::new((*self.ip_stack.as_v4()?).into(), 3478)),
            SocketAddr::V6(_) => Some(SocketAddr::new((*self.ip_stack.as_v6()?).into(), 3478)),
        }
    }

    fn ip4(&self) -> Option<IpAddr> {
        self.ip_stack.as_v4().copied().map(|i| i.into())
    }

    fn ip6(&self) -> Option<IpAddr> {
        self.ip_stack.as_v6().copied().map(|i| i.into())
    }

    fn handle_packet(
        &mut self,
        payload: &[u8],
        sender: SocketAddr,
        dst: SocketAddr,
        now: Instant,
        buffered_transmits: &mut VecDeque<(Transmit<'static>, Option<SocketAddr>)>,
    ) {
        if self.matching_listen_socket(dst).is_some_and(|s| s == dst) {
            self.handle_client_input(payload, ClientSocket::new(sender), now, buffered_transmits);
            return;
        }

        self.handle_peer_traffic(
            payload,
            PeerSocket::new(sender),
            AllocationPort::new(dst.port()),
            buffered_transmits,
        )
    }

    fn handle_client_input(
        &mut self,
        payload: &[u8],
        client: ClientSocket,
        now: Instant,
        buffered_transmits: &mut VecDeque<(Transmit<'static>, Option<SocketAddr>)>,
    ) {
        if let Some((port, peer)) = self
            .span
            .in_scope(|| self.state.handle_client_input(payload, client, now))
        {
            let payload = &payload[4..];

            // The `dst` of the relayed packet is what TURN calls a "peer".
            let dst = peer.into_socket();

            // The `src_ip` is the relay's IP
            let src_ip = match dst {
                SocketAddr::V4(_) => {
                    assert!(
                        self.allocations.contains(&(AddressFamily::V4, port)),
                        "IPv4 allocation to be present if we want to send to an IPv4 socket"
                    );

                    self.ip4().expect("listen on IPv4 if we have an allocation")
                }
                SocketAddr::V6(_) => {
                    assert!(
                        self.allocations.contains(&(AddressFamily::V6, port)),
                        "IPv6 allocation to be present if we want to send to an IPv6 socket"
                    );

                    self.ip6().expect("listen on IPv6 if we have an allocation")
                }
            };

            // The `src` of the relayed packet is the relay itself _from_ the allocated port.
            let src = SocketAddr::new(src_ip, port.value());

            // Check if we need to relay to ourselves (from one allocation to another)
            if self.wants(dst) {
                // When relaying to ourselves, we become our own peer.
                let peer_socket = PeerSocket::new(src);
                // The allocation that the data is arriving on is the `dst`'s port.
                let allocation_port = AllocationPort::new(dst.port());

                self.handle_peer_traffic(payload, peer_socket, allocation_port, buffered_transmits);
                return;
            }

            buffered_transmits.push_back((
                Transmit {
                    src: Some(src),
                    dst,
                    payload: Cow::Owned(payload.to_vec()),
                },
                Some(src),
            ));
        }
    }

    fn handle_peer_traffic(
        &mut self,
        payload: &[u8],
        peer: PeerSocket,
        port: AllocationPort,
        buffered_transmits: &mut VecDeque<(Transmit<'static>, Option<SocketAddr>)>,
    ) {
        if let Some((client, channel)) = self
            .span
            .in_scope(|| self.state.handle_peer_traffic(payload, peer, port))
        {
            let full_length = firezone_relay::ChannelData::encode_header_to_slice(
                channel,
                payload.len() as u16,
                &mut self.buffer[..4],
            );
            self.buffer[4..full_length].copy_from_slice(payload);

            let receiving_socket = client.into_socket();
            let sending_socket = self.matching_listen_socket(receiving_socket).unwrap();

            buffered_transmits.push_back((
                Transmit {
                    src: Some(sending_socket),
                    dst: receiving_socket,
                    payload: Cow::Owned(self.buffer[..full_length].to_vec()),
                },
                Some(sending_socket),
            ));
        }
    }

    fn make_credentials(&self, username: &str) -> (String, String) {
        let expiry = SystemTime::now() + Duration::from_secs(60);

        let secs = expiry
            .duration_since(SystemTime::UNIX_EPOCH)
            .expect("expiry must be later than UNIX_EPOCH")
            .as_secs();

        let password =
            firezone_relay::auth::generate_password(self.state.auth_secret(), expiry, username);

        (format!("{secs}:{username}"), password)
    }
}

impl SimPortal {
    /// Picks, which gateway and site we should connect to for the given resource.
    fn handle_connection_intent(
        &self,
        resource: ResourceId,
        _connected_gateway_ids: HashSet<GatewayId>,
        client_cidr_resources: &IpNetworkTable<ResourceDescriptionCidr>,
    ) -> (GatewayId, SiteId) {
        // TODO: Should we somehow vary how many gateways we connect to?
        // TODO: Should we somehow pick, which site to use?

        let site = client_cidr_resources
            .iter()
            .find_map(|(_, r)| (r.id == resource).then_some(r.sites.first()?.id))
            .expect("resource to have at least 1 site");

        (self.gateway, site)
    }
}

impl<ID: fmt::Debug, S: fmt::Debug> fmt::Debug for SimNode<ID, S> {
    fn fmt(&self, f: &mut fmt::Formatter<'_>) -> fmt::Result {
        f.debug_struct("SimNode")
            .field("id", &self.id)
            .field("state", &self.state)
            .field("ip4_socket", &self.ip4_socket)
            .field("ip6_socket", &self.ip6_socket)
            .field("tunnel_ip4", &self.tunnel_ip4)
            .field("tunnel_ip6", &self.tunnel_ip6)
            .finish()
    }
}

impl<S: fmt::Debug> fmt::Debug for SimRelay<S> {
    fn fmt(&self, f: &mut fmt::Formatter<'_>) -> fmt::Result {
        f.debug_struct("SimRelay")
            .field("id", &self.id)
            .field("ip_stack", &self.ip_stack)
            .field("allocations", &self.allocations)
            .finish()
    }
}

fn map_client_resource_to_gateway_resource(
    client_cidr_resource: &IpNetworkTable<ResourceDescriptionCidr>,
    resource_id: ResourceId,
) -> gateway::ResourceDescription<gateway::ResolvedResourceDescriptionDns> {
    let client_resource = client_cidr_resource
        .iter()
        .find_map(|(_, r)| (r.id == resource_id).then_some(r.clone()))
        .expect("to know about ID");

    gateway::ResourceDescription::<gateway::ResolvedResourceDescriptionDns>::Cidr(
        gateway::ResourceDescriptionCidr {
            id: client_resource.id,
            address: client_resource.address,
            name: client_resource.name,
            filters: Vec::new(),
        },
    )
}

#[derive(Clone, Copy, PartialEq)]
struct PrivateKey([u8; 32]);

impl fmt::Debug for PrivateKey {
    fn fmt(&self, f: &mut fmt::Formatter<'_>) -> fmt::Result {
        f.debug_tuple("PrivateKey")
            .field(&hex::encode(self.0))
            .finish()
    }
}

/// Generates a [`Transition`] that sends an ICMP packet to a random IP.
///
/// By chance, it could be that we pick a resource IP here.
/// That is okay as our reference state machine checks separately whether we are pinging a resource here.
fn icmp_to_random_ip() -> impl Strategy<Value = Transition> {
    any::<IpAddr>().prop_map(|dst| Transition::SendICMPPacketToRandomIp { dst })
}

fn icmp_to_ipv4_cidr_resource() -> impl Strategy<Value = Transition> {
    any::<sample::Index>().prop_map(move |r_idx| Transition::SendICMPPacketToIp4Resource { r_idx })
}

fn icmp_to_ipv6_cidr_resource() -> impl Strategy<Value = Transition> {
    any::<sample::Index>().prop_map(move |r_idx| Transition::SendICMPPacketToIp6Resource { r_idx })
}

fn client_id() -> impl Strategy<Value = ClientId> {
    (any::<u128>()).prop_map(ClientId::from_u128)
}

fn gateway_id() -> impl Strategy<Value = GatewayId> {
    (any::<u128>()).prop_map(GatewayId::from_u128)
}

/// Generates an IPv4 address for the tunnel interface.
///
/// We use the CG-NAT range for IPv4.
fn tunnel_ip4() -> impl Strategy<Value = Ipv4Addr> {
    any::<sample::Index>().prop_map(|idx| {
        let cgnat_block = Ipv4Network::new(Ipv4Addr::new(100, 64, 0, 0), 10).unwrap();

        let mut hosts = cgnat_block.hosts();

        hosts.nth(idx.index(hosts.len())).unwrap()
    })
}

/// Generates an IPv6 address for the tunnel interface.
///
/// TODO: Which subnet do we use here?
fn tunnel_ip6() -> impl Strategy<Value = Ipv6Addr> {
    any::<Ipv6Addr>()
}

fn sim_node_prototype<ID>(
    id: impl Strategy<Value = ID>,
) -> impl Strategy<Value = SimNode<ID, PrivateKey>>
where
    ID: fmt::Debug,
{
    (
        id,
        any::<[u8; 32]>(),
        firezone_relay::proptest::any_ip_stack(), // We are re-using the strategy here because it is exactly what we need although we are generating a node here and not a relay.
        any::<u16>().prop_filter("port must not be 0", |p| *p != 0),
        any::<u16>().prop_filter("port must not be 0", |p| *p != 0),
        tunnel_ip4(),
        tunnel_ip6(),
    )
        .prop_filter_map(
            "must have at least one socket address",
            |(id, key, ip_stack, v4_port, v6_port, tunnel_ip4, tunnel_ip6)| {
                let ip4_socket = ip_stack.as_v4().map(|ip| SocketAddrV4::new(*ip, v4_port));
                let ip6_socket = ip_stack
                    .as_v6()
                    .map(|ip| SocketAddrV6::new(*ip, v6_port, 0, 0));

                Some(SimNode {
                    id,
                    state: PrivateKey(key),
                    ip4_socket,
                    ip6_socket,
                    tunnel_ip4,
                    tunnel_ip6,
                    span: tracing::Span::none(),
                })
            },
        )
}

fn sim_relay_prototype() -> impl Strategy<Value = SimRelay<u64>> {
    (
        any::<u64>(),
        firezone_relay::proptest::dual_ip_stack(), // For this test, our relays always run in dual-stack mode to ensure connectivity!
        any::<u128>(),
    )
        .prop_map(|(seed, ip_stack, id)| SimRelay {
            id: RelayId::from_u128(id),
            state: seed,
            ip_stack,
            span: tracing::Span::none(),
            allocations: HashSet::new(),
            buffer: vec![0u8; (1 << 16) - 1],
        })
}<|MERGE_RESOLUTION|>--- conflicted
+++ resolved
@@ -543,13 +543,10 @@
             return;
         }
 
-<<<<<<< HEAD
-        if let ControlFlow::Break(_) =
-            self.try_handle_gateway(dst, src, payload, buffered_transmits)
+        if self
+            .try_handle_gateway(dst, src, payload, buffered_transmits)
+            .is_break()
         {
-=======
-        if self.try_handle_gateway(dst, src, payload).is_break() {
->>>>>>> 7300fa25
             return;
         }
 
@@ -581,25 +578,8 @@
     ) -> ControlFlow<()> {
         let mut buffer = [0u8; 200]; // In these tests, we only send ICMP packets which are very small.
 
-<<<<<<< HEAD
-        if self.client.wants(dst) {
-            if let Some(packet) = self.client.span.in_scope(|| {
-                self.client
-                    .state
-                    .decapsulate(dst, src, payload, self.now, &mut buffer)
-            }) {
-                self.client_received_icmp_replies.push_back((
-                    self.now,
-                    packet.source(),
-                    packet.destination(),
-                ));
-            };
-
-            return ControlFlow::Break(());
-=======
         if !self.client.wants(dst) {
             return ControlFlow::Continue(());
->>>>>>> 7300fa25
         }
 
         if let Some(packet) = self.client.span.in_scope(|| {
@@ -607,7 +587,11 @@
                 .state
                 .decapsulate(dst, src, payload, self.now, &mut buffer)
         }) {
-            self.client_received_packets.push_back(packet.to_owned());
+            self.client_received_icmp_replies.push_back((
+                self.now,
+                packet.source(),
+                packet.destination(),
+            ));
         };
 
         ControlFlow::Break(())
@@ -622,45 +606,8 @@
     ) -> ControlFlow<()> {
         let mut buffer = [0u8; 200]; // In these tests, we only send ICMP packets which are very small.
 
-<<<<<<< HEAD
-        if self.gateway.wants(dst) {
-            if let Some(packet) = self.gateway.span.in_scope(|| {
-                self.gateway
-                    .state
-                    .decapsulate(dst, src, payload, self.now, &mut buffer)
-            }) {
-                // TODO: Assert that it is an ICMP packet.
-
-                let packet_src = packet.source();
-                let packet_dst = packet.destination();
-
-                assert_eq!(
-                    packet_src,
-                    self.client.tunnel_ip(packet_src),
-                    "ICMP packet to originate from client"
-                );
-
-                self.gateway_received_icmp_requests
-                    .push_back((self.now, packet_src, packet_dst));
-
-                if let Some(transmit) = self.gateway.span.in_scope(|| {
-                    self.gateway.state.encapsulate(
-                        ip_packet::make::icmp_response_packet(packet_dst, packet_src),
-                        self.now,
-                    )
-                }) {
-                    let transmit = transmit.into_owned();
-                    let dst = transmit.dst;
-
-                    buffered_transmits.push_back((transmit, self.gateway.sending_socket_for(dst)));
-                };
-            };
-
-            return ControlFlow::Break(());
-=======
         if !self.gateway.wants(dst) {
             return ControlFlow::Continue(());
->>>>>>> 7300fa25
         }
 
         if let Some(packet) = self.gateway.span.in_scope(|| {
@@ -670,11 +617,29 @@
         }) {
             // TODO: Assert that it is an ICMP packet.
 
-            self.gateway_received_icmp_packets.push_back((
-                self.now,
-                packet.source(),
-                packet.destination(),
-            ));
+            let packet_src = packet.source();
+            let packet_dst = packet.destination();
+
+            assert_eq!(
+                packet_src,
+                self.client.tunnel_ip(packet_src),
+                "ICMP packet to originate from client"
+            );
+
+            self.gateway_received_icmp_requests
+                .push_back((self.now, packet_src, packet_dst));
+
+            if let Some(transmit) = self.gateway.span.in_scope(|| {
+                self.gateway.state.encapsulate(
+                    ip_packet::make::icmp_response_packet(packet_dst, packet_src),
+                    self.now,
+                )
+            }) {
+                let transmit = transmit.into_owned();
+                let dst = transmit.dst;
+
+                buffered_transmits.push_back((transmit, self.gateway.sending_socket_for(dst)));
+            };
         };
 
         ControlFlow::Break(())
