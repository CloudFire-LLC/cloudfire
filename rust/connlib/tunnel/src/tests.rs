use crate::{ClientEvent, ClientState, GatewayEvent, GatewayState, Request};
use bimap::BiMap;
use chrono::{DateTime, Utc};
use connlib_shared::{
    messages::{
        client::{ResourceDescription, ResourceDescriptionCidr, ResourceDescriptionDns, SiteId},
        gateway, ClientId, DnsServer, GatewayId, Interface, RelayId, ResourceId,
    },
    proptest::{cidr_resource, dns_resource},
    DomainName, StaticSecret,
};
use firezone_relay::{AddressFamily, AllocationPort, ClientSocket, PeerSocket};
use hickory_proto::{
    rr::{rdata, RData, RecordType},
    serialize::binary::BinDecodable,
};
use ip_network::{IpNetwork, Ipv4Network};
use ip_network_table::IpNetworkTable;
use ip_packet::{IpPacket, MutableIpPacket, Packet};
use pretty_assertions::assert_eq;
use proptest::{
    arbitrary::any,
    collection, sample,
    strategy::{Just, Strategy, Union},
    test_runner::Config,
};
use proptest_state_machine::{ReferenceStateMachine, StateMachineTest};
use rand::{rngs::StdRng, SeedableRng};
use secrecy::ExposeSecret;
use snownet::{RelaySocket, Transmit};
use std::{
    borrow::Cow,
    collections::{HashMap, HashSet, VecDeque},
    fmt,
    net::{IpAddr, Ipv4Addr, Ipv6Addr, SocketAddr, SocketAddrV4, SocketAddrV6},
    ops::ControlFlow,
    str::FromStr,
    time::{Duration, Instant, SystemTime},
};
use tracing::{debug_span, error_span, subscriber::DefaultGuard, Span};
use tracing_subscriber::{util::SubscriberInitExt as _, EnvFilter};

proptest_state_machine::prop_state_machine! {
    #![proptest_config(Config {
        // Enable verbose mode to make the state machine test print the
        // transitions for each case.
        verbose: 1,
        cases: 1000,
        .. Config::default()
    })]

    #[test]
    fn run_tunnel_test(sequential 1..20 => TunnelTest);
}

/// The actual system-under-test.
///
/// [`proptest`] manipulates this using [`Transition`]s and we assert it against [`ReferenceState`].
struct TunnelTest {
    now: Instant,
    utc_now: DateTime<Utc>,

    client: SimNode<ClientId, ClientState>,
    gateway: SimNode<GatewayId, GatewayState>,
    relay: SimRelay<firezone_relay::Server<StdRng>>,
    portal: SimPortal,

    /// The DNS records created on the client as a result of received DNS responses.
    client_dns_records: HashMap<DomainName, IpAddr>,

    /// Stub for the gateway's DNS resolver.
    gateway_dns_resolver: HashMap<DomainName, IpAddr>,

    /// Bi-directional mapping between connlib's sentinel DNS IPs and the effective DNS servers.
    dns_by_sentinel: BiMap<IpAddr, SocketAddr>,

    client_sent_dns_queries: HashMap<QueryId, DomainName>,
    client_sent_icmp_requests: HashMap<(u16, u16), ip_packet::IpPacket<'static>>,
    client_received_icmp_replies: HashMap<(u16, u16), ip_packet::IpPacket<'static>>,
    gateway_received_requests: HashMap<(u16, u16), ip_packet::IpPacket<'static>>,

    #[allow(dead_code)]
    logger: DefaultGuard,
}

/// The reference state machine of the tunnel.
///
/// This is the "expected" part of our test.
#[derive(Clone, Debug)]
struct ReferenceState {
    now: Instant,
    utc_now: DateTime<Utc>,
    client: SimNode<ClientId, PrivateKey>,
    gateway: SimNode<GatewayId, PrivateKey>,
    relay: SimRelay<u64>,

    /// The DNS resolvers configured on the client outside of connlib.
    system_dns_resolvers: Vec<IpAddr>,
    /// The upstream DNS resolvers configured in the portal.
    upstream_dns_resolvers: Vec<DnsServer>,

    /// Which resources the clients is aware of.
    client_cidr_resources: IpNetworkTable<ResourceDescriptionCidr>,
    client_dns_resources: HashSet<ResourceDescriptionDns>,

    /// The IP we have resolved for a particular domain.
    resolved_domain_names: HashMap<DomainName, IpAddr>,
    /// The resources we have connected to.
    connected_resources: HashSet<ResourceId>,

    /// The expected ICMP handshakes (resource dst IP, seq, identifier)
    expected_icmp_handshakes: VecDeque<(IpAddr, u16, u16)>,
}

type QueryId = u16;

/// The possible transitions of the state machine.
#[derive(Clone, Debug)]
enum Transition {
    /// Add a new CIDR resource to the client.
    AddCidrResource(ResourceDescriptionCidr),
    /// Send a ICMP packet to random IP.
    SendICMPPacketToRandomIp {
        dst: IpAddr,
        seq: u16,
        identifier: u16,
    },
    /// Send a ICMP packet to an IPv4 resource.
    SendICMPPacketToIp4Resource {
        r_idx: sample::Index,
        seq: u16,
        identifier: u16,
    },
    /// Send a ICMP packet to an IPv6 resource.
    SendICMPPacketToIp6Resource {
        r_idx: sample::Index,
        seq: u16,
        identifier: u16,
    },

    /// Add a new DNS resource to the client.
    AddDnsResource(ResourceDescriptionDns),
    /// Send a DNS query for one of our DNS resources.
    SendQueryToDnsResource {
        /// The index into our list of DNS resources.
        r_idx: sample::Index,
        /// The type of DNS query we should send.
        r_type: RecordType,
        /// The DNS query ID.
        query_id: u16,
        /// The index into our list of DNS servers.
        dns_server_idx: sample::Index,
        /// The IP we resolve the domain to.
        resolved_ip: IpAddr,
    },
    /// Send a ICMP packet to a DNS resolved address.
    SendICMPPacketToResolvedAddress {
        a_idx: sample::Index,
        seq: u16,
        identifier: u16,
    },

    /// The system's DNS servers changed.
    UpdateSystemDnsServers { servers: Vec<IpAddr> },
    /// The upstream DNS servers changed.
    UpdateUpstreamDnsServers { servers: Vec<DnsServer> },

    /// Advance time by this many milliseconds.
    Tick { millis: u64 },
}

impl StateMachineTest for TunnelTest {
    type SystemUnderTest = Self;
    type Reference = ReferenceState;

    // Initialize the system under test from our reference state.
    fn init_test(
        ref_state: &<Self::Reference as ReferenceStateMachine>::State,
    ) -> Self::SystemUnderTest {
        let logger = tracing_subscriber::fmt()
            .with_test_writer()
            .with_env_filter(EnvFilter::from_default_env())
            .finish()
            .set_default();

        // Construct client, gateway and relay from the initial state.
        let mut client = ref_state.client.map_state(
            |key| ClientState::new(StaticSecret::from(key.0)),
            debug_span!("client"),
        );
        let mut gateway = ref_state.gateway.map_state(
            |key| GatewayState::new(StaticSecret::from(key.0)),
            debug_span!("gateway"),
        );
        let relay = SimRelay {
            state: firezone_relay::Server::new(
                ref_state.relay.ip_stack,
                rand::rngs::StdRng::seed_from_u64(ref_state.relay.state),
                49152,
                65535,
            ),
            ip_stack: ref_state.relay.ip_stack,
            id: ref_state.relay.id,
            span: error_span!("relay"),
            allocations: ref_state.relay.allocations.clone(),
            buffer: ref_state.relay.buffer.clone(),
        };
        let portal = SimPortal {
            _client: client.id,
            gateway: gateway.id,
            _relay: relay.id,
        };

        // Configure client and gateway with the relay.

        client.state.update_relays(
            HashSet::default(),
            HashSet::from([relay.explode("client")]),
            ref_state.now,
        );
        let _ = client.state.update_interface_config(Interface {
            ipv4: client.tunnel_ip4,
            ipv6: client.tunnel_ip6,
            upstream_dns: ref_state.upstream_dns_resolvers.clone(),
        });
        let _ = client
            .state
            .update_system_resolvers(ref_state.system_dns_resolvers.clone());

        gateway.state.update_relays(
            HashSet::default(),
            HashSet::from([relay.explode("gateway")]),
            ref_state.now,
        );

        let mut this = Self {
            now: ref_state.now,
            utc_now: ref_state.utc_now,
            client,
            gateway,
            portal,
            logger,
            relay,
            client_dns_records: Default::default(),
            gateway_dns_resolver: Default::default(),
            dns_by_sentinel: Default::default(),
            client_sent_icmp_requests: Default::default(),
            client_received_icmp_replies: Default::default(),
            gateway_received_requests: Default::default(),
            client_sent_dns_queries: Default::default(),
        };

        let mut buffered_transmits = VecDeque::new();
        this.advance(ref_state, &mut buffered_transmits); // Perform initial setup before we apply the first transition.

        this
    }

    /// Apply a generated state transition to our system under test and assert against the reference state machine.
    ///
    /// This is equivalent to "arrange - act - assert" of a regular test:
    /// 1. We start out in a certain state (arrange)
    /// 2. We apply a [`Transition`] (act)
    /// 3. We assert against the reference state (assert)
    fn apply(
        mut state: Self::SystemUnderTest,
        ref_state: &<Self::Reference as ReferenceStateMachine>::State,
        transition: <Self::Reference as ReferenceStateMachine>::Transition,
    ) -> Self::SystemUnderTest {
        let mut buffered_transmits = VecDeque::new();

        // Act: Apply the transition
        match transition {
            Transition::AddCidrResource(r) => {
                state.client.span.in_scope(|| {
                    state
                        .client
                        .state
                        .add_resources(&[ResourceDescription::Cidr(r)]);
                });
            }
            Transition::AddDnsResource(r) => state.client.span.in_scope(|| {
                state
                    .client
                    .state
                    .add_resources(&[ResourceDescription::Dns(r)]);
            }),
            Transition::SendICMPPacketToRandomIp {
                dst,
                seq,
                identifier,
            } => {
                let packet = ip_packet::make::icmp_request_packet(
                    state.client.tunnel_ip(dst),
                    dst,
                    seq,
                    identifier,
                );

                buffered_transmits.extend(state.send_ip_packet_client_to_gateway(packet));
            }
            Transition::SendICMPPacketToIp4Resource {
                r_idx,
                seq,
                identifier,
            } => {
                let dst = ref_state.sample_ipv4_cidr_resource_dst(&r_idx);
                let packet = ip_packet::make::icmp_request_packet(
                    state.client.tunnel_ip(dst),
                    dst,
                    seq,
                    identifier,
                );

                buffered_transmits.extend(state.send_ip_packet_client_to_gateway(packet));
            }
            Transition::SendICMPPacketToIp6Resource {
                r_idx,
                seq,
                identifier,
            } => {
                let dst = ref_state.sample_ipv6_cidr_resource_dst(&r_idx);
                let packet = ip_packet::make::icmp_request_packet(
                    state.client.tunnel_ip(dst),
                    dst,
                    seq,
                    identifier,
                );

                buffered_transmits.extend(state.send_ip_packet_client_to_gateway(packet))
            }
            Transition::SendQueryToDnsResource {
                r_idx,
                r_type,
                query_id,
                dns_server_idx,
                resolved_ip,
            } => {
                let domain = ref_state.sample_dns_resource_domain(&r_idx);

                // Configure the gateway's "resolver" to return the sampled IP.
                state
                    .gateway_dns_resolver
                    .insert(domain.clone(), resolved_ip);
                state
                    .client_sent_dns_queries
                    .insert(query_id, domain.clone());

                let name = domain_to_hickory_name(domain);

                let (src, dns_server) = state.sample_dns_server(dns_server_idx);
                let packet = ip_packet::make::dns_query(name, r_type, src, dns_server, query_id);

                buffered_transmits.extend(state.send_ip_packet_client_to_gateway(packet))
            }
            Transition::SendICMPPacketToResolvedAddress {
                a_idx,
                seq,
                identifier,
            } => {
                // Perform the same sampling as the reference state.
                let (name, _) = ref_state.sample_resolved_address(a_idx);

                // Lookup the IP that connlib resolved for this name.
                let dst = state.client_dns_records.get(name).copied().unwrap();

                let packet = ip_packet::make::icmp_request_packet(
                    state.client.tunnel_ip(dst),
                    dst,
                    seq,
                    identifier,
                );

                buffered_transmits.extend(state.send_ip_packet_client_to_gateway(packet))
            }
            Transition::Tick { millis } => {
                state.now += Duration::from_millis(millis);
            }
            Transition::UpdateSystemDnsServers { servers } => {
                let _ = state.client.state.update_system_resolvers(servers);
            }
            Transition::UpdateUpstreamDnsServers { servers } => {
                let _ = state.client.state.update_interface_config(Interface {
                    ipv4: state.client.tunnel_ip4,
                    ipv6: state.client.tunnel_ip6,
                    upstream_dns: servers,
                });
            }
        };
        state.advance(ref_state, &mut buffered_transmits);

        // Assert our properties: Check that our actual state is equivalent to our expectation (the reference state).
        for (resource_dst, seq, identifier) in ref_state.expected_icmp_handshakes.iter() {
            let client_sent_request = &state
                .client_sent_icmp_requests
                .get(&(*seq, *identifier))
                .unwrap();
            let client_received_reply = &state
                .client_received_icmp_replies
                .get(&(*seq, *identifier))
                .unwrap();
            let gateway_received_request = &state
                .gateway_received_requests
                .get(&(*seq, *identifier))
                .unwrap();

            assert_eq!(
                gateway_received_request.source(),
                ref_state
                    .client
                    .tunnel_ip(gateway_received_request.source()),
                "ICMP request on gateway to originate from client"
            );
            assert_eq!(
                gateway_received_request.destination(),
                *resource_dst,
                "ICMP request on gateway to target correct resource"
            );
            assert_eq!(
                client_sent_request.destination(),
                client_received_reply.source(),
                "ICMP request destination == ICMP reply source"
            );
            assert_eq!(
                client_sent_request.source(),
                client_received_reply.destination(),
                "ICMP request source == ICMP reply destination"
            );
        }

        assert_eq!(
            state.effective_dns_servers(),
            ref_state.expected_dns_servers(),
            "Effective DNS servers should match either system or upstream DNS"
        );

        assert!(buffered_transmits.is_empty()); // Sanity check to ensure we handled all packets.

        state
    }
}

/// Implementation of our reference state machine.
///
/// The logic in here represents what we expect the [`ClientState`] & [`GatewayState`] to do.
/// Care has to be taken that we don't implement things in a buggy way here.
/// After all, if your test has bugs, it won't catch any in the actual implementation.
impl ReferenceStateMachine for ReferenceState {
    type State = Self;
    type Transition = Transition;

    fn init_state() -> proptest::prelude::BoxedStrategy<Self::State> {
        (
            sim_node_prototype(client_id()),
            sim_node_prototype(gateway_id()),
            sim_relay_prototype(),
            system_dns_servers(),
            upstream_dns_servers(),
            Just(Instant::now()),
            Just(Utc::now()),
        )
            .prop_filter(
                "client and gateway priv key must be different",
                |(c, g, _, _, _, _, _)| c.state != g.state,
            )
            .prop_filter(
                "client, gateway and relay ip must be different",
                |(c, g, r, _, _, _, _)| {
                    let c4 = c.ip4_socket.map(|s| *s.ip());
                    let g4 = g.ip4_socket.map(|s| *s.ip());
                    let r4 = r.ip_stack.as_v4().copied();

                    let c6 = c.ip6_socket.map(|s| *s.ip());
                    let g6 = g.ip6_socket.map(|s| *s.ip());
                    let r6 = r.ip_stack.as_v6().copied();

                    let c4_eq_g4 = c4.is_some_and(|c| g4.is_some_and(|g| c == g));
                    let c6_eq_g6 = c6.is_some_and(|c| g6.is_some_and(|g| c == g));
                    let c4_eq_r4 = c4.is_some_and(|c| r4.is_some_and(|r| c == r));
                    let c6_eq_r6 = c6.is_some_and(|c| r6.is_some_and(|r| c == r));
                    let g4_eq_r4 = g4.is_some_and(|g| r4.is_some_and(|r| g == r));
                    let g6_eq_r6 = g6.is_some_and(|g| r6.is_some_and(|r| g == r));

                    !c4_eq_g4 && !c6_eq_g6 && !c4_eq_r4 && !c6_eq_r6 && !g4_eq_r4 && !g6_eq_r6
                },
            )
            .prop_filter(
                "at least one DNS server needs to be reachable",
                |(c, _, _, system_dns, upstream_dns, _, _)| {
                    // TODO: PRODUCTION CODE DOES NOT HANDLE THIS!

                    if !upstream_dns.is_empty() {
                        if c.ip4_socket.is_none() && upstream_dns.iter().all(|s| s.ip().is_ipv4()) {
                            return false;
                        }
                        if c.ip6_socket.is_none() && upstream_dns.iter().all(|s| s.ip().is_ipv6()) {
                            return false;
                        }

                        return true;
                    }

                    if c.ip4_socket.is_none() && system_dns.iter().all(|s| s.is_ipv4()) {
                        return false;
                    }
                    if c.ip6_socket.is_none() && system_dns.iter().all(|s| s.is_ipv6()) {
                        return false;
                    }

                    true
                },
            )
            .prop_map(
                |(
                    client,
                    gateway,
                    relay,
                    system_dns_resolvers,
                    upstream_dns_resolvers,
                    now,
                    utc_now,
                )| Self {
                    now,
                    utc_now,
                    client,
                    gateway,
                    relay,
                    system_dns_resolvers,
                    upstream_dns_resolvers,
                    client_cidr_resources: IpNetworkTable::new(),
                    connected_resources: Default::default(),
                    expected_icmp_handshakes: Default::default(),
                    client_dns_resources: Default::default(),
                    resolved_domain_names: Default::default(),
                },
            )
            .boxed()
    }

    /// Defines the [`Strategy`] on how we can [transition](Transition) from the current [`ReferenceState`].
    ///
    /// This is invoked by proptest repeatedly to explore further state transitions.
    /// Here, we should only generate [`Transition`]s that make sense for the current state.
    fn transitions(state: &Self::State) -> proptest::prelude::BoxedStrategy<Self::Transition> {
        let add_cidr_resource = cidr_resource(8).prop_map(Transition::AddCidrResource);
        let add_dns_resource = dns_resource().prop_map(Transition::AddDnsResource);
        let tick = (0..=1000u64).prop_map(|millis| Transition::Tick { millis });
        let set_system_dns_servers =
            system_dns_servers().prop_map(|servers| Transition::UpdateSystemDnsServers { servers });
        let set_upstream_dns_servers = upstream_dns_servers()
            .prop_map(|servers| Transition::UpdateUpstreamDnsServers { servers });

        let (num_ip4_resources, num_ip6_resources) = state.client_cidr_resources.len();
        let num_dns_resource = state.client_dns_resources.len();

        let mut strategies = vec![
            (1, add_cidr_resource.boxed()),
            (1, add_dns_resource.boxed()),
            (1, tick.boxed()),
            (1, set_system_dns_servers.boxed()),
            (1, set_upstream_dns_servers.boxed()),
            (1, icmp_to_random_ip().boxed()),
        ];

        if num_ip4_resources > 0 {
            strategies.push((3, icmp_to_ipv4_cidr_resource().boxed()));
        }

        if num_ip6_resources > 0 {
            strategies.push((3, icmp_to_ipv6_cidr_resource().boxed()));
        }

        if num_dns_resource > 0 {
            strategies.extend([
                (3, a_query_to_dns_resource().boxed()),
                (3, aaaa_query_to_dns_resource().boxed()),
                (3, icmp_to_resolved_address().boxed()),
            ]);
        }

        Union::new_weighted(strategies).boxed()
    }

    /// Apply the transition to our reference state.
    ///
    /// Here is where we implement the "expected" logic.
    fn apply(mut state: Self::State, transition: &Self::Transition) -> Self::State {
        match transition {
            Transition::AddCidrResource(r) => {
                state.client_cidr_resources.insert(r.address, r.clone());
            }
            Transition::AddDnsResource(r) => {
                state.client_dns_resources.insert(r.clone());
            }
            Transition::SendQueryToDnsResource {
                r_idx, resolved_ip, ..
            } => {
                let domain = state.sample_dns_resource_domain(r_idx);

                // TODO: What if we don't have any upstream resolvers?

                state.resolved_domain_names.insert(domain, *resolved_ip);
            }
            Transition::SendICMPPacketToRandomIp {
                dst,
                seq,
                identifier,
            } => {
                state.on_icmp_packet(*dst, *seq, *identifier);
            }
            Transition::SendICMPPacketToIp4Resource {
                r_idx,
                seq,
                identifier,
            } => {
                let dst = state.sample_ipv4_cidr_resource_dst(r_idx);
                state.on_icmp_packet(dst, *seq, *identifier);
            }
            Transition::SendICMPPacketToIp6Resource {
                r_idx,
                seq,
                identifier,
            } => {
                let dst = state.sample_ipv6_cidr_resource_dst(r_idx);
                state.on_icmp_packet(dst, *seq, *identifier);
            }
            Transition::Tick { millis } => state.now += Duration::from_millis(*millis),
            Transition::UpdateSystemDnsServers { servers } => {
                state.system_dns_resolvers.clone_from(servers);
            }
            Transition::UpdateUpstreamDnsServers { servers } => {
                state.upstream_dns_resolvers.clone_from(servers);
            }
            Transition::SendICMPPacketToResolvedAddress {
                a_idx,
                seq,
                identifier,
            } => {
                let (_, dst) = state.sample_resolved_address(*a_idx);

                state
                    .expected_icmp_handshakes
                    .push_back((dst, *seq, *identifier));
            }
        };

        state
    }

    /// Any additional checks on whether a particular [`Transition`] can be applied to a certain state.
    fn preconditions(state: &Self::State, transition: &Self::Transition) -> bool {
        match transition {
            Transition::AddCidrResource(r) => {
                // TODO: PRODUCTION CODE DOES NOT HANDLE THIS!

                if r.address.is_ipv6() && state.gateway.ip6_socket.is_none() {
                    return false;
                }

                if r.address.is_ipv4() && state.gateway.ip4_socket.is_none() {
                    return false;
                }

                // TODO: PRODUCTION CODE DOES NOT HANDLE THIS!
                for dns_resolved_ip in state.resolved_domain_names.values() {
                    // If the CIDR resource overlaps with an IP that a DNS record resolved to, we have problems ...
                    if r.address.contains(*dns_resolved_ip) {
                        return false;
                    }
                }

                true
            }
            Transition::Tick { .. } => true,
            Transition::SendICMPPacketToRandomIp {
                dst,
                seq,
                identifier,
            } => state.is_valid_icmp_packet(dst, seq, identifier),
            Transition::SendICMPPacketToIp4Resource {
                r_idx,
                seq,
                identifier,
            } => {
                if state.client_cidr_resources.len().0 == 0 {
                    return false;
                }

                let dst = state.sample_ipv4_cidr_resource_dst(r_idx);

                state.is_valid_icmp_packet(&dst.into(), seq, identifier)
            }
            Transition::SendICMPPacketToIp6Resource {
                r_idx,
                seq,
                identifier,
            } => {
                if state.client_cidr_resources.len().1 == 0 {
                    return false;
                }

                let dst = state.sample_ipv6_cidr_resource_dst(r_idx);

                state.is_valid_icmp_packet(&dst.into(), seq, identifier)
            }
            Transition::UpdateSystemDnsServers { servers } => {
                // TODO: PRODUCTION CODE DOES NOT HANDLE THIS!

                if state.client.ip4_socket.is_none() && servers.iter().all(|s| s.is_ipv4()) {
                    return false;
                }
                if state.client.ip6_socket.is_none() && servers.iter().all(|s| s.is_ipv6()) {
                    return false;
                }

                true
            }
            Transition::UpdateUpstreamDnsServers { servers } => {
                // TODO: PRODUCTION CODE DOES NOT HANDLE THIS!

                if state.client.ip4_socket.is_none() && servers.iter().all(|s| s.ip().is_ipv4()) {
                    return false;
                }
                if state.client.ip6_socket.is_none() && servers.iter().all(|s| s.ip().is_ipv6()) {
                    return false;
                }

                true
            }
            Transition::AddDnsResource(_) => {
                // TODO: Should we allow adding a DNS resource if we don't have an DNS resolvers?

                true
            }
            Transition::SendQueryToDnsResource {
                r_idx, resolved_ip, ..
            } => {
                let has_dns_resources = !state.client_dns_resources.is_empty();

                if !has_dns_resources {
                    return false;
                }

                // TODO: For these tests, we assign the resolved IP of a DNS resource as part of this transition.
                // Connlib cannot know, when a DNS record expires, thus we currently don't allow DNS resources to change their IPs using this pre-condition.
                let dns_resource = state.sample_dns_resource_domain(r_idx);
                let has_resolved_domain_to_different_ip_already = state
                    .resolved_domain_names
                    .get(&dns_resource)
                    .is_some_and(|ip| ip != resolved_ip);

                // TODO: PRODUCTION CODE DOES NOT HANDLE THIS.
                let real_ip_overlaps_with_cidr_resource = state
                    .client_cidr_resources
                    .longest_match(*resolved_ip)
                    .is_some();

                !has_resolved_domain_to_different_ip_already && !real_ip_overlaps_with_cidr_resource
            }
            Transition::SendICMPPacketToResolvedAddress { .. } => {
                !state.resolved_domain_names.is_empty()
            }
        }
    }
}

impl TunnelTest {
    /// Exhaustively advances all state machines (client, gateway & relay).
    ///
    /// For our tests to work properly, each [`Transition`] needs to advance the state as much as possible.
    /// For example, upon the first packet to a resource, we need to trigger the connection intent and fully establish a connection.
    /// Dispatching a [`Transmit`] (read: packet) to a component can trigger more packets, i.e. receiving a STUN request may trigger a STUN response.
    ///
    /// Consequently, this function needs to loop until no component can make progress at which point we consider the [`Transition`] complete.
    fn advance(
        &mut self,
        ref_state: &ReferenceState,
        buffered_transmits: &mut VecDeque<(Transmit<'static>, Option<SocketAddr>)>,
    ) {
        loop {
            if let Some((transmit, sending_socket)) = buffered_transmits.pop_front() {
                self.dispatch_transmit(transmit, sending_socket, buffered_transmits);
                continue;
            }

            if let Some(transmit) = self.client.state.poll_transmit() {
                let sending_socket = self.client.sending_socket_for(transmit.dst.ip());

                buffered_transmits.push_back((transmit, sending_socket));
                continue;
            }
            if let Some(event) = self.client.state.poll_event() {
                self.on_client_event(
                    self.client.id,
                    event,
                    &ref_state.client_cidr_resources,
                    &ref_state.client_dns_resources,
                );
                continue;
            }
            if let Some(packet) = self.client.state.poll_packets() {
                self.on_client_buffered_packet(packet);
                continue;
            }

            if let Some(transmit) = self.gateway.state.poll_transmit() {
                let sending_socket = self.gateway.sending_socket_for(transmit.dst.ip());

                buffered_transmits.push_back((transmit, sending_socket));
                continue;
            }
            if let Some(event) = self.gateway.state.poll_event() {
                self.on_gateway_event(self.gateway.id, event);
                continue;
            }
            if let Some(message) = self.relay.state.next_command() {
                match message {
                    firezone_relay::Command::SendMessage { payload, recipient } => {
                        let dst = recipient.into_socket();
                        let src = self
                            .relay
                            .sending_socket_for(dst, 3478)
                            .expect("relay to never emit packets without a matching socket");

                        if let ControlFlow::Break(_) = self.try_handle_client(dst, src, &payload) {
                            continue;
                        }

                        if let ControlFlow::Break(_) =
                            self.try_handle_gateway(dst, src, &payload, buffered_transmits)
                        {
                            continue;
                        }

                        panic!("Unhandled packet: {src} -> {dst}")
                    }

                    firezone_relay::Command::CreateAllocation { port, family } => {
                        self.relay.allocations.insert((family, port));
                    }
                    firezone_relay::Command::FreeAllocation { port, family } => {
                        self.relay.allocations.remove(&(family, port));
                    }
                }
                continue;
            }

            if self.handle_timeout(self.now, self.utc_now) {
                continue;
            }

            break;
        }
    }

    /// Returns the _effective_ DNS servers that connlib is using.
    fn effective_dns_servers(&self) -> HashSet<SocketAddr> {
        self.dns_by_sentinel.right_values().copied().collect()
    }

    /// Forwards time to the given instant iff the corresponding component would like that (i.e. returns a timestamp <= from `poll_timeout`).
    ///
    /// Tying the forwarding of time to the result of `poll_timeout` gives us better coverage because in production, we suspend until the value of `poll_timeout`.
    fn handle_timeout(&mut self, now: Instant, utc_now: DateTime<Utc>) -> bool {
        let mut any_advanced = false;

        if self.client.state.poll_timeout().is_some_and(|t| t <= now) {
            any_advanced = true;

            self.client
                .span
                .in_scope(|| self.client.state.handle_timeout(now));
        };

        if self.gateway.state.poll_timeout().is_some_and(|t| t <= now) {
            any_advanced = true;

            self.gateway
                .span
                .in_scope(|| self.gateway.state.handle_timeout(now, utc_now))
        };

        if self.relay.state.poll_timeout().is_some_and(|t| t <= now) {
            any_advanced = true;

            self.relay
                .span
                .in_scope(|| self.relay.state.handle_timeout(now))
        };

        any_advanced
    }

    fn send_ip_packet_client_to_gateway(
        &mut self,
        packet: MutableIpPacket<'_>,
    ) -> Option<(Transmit<'static>, Option<SocketAddr>)> {
<<<<<<< HEAD
        {
            let packet = packet.to_owned().into_immutable();

            if let Some(icmp) = packet.as_icmp() {
                let echo_request = icmp.as_echo_request().expect("to be echo request");

                self.client_sent_icmp_requests
                    .insert((echo_request.sequence(), echo_request.identifier()), packet);
            }
        }

        let transmit = self
            .client
            .span
            .in_scope(|| self.client.state.encapsulate(packet, self.now))?;
=======
        let transmit = self.client.span.in_scope(|| {
            self.client.state.encapsulate(
                ip_packet::make::icmp_request_packet(src.into(), dst.into(), 1, 0),
                self.now,
            )
        })?;
>>>>>>> 9c1af37c
        let transmit = transmit.into_owned();
        let sending_socket = self.client.sending_socket_for(transmit.dst.ip());

        Some((transmit, sending_socket))
    }

    /// Samples the DNS server to use for the query.
    ///
    /// We filter based on the available socket of the client because can only talk to an IPv4 DNS server if we have an IPv4 socket and same for IPv6.
    fn sample_dns_server(&mut self, idx: sample::Index) -> (SocketAddr, SocketAddr) {
        let mut servers = self
            .dns_by_sentinel
            .left_values()
            .filter(|s| self.client.sending_socket_for(**s).is_some()) // Only pick DNS servers that we can talk to. That is what the operating system would do too.
            .copied()
            .collect::<Vec<_>>();
        servers.sort(); // Ensure determinism.

        let dns_server = *idx.get(&servers);
        let client_src = self
            .client
            .sending_socket_for(dns_server)
            .expect("we filtered above");

        (client_src, SocketAddr::new(dns_server, 53))
    }

    /// Dispatches a [`Transmit`] to the correct component.
    ///
    /// This function is basically the "network layer" of our tests.
    /// It takes a [`Transmit`] and checks, which component accepts it, i.e. has configured the correct IP address.
    /// Our tests don't have a concept of a network topology.
    /// This means, components can have IP addresses in completely different subnets, yet this function will still "route" them correctly.
    fn dispatch_transmit(
        &mut self,
        transmit: Transmit,
        sending_socket: Option<SocketAddr>,
        buffered_transmits: &mut VecDeque<(Transmit<'static>, Option<SocketAddr>)>,
    ) {
        let dst = transmit.dst;
        let payload = &transmit.payload;

        let Some(src) = sending_socket else {
            tracing::warn!("Dropping packet to {dst}: no socket");
            return;
        };

        if self
            .try_handle_relay(dst, src, payload, buffered_transmits)
            .is_break()
        {
            return;
        }

        let src = transmit
            .src
            .expect("all packets without src should have been handled via relays");

        if self.try_handle_client(dst, src, payload).is_break() {
            return;
        }

        if self
            .try_handle_gateway(dst, src, payload, buffered_transmits)
            .is_break()
        {
            return;
        }

        panic!("Unhandled packet: {src} -> {dst}")
    }

    fn try_handle_relay(
        &mut self,
        dst: SocketAddr,
        src: SocketAddr,
        payload: &[u8],
        buffered_transmits: &mut VecDeque<(Transmit<'static>, Option<SocketAddr>)>,
    ) -> ControlFlow<()> {
        if !self.relay.wants(dst) {
            return ControlFlow::Continue(());
        }

        self.relay
            .handle_packet(payload, src, dst, self.now, buffered_transmits);

        ControlFlow::Break(())
    }

    fn try_handle_client(
        &mut self,
        dst: SocketAddr,
        src: SocketAddr,
        payload: &[u8],
    ) -> ControlFlow<()> {
        let mut buffer = [0u8; 200]; // In these tests, we only send ICMP packets which are very small.

        if !self.client.wants(dst) {
            return ControlFlow::Continue(());
        }

        if let Some(packet) = self.client.span.in_scope(|| {
            self.client
                .state
                .decapsulate(dst, src, payload, self.now, &mut buffer)
        }) {
            let icmp = packet.as_icmp().expect("to be ICMP packet");
            let echo_reply = icmp.as_echo_reply().expect("to be echo reply");

            self.client_received_icmp_replies.insert(
                (echo_reply.sequence(), echo_reply.identifier()),
                packet.to_owned(),
            );
        };

        ControlFlow::Break(())
    }

    fn try_handle_gateway(
        &mut self,
        dst: SocketAddr,
        src: SocketAddr,
        payload: &[u8],
        buffered_transmits: &mut VecDeque<(Transmit<'static>, Option<SocketAddr>)>,
    ) -> ControlFlow<()> {
        let mut buffer = [0u8; 200]; // In these tests, we only send ICMP packets which are very small.

        if !self.gateway.wants(dst) {
            return ControlFlow::Continue(());
        }

        if let Some(packet) = self.gateway.span.in_scope(|| {
            self.gateway
                .state
                .decapsulate(dst, src, payload, self.now, &mut buffer)
        }) {
            let packet = packet.to_owned();
<<<<<<< HEAD
=======

            // TODO: Assert that it is an ICMP packet.
>>>>>>> 9c1af37c

            let icmp = packet.as_icmp().expect("to be ICMP packet");
            let echo_request = icmp.as_echo_request().expect("to be echo request");

            self.gateway_received_requests.insert(
                (echo_request.sequence(), echo_request.identifier()),
                packet.clone(),
            );

            if let Some(transmit) = self.gateway.span.in_scope(|| {
                self.gateway
                    .state
                    .encapsulate(ip_packet::make::icmp_response_packet(packet), self.now)
            }) {
                let transmit = transmit.into_owned();
                let dst = transmit.dst;

                buffered_transmits.push_back((transmit, self.gateway.sending_socket_for(dst.ip())));
            };
        };

        ControlFlow::Break(())
    }

    fn on_client_event(
        &mut self,
        src: ClientId,
        event: ClientEvent,
        client_cidr_resources: &IpNetworkTable<ResourceDescriptionCidr>,
        client_dns_resource: &HashSet<ResourceDescriptionDns>,
    ) {
        match event {
            ClientEvent::NewIceCandidate { candidate, .. } => self.gateway.span.in_scope(|| {
                self.gateway
                    .state
                    .add_ice_candidate(src, candidate, self.now)
            }),
            ClientEvent::InvalidatedIceCandidate { candidate, .. } => self
                .gateway
                .span
                .in_scope(|| self.gateway.state.remove_ice_candidate(src, candidate)),
            ClientEvent::ConnectionIntent {
                resource,
                connected_gateway_ids,
            } => {
                let (gateway, site) = self.portal.handle_connection_intent(
                    resource,
                    connected_gateway_ids,
                    client_cidr_resources,
                    client_dns_resource,
                );

                let request = self
                    .client
                    .span
                    .in_scope(|| {
                        self.client.state.create_or_reuse_connection(
                            resource,
                            gateway,
                            site,
                            HashSet::default(),
                            HashSet::default(),
                        )
                    })
                    .unwrap();

                let resource_id = request.resource_id();

                // Resolve the domain name that we want to talk to to the IP that we generated as part of the Transition for sending a DNS query.
                let resolved_ips = request
                    .domain_name()
                    .and_then(|domain| self.gateway_dns_resolver.get(&domain).copied())
                    .map(IpNetwork::from);

                let resource = map_client_resource_to_gateway_resource(
                    client_cidr_resources,
                    client_dns_resource,
                    resolved_ips.into_iter().collect(),
                    resource_id,
                );

                match request {
                    Request::NewConnection(new_connection) => {
                        let connection_accepted = self
                            .gateway
                            .span
                            .in_scope(|| {
                                self.gateway.state.accept(
                                    self.client.id,
                                    snownet::Offer {
                                        session_key: new_connection
                                            .client_preshared_key
                                            .expose_secret()
                                            .0
                                            .into(),
                                        credentials: snownet::Credentials {
                                            username: new_connection
                                                .client_payload
                                                .ice_parameters
                                                .username,
                                            password: new_connection
                                                .client_payload
                                                .ice_parameters
                                                .password,
                                        },
                                    },
                                    self.client.state.public_key(),
                                    vec![
                                        self.client.tunnel_ip4.into(),
                                        self.client.tunnel_ip6.into(),
                                    ],
                                    HashSet::default(),
                                    HashSet::default(),
                                    new_connection.client_payload.domain,
                                    None, // TODO: How to generate expiry?
                                    resource,
                                    self.now,
                                )
                            })
                            .unwrap();

                        self.client
                            .span
                            .in_scope(|| {
                                self.client.state.accept_answer(
                                    snownet::Answer {
                                        credentials: snownet::Credentials {
                                            username: connection_accepted.ice_parameters.username,
                                            password: connection_accepted.ice_parameters.password,
                                        },
                                    },
                                    resource_id,
                                    self.gateway.state.public_key(),
                                    connection_accepted.domain_response,
                                    self.now,
                                )
                            })
                            .unwrap();
                    }
                    Request::ReuseConnection(reuse_connection) => {
                        if let Some(domain_response) = self.gateway.span.in_scope(|| {
                            self.gateway.state.allow_access(
                                resource,
                                self.client.id,
                                None,
                                reuse_connection.payload,
                            )
                        }) {
                            self.client
                                .span
                                .in_scope(|| {
                                    self.client
                                        .state
                                        .received_domain_parameters(resource_id, domain_response)
                                })
                                .unwrap();
                        };
                    }
                };
            }
            ClientEvent::RefreshResources { .. } => {
                tracing::warn!("Unimplemented");
            }
            ClientEvent::ResourcesChanged { .. } => {
                tracing::warn!("Unimplemented");
            }
            ClientEvent::DnsServersChanged { dns_by_sentinel } => {
                self.dns_by_sentinel = dns_by_sentinel;
            }
        }
    }

    fn on_gateway_event(&mut self, src: GatewayId, event: GatewayEvent) {
        match event {
            GatewayEvent::NewIceCandidate { candidate, .. } => self.client.span.in_scope(|| {
                self.client
                    .state
                    .add_ice_candidate(src, candidate, self.now)
            }),
            GatewayEvent::InvalidIceCandidate { candidate, .. } => self
                .client
                .span
                .in_scope(|| self.client.state.remove_ice_candidate(src, candidate)),
        }
    }

    /// Process a buffered IP packet from the client.
    ///
    /// Currently, we rely on the implementation detail here that these are only ever DNS responses.
    fn on_client_buffered_packet(&mut self, packet: IpPacket<'_>) {
        if let Some(udp) = packet.as_udp() {
            if udp.get_source() == 53 {
                let mut message = hickory_proto::op::Message::from_bytes(udp.payload()).unwrap();

                let requested_domain_name = self
                    .client_sent_dns_queries
                    .remove(&message.id())
                    .expect("DNS message to be response to previously sent request");

                for record in message.take_answers() {
                    match &record.data() {
                        Some(RData::A(rdata::A(ip4))) => {
                            let domain = hickory_name_to_domain(record.name().clone());
                            debug_assert_eq!(domain, requested_domain_name);

                            self.client_dns_records.insert(domain, IpAddr::from(*ip4));
                        }
                        Some(RData::AAAA(rdata::AAAA(ip6))) => {
                            let domain = hickory_name_to_domain(record.name().clone());
                            debug_assert_eq!(domain, requested_domain_name);

                            self.client_dns_records.insert(domain, IpAddr::from(*ip6));
                        }
                        unhandled => {
                            panic!("Unexpected record data: {unhandled:?}")
                        }
                    }
                }

                return;
            }
        }

        unimplemented!("Unhandled packet")
    }
}

/// Several helper functions to make the reference state more readable.
impl ReferenceState {
    #[tracing::instrument(level = "debug", skip_all, fields(dst, resource))]
    fn on_icmp_packet(&mut self, dst: impl Into<IpAddr>, seq: u16, identifier: u16) {
        let dst = dst.into();

        tracing::Span::current().record("dst", tracing::field::display(dst));

        // Second, if we are not yet connected, check if we have a resource for this IP.
        let Some((_, resource)) = self.client_cidr_resources.longest_match(dst) else {
            tracing::debug!("No resource corresponds to IP");
            return;
        };

        if self.connected_resources.contains(&resource.id) {
            tracing::debug!("Connected to resource, expecting packet to be routed");
            self.expected_icmp_handshakes
                .push_back((dst, seq, identifier));
            return;
        }

        // If we have a resource, the first packet will initiate a connection to the gateway.
        tracing::debug!("Not connected to resource, expecting to trigger connection intent");
        self.connected_resources.insert(resource.id);
    }

    /// Samples an [`Ipv4Addr`] from _any_ of our IPv4 CIDR resources.
    fn sample_ipv4_cidr_resource_dst(&self, idx: &sample::Index) -> Ipv4Addr {
        let num_ip4_resources = self.client_cidr_resources.len().0;
        debug_assert!(num_ip4_resources > 0, "cannot sample without any resources");
        let r_idx = idx.index(num_ip4_resources);
        let (network, _) = self
            .client_cidr_resources
            .iter_ipv4()
            .nth(r_idx)
            .expect("index to be in range");

        let num_hosts = network.hosts().len();

        if num_hosts == 0 {
            debug_assert!(network.netmask() == 31 || network.netmask() == 32); // /31 and /32 don't have any hosts

            return network.network_address();
        }

        let addr_idx = idx.index(num_hosts);

        network.hosts().nth(addr_idx).expect("index to be in range")
    }

    /// Samples an [`Ipv6Addr`] from _any_ of our IPv6 CIDR resources.
    fn sample_ipv6_cidr_resource_dst(&self, idx: &sample::Index) -> Ipv6Addr {
        let num_ip6_resources = self.client_cidr_resources.len().1;
        debug_assert!(num_ip6_resources > 0, "cannot sample without any resources");
        let r_idx = idx.index(num_ip6_resources);
        let (network, _) = self
            .client_cidr_resources
            .iter_ipv6()
            .nth(r_idx)
            .expect("index to be in range");

        let num_hosts = network.subnets_with_prefix(128).len();

        let network = if num_hosts == 0 {
            debug_assert!(network.netmask() == 127 || network.netmask() == 128); // /127 and /128 don't have any hosts

            network
        } else {
            let addr_idx = idx.index(num_hosts);

            network
                .subnets_with_prefix(128)
                .nth(addr_idx)
                .expect("index to be in range")
        };

        network.network_address()
    }

    /// An ICMP packet is valid if it doesn't target the client directly and we didn't yet send an ICMP packet with the same seq and identifier.
    fn is_valid_icmp_packet(&self, dst: &IpAddr, seq: &u16, identifier: &u16) -> bool {
        let not_self_ping = match dst {
            IpAddr::V4(dst) => dst != &self.client.tunnel_ip4,
            IpAddr::V6(dst) => dst != &self.client.tunnel_ip6,
        };
        let not_existing_icmp =
            self.expected_icmp_handshakes
                .iter()
                .all(|(_, existing_seq, existing_identifer)| {
                    existing_seq != seq && existing_identifer != identifier
                });

        not_self_ping && not_existing_icmp
    }

    /// Returns the DNS servers that we expect connlib to use.
    ///
    /// If there are upstream DNS servers configured in the portal, it should use those.
    /// Otherwise it should use whatever was configured on the system prior to connlib starting.
    fn expected_dns_servers(&self) -> HashSet<SocketAddr> {
        if !self.upstream_dns_resolvers.is_empty() {
            return self
                .upstream_dns_resolvers
                .iter()
                .map(|s| s.address())
                .collect();
        }

        self.system_dns_resolvers
            .iter()
            .map(|ip| SocketAddr::new(*ip, 53))
            .collect()
    }

    fn sample_dns_resource_domain(&self, idx: &sample::Index) -> DomainName {
        let mut domains = self
            .client_dns_resources
            .iter()
            .map(|r| r.address.clone())
            .collect::<Vec<_>>();
        domains.sort();

        idx.get(&domains).clone().parse().unwrap()
    }

    fn sample_resolved_address(&self, idx: sample::Index) -> (&DomainName, IpAddr) {
        let num_records = self.resolved_domain_names.len();
        let idx = idx.index(num_records);

        let (name, addr) = self.resolved_domain_names.iter().nth(idx).unwrap();

        (name, *addr)
    }
}

#[derive(Clone)]
struct SimNode<ID, S> {
    id: ID,
    state: S,

    ip4_socket: Option<SocketAddrV4>,
    ip6_socket: Option<SocketAddrV6>,

    tunnel_ip4: Ipv4Addr,
    tunnel_ip6: Ipv6Addr,

    span: Span,
}

#[derive(Clone)]
struct SimRelay<S> {
    id: RelayId,
    state: S,

    ip_stack: firezone_relay::IpStack,
    allocations: HashSet<(AddressFamily, AllocationPort)>,
    buffer: Vec<u8>,

    span: Span,
}

/// Stub implementation of the portal.
///
/// Currently, we only simulate a connection between a single client and a single gateway on a single site.
#[derive(Debug, Clone)]
struct SimPortal {
    _client: ClientId,
    gateway: GatewayId,
    _relay: RelayId,
}

impl<ID, S> SimNode<ID, S>
where
    ID: Copy,
    S: Copy,
{
    fn map_state<T>(&self, f: impl FnOnce(S) -> T, span: Span) -> SimNode<ID, T> {
        SimNode {
            id: self.id,
            state: f(self.state),
            ip4_socket: self.ip4_socket,
            ip6_socket: self.ip6_socket,
            tunnel_ip4: self.tunnel_ip4,
            tunnel_ip6: self.tunnel_ip6,
            span,
        }
    }
}

impl<ID, S> SimNode<ID, S> {
    fn wants(&self, dst: SocketAddr) -> bool {
        self.ip4_socket.is_some_and(|s| SocketAddr::V4(s) == dst)
            || self.ip6_socket.is_some_and(|s| SocketAddr::V6(s) == dst)
    }

    fn sending_socket_for(&self, dst: impl Into<IpAddr>) -> Option<SocketAddr> {
        Some(match dst.into() {
            IpAddr::V4(_) => self.ip4_socket?.into(),
            IpAddr::V6(_) => self.ip6_socket?.into(),
        })
    }

    fn tunnel_ip(&self, dst: impl Into<IpAddr>) -> IpAddr {
        match dst.into() {
            IpAddr::V4(_) => IpAddr::from(self.tunnel_ip4),
            IpAddr::V6(_) => IpAddr::from(self.tunnel_ip6),
        }
    }
}

impl SimRelay<firezone_relay::Server<StdRng>> {
    fn wants(&self, dst: SocketAddr) -> bool {
        let is_direct = self.matching_listen_socket(dst).is_some_and(|s| s == dst);
        let is_allocation_port = self.allocations.contains(&match dst {
            SocketAddr::V4(_) => (AddressFamily::V4, AllocationPort::new(dst.port())),
            SocketAddr::V6(_) => (AddressFamily::V6, AllocationPort::new(dst.port())),
        });
        let is_allocation_ip = self
            .matching_listen_socket(dst)
            .is_some_and(|s| s.ip() == dst.ip());

        is_direct || (is_allocation_port && is_allocation_ip)
    }

    fn sending_socket_for(&self, dst: SocketAddr, port: u16) -> Option<SocketAddr> {
        Some(match dst {
            SocketAddr::V4(_) => SocketAddr::V4(SocketAddrV4::new(*self.ip_stack.as_v4()?, port)),
            SocketAddr::V6(_) => {
                SocketAddr::V6(SocketAddrV6::new(*self.ip_stack.as_v6()?, port, 0, 0))
            }
        })
    }

    fn explode(&self, username: &str) -> (RelayId, RelaySocket, String, String, String) {
        let relay_socket = match self.ip_stack {
            firezone_relay::IpStack::Ip4(ip4) => RelaySocket::V4(SocketAddrV4::new(ip4, 3478)),
            firezone_relay::IpStack::Ip6(ip6) => {
                RelaySocket::V6(SocketAddrV6::new(ip6, 3478, 0, 0))
            }
            firezone_relay::IpStack::Dual { ip4, ip6 } => RelaySocket::Dual {
                v4: SocketAddrV4::new(ip4, 3478),
                v6: SocketAddrV6::new(ip6, 3478, 0, 0),
            },
        };

        let (username, password) = self.make_credentials(username);

        (
            self.id,
            relay_socket,
            username,
            password,
            "firezone".to_owned(),
        )
    }

    fn matching_listen_socket(&self, other: SocketAddr) -> Option<SocketAddr> {
        match other {
            SocketAddr::V4(_) => Some(SocketAddr::new((*self.ip_stack.as_v4()?).into(), 3478)),
            SocketAddr::V6(_) => Some(SocketAddr::new((*self.ip_stack.as_v6()?).into(), 3478)),
        }
    }

    fn ip4(&self) -> Option<IpAddr> {
        self.ip_stack.as_v4().copied().map(|i| i.into())
    }

    fn ip6(&self) -> Option<IpAddr> {
        self.ip_stack.as_v6().copied().map(|i| i.into())
    }

    fn handle_packet(
        &mut self,
        payload: &[u8],
        sender: SocketAddr,
        dst: SocketAddr,
        now: Instant,
        buffered_transmits: &mut VecDeque<(Transmit<'static>, Option<SocketAddr>)>,
    ) {
        if self.matching_listen_socket(dst).is_some_and(|s| s == dst) {
            self.handle_client_input(payload, ClientSocket::new(sender), now, buffered_transmits);
            return;
        }

        self.handle_peer_traffic(
            payload,
            PeerSocket::new(sender),
            AllocationPort::new(dst.port()),
            buffered_transmits,
        )
    }

    fn handle_client_input(
        &mut self,
        payload: &[u8],
        client: ClientSocket,
        now: Instant,
        buffered_transmits: &mut VecDeque<(Transmit<'static>, Option<SocketAddr>)>,
    ) {
        if let Some((port, peer)) = self
            .span
            .in_scope(|| self.state.handle_client_input(payload, client, now))
        {
            let payload = &payload[4..];

            // The `dst` of the relayed packet is what TURN calls a "peer".
            let dst = peer.into_socket();

            // The `src_ip` is the relay's IP
            let src_ip = match dst {
                SocketAddr::V4(_) => {
                    assert!(
                        self.allocations.contains(&(AddressFamily::V4, port)),
                        "IPv4 allocation to be present if we want to send to an IPv4 socket"
                    );

                    self.ip4().expect("listen on IPv4 if we have an allocation")
                }
                SocketAddr::V6(_) => {
                    assert!(
                        self.allocations.contains(&(AddressFamily::V6, port)),
                        "IPv6 allocation to be present if we want to send to an IPv6 socket"
                    );

                    self.ip6().expect("listen on IPv6 if we have an allocation")
                }
            };

            // The `src` of the relayed packet is the relay itself _from_ the allocated port.
            let src = SocketAddr::new(src_ip, port.value());

            // Check if we need to relay to ourselves (from one allocation to another)
            if self.wants(dst) {
                // When relaying to ourselves, we become our own peer.
                let peer_socket = PeerSocket::new(src);
                // The allocation that the data is arriving on is the `dst`'s port.
                let allocation_port = AllocationPort::new(dst.port());

                self.handle_peer_traffic(payload, peer_socket, allocation_port, buffered_transmits);
                return;
            }

            buffered_transmits.push_back((
                Transmit {
                    src: Some(src),
                    dst,
                    payload: Cow::Owned(payload.to_vec()),
                },
                Some(src),
            ));
        }
    }

    fn handle_peer_traffic(
        &mut self,
        payload: &[u8],
        peer: PeerSocket,
        port: AllocationPort,
        buffered_transmits: &mut VecDeque<(Transmit<'static>, Option<SocketAddr>)>,
    ) {
        if let Some((client, channel)) = self
            .span
            .in_scope(|| self.state.handle_peer_traffic(payload, peer, port))
        {
            let full_length = firezone_relay::ChannelData::encode_header_to_slice(
                channel,
                payload.len() as u16,
                &mut self.buffer[..4],
            );
            self.buffer[4..full_length].copy_from_slice(payload);

            let receiving_socket = client.into_socket();
            let sending_socket = self.matching_listen_socket(receiving_socket).unwrap();

            buffered_transmits.push_back((
                Transmit {
                    src: Some(sending_socket),
                    dst: receiving_socket,
                    payload: Cow::Owned(self.buffer[..full_length].to_vec()),
                },
                Some(sending_socket),
            ));
        }
    }

    fn make_credentials(&self, username: &str) -> (String, String) {
        let expiry = SystemTime::now() + Duration::from_secs(60);

        let secs = expiry
            .duration_since(SystemTime::UNIX_EPOCH)
            .expect("expiry must be later than UNIX_EPOCH")
            .as_secs();

        let password =
            firezone_relay::auth::generate_password(self.state.auth_secret(), expiry, username);

        (format!("{secs}:{username}"), password)
    }
}

impl SimPortal {
    /// Picks, which gateway and site we should connect to for the given resource.
    fn handle_connection_intent(
        &self,
        resource: ResourceId,
        _connected_gateway_ids: HashSet<GatewayId>,
        client_cidr_resources: &IpNetworkTable<ResourceDescriptionCidr>,
        client_dns_resources: &HashSet<ResourceDescriptionDns>,
    ) -> (GatewayId, SiteId) {
        // TODO: Should we somehow vary how many gateways we connect to?
        // TODO: Should we somehow pick, which site to use?

        let cidr_site = client_cidr_resources
            .iter()
            .find_map(|(_, r)| (r.id == resource).then_some(r.sites.first()?.id));

        let dns_site = client_dns_resources
            .iter()
            .find_map(|r| (r.id == resource).then_some(r.sites.first()?.id));

        (self.gateway, cidr_site.or(dns_site).unwrap())
    }
}

impl<ID: fmt::Debug, S: fmt::Debug> fmt::Debug for SimNode<ID, S> {
    fn fmt(&self, f: &mut fmt::Formatter<'_>) -> fmt::Result {
        f.debug_struct("SimNode")
            .field("id", &self.id)
            .field("state", &self.state)
            .field("ip4_socket", &self.ip4_socket)
            .field("ip6_socket", &self.ip6_socket)
            .field("tunnel_ip4", &self.tunnel_ip4)
            .field("tunnel_ip6", &self.tunnel_ip6)
            .finish()
    }
}

impl<S: fmt::Debug> fmt::Debug for SimRelay<S> {
    fn fmt(&self, f: &mut fmt::Formatter<'_>) -> fmt::Result {
        f.debug_struct("SimRelay")
            .field("id", &self.id)
            .field("ip_stack", &self.ip_stack)
            .field("allocations", &self.allocations)
            .finish()
    }
}

fn map_client_resource_to_gateway_resource(
    client_cidr_resources: &IpNetworkTable<ResourceDescriptionCidr>,
    client_dns_resources: &HashSet<ResourceDescriptionDns>,
    resolved_ips: Vec<IpNetwork>,
    resource_id: ResourceId,
) -> gateway::ResourceDescription<gateway::ResolvedResourceDescriptionDns> {
    let cidr_resource = client_cidr_resources.iter().find_map(|(_, r)| {
        (r.id == resource_id).then_some(gateway::ResourceDescription::Cidr(
            gateway::ResourceDescriptionCidr {
                id: r.id,
                address: r.address,
                name: r.name.clone(),
                filters: Vec::new(),
            },
        ))
    });
    let dns_resource = client_dns_resources.iter().find_map(|r| {
        (r.id == resource_id).then_some(gateway::ResourceDescription::Dns(
            gateway::ResolvedResourceDescriptionDns {
                id: r.id,
                name: r.name.clone(),
                filters: Vec::new(),
                domain: r.address.clone(),
                addresses: resolved_ips.clone(),
            },
        ))
    });

    cidr_resource.or(dns_resource).unwrap()
}

#[derive(Clone, Copy, PartialEq)]
struct PrivateKey([u8; 32]);

impl fmt::Debug for PrivateKey {
    fn fmt(&self, f: &mut fmt::Formatter<'_>) -> fmt::Result {
        f.debug_tuple("PrivateKey")
            .field(&hex::encode(self.0))
            .finish()
    }
}

/// Generates a [`Transition`] that sends an ICMP packet to a random IP.
///
/// By chance, it could be that we pick a resource IP here.
/// That is okay as our reference state machine checks separately whether we are pinging a resource here.
fn icmp_to_random_ip() -> impl Strategy<Value = Transition> {
    (any::<IpAddr>(), any::<u16>(), any::<u16>()).prop_map(|(dst, seq, identifier)| {
        Transition::SendICMPPacketToRandomIp {
            dst,
            seq,
            identifier,
        }
    })
}

fn icmp_to_ipv4_cidr_resource() -> impl Strategy<Value = Transition> {
    (any::<sample::Index>(), any::<u16>(), any::<u16>()).prop_map(
        move |(r_idx, seq, identifier)| Transition::SendICMPPacketToIp4Resource {
            r_idx,
            seq,
            identifier,
        },
    )
}

fn icmp_to_ipv6_cidr_resource() -> impl Strategy<Value = Transition> {
    (any::<sample::Index>(), any::<u16>(), any::<u16>()).prop_map(
        move |(r_idx, seq, identifier)| Transition::SendICMPPacketToIp6Resource {
            r_idx,
            seq,
            identifier,
        },
    )
}

fn icmp_to_resolved_address() -> impl Strategy<Value = Transition> {
    (any::<sample::Index>(), any::<u16>(), any::<u16>()).prop_map(
        move |(a_idx, seq, identifier)| Transition::SendICMPPacketToResolvedAddress {
            a_idx,
            seq,
            identifier,
        },
    )
}

fn a_query_to_dns_resource() -> impl Strategy<Value = Transition> {
    (
        any::<sample::Index>(),
        any::<sample::Index>(),
        any::<u16>(),
        any::<Ipv4Addr>(),
    )
        .prop_map(move |(r_idx, dns_server_idx, query_id, resolved_ip)| {
            Transition::SendQueryToDnsResource {
                r_idx,
                r_type: RecordType::A,
                query_id,
                dns_server_idx,
                resolved_ip: resolved_ip.into(), // TODO: In the future, we should also test that the actual IP might be a different IP version than what we requested.
            }
        })
}

fn aaaa_query_to_dns_resource() -> impl Strategy<Value = Transition> {
    (
        any::<sample::Index>(),
        any::<sample::Index>(),
        any::<u16>(),
        any::<Ipv6Addr>(),
    )
        .prop_map(move |(r_idx, dns_server_idx, query_id, resolved_ip)| {
            Transition::SendQueryToDnsResource {
                r_idx,
                r_type: RecordType::AAAA,
                query_id,
                dns_server_idx,
                resolved_ip: resolved_ip.into(), // TODO: In the future, we should also test that the actual IP might be a different IP version than what we requested.
            }
        })
}

fn client_id() -> impl Strategy<Value = ClientId> {
    (any::<u128>()).prop_map(ClientId::from_u128)
}

fn gateway_id() -> impl Strategy<Value = GatewayId> {
    (any::<u128>()).prop_map(GatewayId::from_u128)
}

/// Generates an IPv4 address for the tunnel interface.
///
/// We use the CG-NAT range for IPv4.
fn tunnel_ip4() -> impl Strategy<Value = Ipv4Addr> {
    any::<sample::Index>().prop_map(|idx| {
        let cgnat_block = Ipv4Network::new(Ipv4Addr::new(100, 64, 0, 0), 10).unwrap();

        let mut hosts = cgnat_block.hosts();

        hosts.nth(idx.index(hosts.len())).unwrap()
    })
}

/// Generates an IPv6 address for the tunnel interface.
///
/// TODO: Which subnet do we use here?
fn tunnel_ip6() -> impl Strategy<Value = Ipv6Addr> {
    any::<Ipv6Addr>()
}

fn sim_node_prototype<ID>(
    id: impl Strategy<Value = ID>,
) -> impl Strategy<Value = SimNode<ID, PrivateKey>>
where
    ID: fmt::Debug,
{
    (
        id,
        any::<[u8; 32]>(),
        firezone_relay::proptest::any_ip_stack(), // We are re-using the strategy here because it is exactly what we need although we are generating a node here and not a relay.
        any::<u16>().prop_filter("port must not be 0", |p| *p != 0),
        any::<u16>().prop_filter("port must not be 0", |p| *p != 0),
        tunnel_ip4(),
        tunnel_ip6(),
    )
        .prop_filter_map(
            "must have at least one socket address",
            |(id, key, ip_stack, v4_port, v6_port, tunnel_ip4, tunnel_ip6)| {
                let ip4_socket = ip_stack.as_v4().map(|ip| SocketAddrV4::new(*ip, v4_port));
                let ip6_socket = ip_stack
                    .as_v6()
                    .map(|ip| SocketAddrV6::new(*ip, v6_port, 0, 0));

                Some(SimNode {
                    id,
                    state: PrivateKey(key),
                    ip4_socket,
                    ip6_socket,
                    tunnel_ip4,
                    tunnel_ip6,
                    span: tracing::Span::none(),
                })
            },
        )
}

fn sim_relay_prototype() -> impl Strategy<Value = SimRelay<u64>> {
    (
        any::<u64>(),
        firezone_relay::proptest::dual_ip_stack(), // For this test, our relays always run in dual-stack mode to ensure connectivity!
        any::<u128>(),
    )
        .prop_map(|(seed, ip_stack, id)| SimRelay {
            id: RelayId::from_u128(id),
            state: seed,
            ip_stack,
            span: tracing::Span::none(),
            allocations: HashSet::new(),
            buffer: vec![0u8; (1 << 16) - 1],
        })
}

fn upstream_dns_servers() -> impl Strategy<Value = Vec<DnsServer>> {
    collection::vec(
        any::<IpAddr>().prop_map(|ip| DnsServer::from((ip, 53))),
        0..4,
    )
    .prop_filter(
        "if configured, upstream DNS must contain IPv4 and IPv6 servers",
        |servers| {
            if servers.is_empty() {
                return true;
            }

            // TODO: PRODUCTION CODE DOES NOT HAVE A SAFEGUARD FOR THIS YET.

            servers.iter().any(|s| s.ip().is_ipv4()) && servers.iter().any(|s| s.ip().is_ipv6())
        },
    )
}

fn system_dns_servers() -> impl Strategy<Value = Vec<IpAddr>> {
    collection::vec(any::<IpAddr>(), 1..4) // Always need at least 1 system DNS server. TODO: Should we test what happens if we don't?
}

fn hickory_name_to_domain(mut name: hickory_proto::rr::Name) -> DomainName {
    name.set_fqdn(false); // Hack to work around hickory always parsing as FQ
    let name = name.to_string();

    let domain = DomainName::from_chars(name.chars()).unwrap();
    debug_assert_eq!(name, domain.to_string());

    domain
}

fn domain_to_hickory_name(domain: DomainName) -> hickory_proto::rr::Name {
    let domain = domain.to_string();

    let name = hickory_proto::rr::Name::from_str(&domain).unwrap();
    debug_assert_eq!(name.to_string(), domain);

    name
}<|MERGE_RESOLUTION|>--- conflicted
+++ resolved
@@ -895,7 +895,6 @@
         &mut self,
         packet: MutableIpPacket<'_>,
     ) -> Option<(Transmit<'static>, Option<SocketAddr>)> {
-<<<<<<< HEAD
         {
             let packet = packet.to_owned().into_immutable();
 
@@ -911,14 +910,6 @@
             .client
             .span
             .in_scope(|| self.client.state.encapsulate(packet, self.now))?;
-=======
-        let transmit = self.client.span.in_scope(|| {
-            self.client.state.encapsulate(
-                ip_packet::make::icmp_request_packet(src.into(), dst.into(), 1, 0),
-                self.now,
-            )
-        })?;
->>>>>>> 9c1af37c
         let transmit = transmit.into_owned();
         let sending_socket = self.client.sending_socket_for(transmit.dst.ip());
 
@@ -1056,11 +1047,6 @@
                 .decapsulate(dst, src, payload, self.now, &mut buffer)
         }) {
             let packet = packet.to_owned();
-<<<<<<< HEAD
-=======
-
-            // TODO: Assert that it is an ICMP packet.
->>>>>>> 9c1af37c
 
             let icmp = packet.as_icmp().expect("to be ICMP packet");
             let echo_request = icmp.as_echo_request().expect("to be echo request");
@@ -1071,6 +1057,9 @@
             );
 
             if let Some(transmit) = self.gateway.span.in_scope(|| {
+                self.gateway
+                    .state
+                    .encapsulate(ip_packet::make::icmp_response_packet(packet), self.now)
                 self.gateway
                     .state
                     .encapsulate(ip_packet::make::icmp_response_packet(packet), self.now)
