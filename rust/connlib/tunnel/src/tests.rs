--- conflicted
+++ resolved
@@ -291,6 +291,27 @@
                 "client and gateway priv key must be different",
                 |(c, g, _, _, _, _, _)| c.state != g.state,
             )
+            .prop_filter(
+                "client, gateway and relay ip must be different",
+                |(c, g, r, _, _)| {
+                    let c4 = c.ip4_socket.map(|s| *s.ip());
+                    let g4 = g.ip4_socket.map(|s| *s.ip());
+                    let r4 = r.ip_stack.as_v4().copied();
+
+                    let c6 = c.ip6_socket.map(|s| *s.ip());
+                    let g6 = g.ip6_socket.map(|s| *s.ip());
+                    let r6 = r.ip_stack.as_v6().copied();
+
+                    let c4_eq_g4 = c4.is_some_and(|c| g4.is_some_and(|g| c == g));
+                    let c6_eq_g6 = c6.is_some_and(|c| g6.is_some_and(|g| c == g));
+                    let c4_eq_r4 = c4.is_some_and(|c| r4.is_some_and(|r| c == r));
+                    let c6_eq_r6 = c6.is_some_and(|c| r6.is_some_and(|r| c == r));
+                    let g4_eq_r4 = g4.is_some_and(|g| r4.is_some_and(|r| g == r));
+                    let g6_eq_r6 = g6.is_some_and(|g| r6.is_some_and(|r| g == r));
+
+                    !c4_eq_g4 && !c6_eq_g6 && !c4_eq_r4 && !c6_eq_r6 && !g4_eq_r4 && !g6_eq_r6
+                },
+            )
             .prop_map(
                 |(
                     client,
@@ -313,40 +334,6 @@
                     upstream_dns_resolvers,
                 },
             )
-<<<<<<< HEAD
-=======
-            .prop_filter(
-                "client, gateway and relay ip must be different",
-                |(c, g, r, _, _)| {
-                    let c4 = c.ip4_socket.map(|s| *s.ip());
-                    let g4 = g.ip4_socket.map(|s| *s.ip());
-                    let r4 = r.ip_stack.as_v4().copied();
-
-                    let c6 = c.ip6_socket.map(|s| *s.ip());
-                    let g6 = g.ip6_socket.map(|s| *s.ip());
-                    let r6 = r.ip_stack.as_v6().copied();
-
-                    let c4_eq_g4 = c4.is_some_and(|c| g4.is_some_and(|g| c == g));
-                    let c6_eq_g6 = c6.is_some_and(|c| g6.is_some_and(|g| c == g));
-                    let c4_eq_r4 = c4.is_some_and(|c| r4.is_some_and(|r| c == r));
-                    let c6_eq_r6 = c6.is_some_and(|c| r6.is_some_and(|r| c == r));
-                    let g4_eq_r4 = g4.is_some_and(|g| r4.is_some_and(|r| g == r));
-                    let g6_eq_r6 = g6.is_some_and(|g| r6.is_some_and(|r| g == r));
-
-                    !c4_eq_g4 && !c6_eq_g6 && !c4_eq_r4 && !c6_eq_r6 && !g4_eq_r4 && !g6_eq_r6
-                },
-            )
-            .prop_map(|(client, gateway, relay, now, utc_now)| Self {
-                now,
-                utc_now,
-                client,
-                gateway,
-                relay,
-                client_cidr_resources: IpNetworkTable::new(),
-                connected_resources: Default::default(),
-                gateway_received_icmp_packets: Default::default(),
-            })
->>>>>>> 7300fa25
             .boxed()
     }
 
