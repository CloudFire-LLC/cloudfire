--- conflicted
+++ resolved
@@ -277,11 +277,7 @@
         earliest(self.next_expiry_resources_check, self.node.poll_timeout())
     }
 
-<<<<<<< HEAD
-    pub fn handle_timeout(&mut self, now: Instant, utc_now: &DateTime<Utc>) {
-=======
     pub fn handle_timeout(&mut self, now: Instant, utc_now: DateTime<Utc>) {
->>>>>>> b93e8870
         self.node.handle_timeout(now);
 
         match self.next_expiry_resources_check {
