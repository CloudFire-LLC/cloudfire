--- conflicted
+++ resolved
@@ -1,9 +1,4 @@
-<<<<<<< HEAD
-use crate::ip_packet::{IpPacket, MutableIpPacket};
 use crate::peer::ClientOnGateway;
-=======
-use crate::peer::{PacketTransformGateway, Peer};
->>>>>>> 0282163e
 use crate::peer_store::PeerStore;
 use crate::utils::{earliest, stun, turn};
 use crate::{GatewayEvent, GatewayTunnel};
@@ -218,11 +213,7 @@
 
         let transmit = self
             .node
-<<<<<<< HEAD
-            .encapsulate(peer.id(), packet.as_immutable().into(), Instant::now())
-=======
-            .encapsulate(peer.conn_id, packet.as_immutable(), Instant::now())
->>>>>>> 0282163e
+            .encapsulate(peer.id(), packet.as_immutable(), Instant::now())
             .inspect_err(|e| tracing::debug!("Failed to encapsulate: {e}"))
             .ok()??;
 
@@ -253,16 +244,7 @@
             return None;
         };
 
-<<<<<<< HEAD
-        let packet = packet.into();
-=======
-        let packet = match peer.untransform(packet) {
-            Ok(packet) => packet,
-            Err(e) => {
-                // Note: this can happen with apps such as cURL that if started before the tunnel routes are address
-                // source ips can be sticky.
-                tracing::warn!(%conn_id, %local, %from, "Failed to transform packet: {e}");
->>>>>>> 0282163e
+        let packet = packet;
 
         if let Err(e) = peer.ensure_allowed(&packet) {
             // Note: this can happen with apps such as cURL that if started before the tunnel routes are address
