--- conflicted
+++ resolved
@@ -86,26 +86,13 @@
             .iter()
             .map(|(id, relay)| {
                 let relay = relay.map(
-<<<<<<< HEAD
-                    |relay, ip4, ip6| {
-                        relay.map(|seed| {
-                            firezone_relay::Server::new(
-                                IpStack::from((ip4, ip6)),
-                                rand::rngs::StdRng::seed_from_u64(seed),
-                                3478,
-                                49152..=65535,
-                            )
-                        })
-=======
                     |seed, ip4, ip6| {
                         SimRelay::new(firezone_relay::Server::new(
                             IpStack::from((ip4, ip6)),
                             rand::rngs::StdRng::seed_from_u64(seed),
                             3478,
-                            49152,
-                            65535,
+                            49152..=65535,
                         ))
->>>>>>> 00a39407
                     },
                     debug_span!("relay", rid = %id),
                 );
