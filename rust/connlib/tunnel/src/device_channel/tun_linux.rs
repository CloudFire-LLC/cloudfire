use crate::device_channel::ioctl;
use connlib_shared::{
    linux::DnsControlMethod, messages::Interface as InterfaceConfig, Callbacks, Error, Result,
};
use futures::TryStreamExt;
use futures_util::future::BoxFuture;
use futures_util::FutureExt;
use ip_network::IpNetwork;
use libc::{
    close, fcntl, makedev, mknod, open, F_GETFL, F_SETFL, IFF_MULTI_QUEUE, IFF_NO_PI, IFF_TUN,
    O_NONBLOCK, O_RDWR, S_IFCHR,
};
use netlink_packet_route::RT_SCOPE_UNIVERSE;
use parking_lot::Mutex;
use rtnetlink::{new_connection, Error::NetlinkError, Handle};
use std::net::IpAddr;
use std::path::Path;
use std::task::{Context, Poll};
use std::{
    ffi::CStr,
    fmt, fs, io,
    os::{
        fd::{AsRawFd, RawFd},
        unix::fs::PermissionsExt,
    },
};
use tokio::io::{unix::AsyncFd, AsyncWriteExt};

mod utils;

pub(crate) const SIOCGIFMTU: libc::c_ulong = libc::SIOCGIFMTU;

const IFACE_NAME: &str = "tun-firezone";
const TUNSETIFF: libc::c_ulong = 0x4004_54ca;
const TUN_DEV_MAJOR: u32 = 10;
const TUN_DEV_MINOR: u32 = 200;
const RT_PROT_STATIC: u8 = 4;
const DEFAULT_MTU: u32 = 1280;
const FILE_ALREADY_EXISTS: i32 = -17;

// Safety: We know that this is a valid C string.
const TUN_FILE: &CStr = unsafe { CStr::from_bytes_with_nul_unchecked(b"/dev/net/tun\0") };

pub struct Tun {
    handle: Handle,
    connection: tokio::task::JoinHandle<()>,
    fd: AsyncFd<RawFd>,

    worker: Mutex<Option<BoxFuture<'static, Result<()>>>>,
}

impl fmt::Debug for Tun {
    fn fmt(&self, f: &mut fmt::Formatter<'_>) -> fmt::Result {
        f.debug_struct("Tun")
            .field("handle", &self.handle)
            .field("connection", &self.connection)
            .field("fd", &self.fd)
            .finish_non_exhaustive()
    }
}

impl Drop for Tun {
    fn drop(&mut self) {
        unsafe { close(self.fd.as_raw_fd()) };
        self.connection.abort();
    }
}

impl Tun {
    pub fn write4(&self, buf: &[u8]) -> io::Result<usize> {
        write(self.fd.as_raw_fd(), buf)
    }

    pub fn write6(&self, buf: &[u8]) -> io::Result<usize> {
        write(self.fd.as_raw_fd(), buf)
    }

    pub fn poll_read(&self, buf: &mut [u8], cx: &mut Context<'_>) -> Poll<io::Result<usize>> {
        let mut guard = self.worker.lock();
        if let Some(worker) = guard.as_mut() {
            match worker.poll_unpin(cx) {
                Poll::Ready(Ok(())) => {
                    *guard = None;
                }
                Poll::Ready(Err(e)) => {
                    *guard = None;
                    return Poll::Ready(Err(io::Error::new(io::ErrorKind::Other, e)));
                }
                Poll::Pending => return Poll::Pending,
            }
        }

        utils::poll_raw_fd(&self.fd, |fd| read(fd, buf), cx)
    }

    pub fn new(
        config: &InterfaceConfig,
        dns_config: Vec<IpAddr>,
        _: &impl Callbacks,
    ) -> Result<Self> {
        // TODO: Tech debt: <https://github.com/firezone/firezone/issues/3636>
        // TODO: Gateways shouldn't set up DNS, right? Only clients?
        let dns_control_method = if !dns_config.is_empty() {
            // TODO: Move to the client
            let method = connlib_shared::linux::get_dns_control_from_env();
            match method {
                None => {
                    tracing::info!("Will not modify the system's DNS settings");
                }
                Some(DnsControlMethod::EtcResolvConf) => {
                    // TODO: Modify `/etc/resolv.conf`
                    tracing::info!("Will modify `/etc/resolv.conf`");
                }
                Some(DnsControlMethod::NetworkManager) => {
                    // TODO: Cooperate with NetworkManager
                }
                Some(DnsControlMethod::Systemd) => {
                    // TODO: Cooperate with `systemd-resolved`
                    tracing::info!("Will use `systemd-resolved`");
                }
            }
            method
        } else {
            None
        };

        create_tun_device()?;

        let fd = match unsafe { open(TUN_FILE.as_ptr() as _, O_RDWR) } {
            -1 => return Err(get_last_error()),
            fd => fd,
        };

        // Safety: We just opened the file descriptor.
        unsafe {
            ioctl::exec(fd, TUNSETIFF, &ioctl::Request::<SetTunFlagsPayload>::new())?;
        }

        set_non_blocking(fd)?;

        let (connection, handle, _) = new_connection()?;
        let join_handle = tokio::spawn(connection);

        Ok(Self {
            handle: handle.clone(),
            connection: join_handle,
            fd: AsyncFd::new(fd)?,
            worker: Mutex::new(Some(
                set_iface_config(config.clone(), dns_config, handle, dns_control_method).boxed(),
            )),
        })
    }

    pub fn add_route(&self, route: IpNetwork, _: &impl Callbacks) -> Result<Option<Self>> {
        let handle = self.handle.clone();

        let add_route_worker = async move {
            let index = handle
                .link()
                .get()
                .match_name(IFACE_NAME.to_string())
                .execute()
                .try_next()
                .await?
                .ok_or(Error::NoIface)?
                .header
                .index;

            let req = handle
                .route()
                .add()
                .output_interface(index)
                .protocol(RT_PROT_STATIC)
                .scope(RT_SCOPE_UNIVERSE);
            let res = match route {
                IpNetwork::V4(ipnet) => {
                    req.v4()
                        .destination_prefix(ipnet.network_address(), ipnet.netmask())
                        .execute()
                        .await
                }
                IpNetwork::V6(ipnet) => {
                    req.v6()
                        .destination_prefix(ipnet.network_address(), ipnet.netmask())
                        .execute()
                        .await
                }
            };

            match res {
                Ok(_) => Ok(()),
                Err(NetlinkError(err)) if err.raw_code() == FILE_ALREADY_EXISTS => Ok(()),
                // TODO: we should be able to surface this error and handle it depending on
                // if any of the added routes succeeded.
                Err(err) => {
                    tracing::error!(%route, "failed to add route: {err:#?}");
                    Ok(())
                }
            }
        };

        let mut guard = self.worker.lock();
        match guard.take() {
            None => *guard = Some(add_route_worker.boxed()),
            Some(current_worker) => {
                *guard = Some(
                    async move {
                        current_worker.await?;
                        add_route_worker.await?;

                        Ok(())
                    }
                    .boxed(),
                )
            }
        }

        Ok(None)
    }

    pub fn name(&self) -> &str {
        IFACE_NAME
    }
}

#[tracing::instrument(level = "trace", skip(handle))]
async fn set_iface_config(
    config: InterfaceConfig,
    dns_config: Vec<IpAddr>,
    handle: Handle,
    dns_control_method: Option<DnsControlMethod>,
) -> Result<()> {
    let index = handle
        .link()
        .get()
        .match_name(IFACE_NAME.to_string())
        .execute()
        .try_next()
        .await?
        .ok_or(Error::NoIface)?
        .header
        .index;

    let ips = handle
        .address()
        .get()
        .set_link_index_filter(index)
        .execute();

    ips.try_for_each(|ip| handle.address().del(ip).execute())
        .await?;

    handle.link().set(index).mtu(DEFAULT_MTU).execute().await?;

    let res_v4 = handle
        .address()
        .add(index, config.ipv4.into(), 32)
        .execute()
        .await;
    let res_v6 = handle
        .address()
        .add(index, config.ipv6.into(), 128)
        .execute()
        .await;

    handle.link().set(index).up().execute().await?;
    res_v4.or(res_v6)?;

    match dns_control_method {
        None => {}
<<<<<<< HEAD
        Some(DnsControlMethod::EtcResolvConf) => todo!(),
        Some(DnsControlMethod::NetworkManager) => todo!(),
        Some(DnsControlMethod::Systemd) => {
            // TODO: Call `resolvectl` here

            // TODO: Having this inside the library is definitely wrong. I think `set_iface_config`
            // needs to return before `new` returns, so that the `on_tunnel_ready` callback
            // happens after the IP address and DNS are set up. Then we can call `sd_notify`
            // inside `on_tunnel_ready` in the client.
            if let Err(error) = sd_notify::notify(true, &[sd_notify::NotifyState::Ready]) {
                // Nothing we can do about it
                tracing::warn!(?error, "Failed to notify systemd that we're ready");
            }
        }
=======
        Some(DnsControlMethod::EtcResolvConf) => configure_resolv_conf(&dns_config).await?,
        Some(DnsControlMethod::NetworkManager) => configure_network_manager(&dns_config).await?,
        Some(DnsControlMethod::Systemd) => configure_systemd_resolved(&dns_config).await?,
>>>>>>> 33b2dd01
    }

    Ok(())
}

fn get_last_error() -> Error {
    Error::Io(io::Error::last_os_error())
}

fn set_non_blocking(fd: RawFd) -> Result<()> {
    match unsafe { fcntl(fd, F_GETFL) } {
        -1 => Err(get_last_error()),
        flags => match unsafe { fcntl(fd, F_SETFL, flags | O_NONBLOCK) } {
            -1 => Err(get_last_error()),
            _ => Ok(()),
        },
    }
}

fn create_tun_device() -> Result<()> {
    let path = Path::new(TUN_FILE.to_str().expect("path is valid utf-8"));

    if path.exists() {
        return Ok(());
    }

    let parent_dir = path.parent().unwrap();
    fs::create_dir_all(parent_dir)?;
    let permissions = fs::Permissions::from_mode(0o751);
    fs::set_permissions(parent_dir, permissions)?;
    if unsafe {
        mknod(
            TUN_FILE.as_ptr() as _,
            S_IFCHR,
            makedev(TUN_DEV_MAJOR, TUN_DEV_MINOR),
        )
    } != 0
    {
        return Err(get_last_error());
    }

    Ok(())
}

/// Read from the given file descriptor in the buffer.
fn read(fd: RawFd, dst: &mut [u8]) -> io::Result<usize> {
    // Safety: Within this module, the file descriptor is always valid.
    match unsafe { libc::read(fd, dst.as_mut_ptr() as _, dst.len()) } {
        -1 => Err(io::Error::last_os_error()),
        n => Ok(n as usize),
    }
}

/// Write the buffer to the given file descriptor.
fn write(fd: RawFd, buf: &[u8]) -> io::Result<usize> {
    // Safety: Within this module, the file descriptor is always valid.
    match unsafe { libc::write(fd, buf.as_ptr() as _, buf.len() as _) } {
        -1 => Err(io::Error::last_os_error()),
        n => Ok(n as usize),
    }
}

impl ioctl::Request<SetTunFlagsPayload> {
    fn new() -> Self {
        let name_as_bytes = IFACE_NAME.as_bytes();
        debug_assert!(name_as_bytes.len() < libc::IF_NAMESIZE);

        let mut name = [0u8; libc::IF_NAMESIZE];
        name[..name_as_bytes.len()].copy_from_slice(name_as_bytes);

        Self {
            name,
            payload: SetTunFlagsPayload {
                flags: (IFF_TUN | IFF_NO_PI | IFF_MULTI_QUEUE) as _,
            },
        }
    }
}

async fn configure_resolv_conf(dns_config: &[IpAddr]) -> Result<()> {
    let resolv_path = Path::new("/etc/resolv.conf");
    let backup_path = Path::new("/etc/resolv.conf.firezone-backup");

    let text = tokio::fs::read_to_string(resolv_path)
        .await
        .map_err(Error::ReadResolvConf)?;
    let parsed = resolv_conf::Config::parse(&text).map_err(|_| Error::ParseResolvConf)?;

    // Back up the original resolv.conf. If there's already a backup, don't modify it
    match tokio::fs::OpenOptions::new()
        .write(true)
        .create_new(true)
        .open(backup_path)
        .await
    {
        Err(error) if error.kind() == std::io::ErrorKind::AlreadyExists => {
            tracing::info!(?backup_path, "Backup path already exists, won't overwrite");
        }
        Err(error) => return Err(Error::WriteResolvConfBackup(error)),
        // TODO: Would do a rename-into-place here if the contents of the file mattered more
        Ok(mut f) => f.write_all(text.as_bytes()).await?,
    }

    // TODO: Would do an fsync here if resolv.conf was important and not
    // auto-generated by Docker on every run.

    let mut new_resolv_conf = parsed.clone();
    new_resolv_conf.nameservers = vec![];
    for addr in dns_config {
        new_resolv_conf.nameservers.push((*addr).into());
    }

    // Over-writing `/etc/resolv.conf` actually violates Docker's plan for handling DNS
    // https://docs.docker.com/network/#dns-services
    // But this is just a hack to get a smoke test working in CI for now.
    //
    // Because Docker bind-mounts resolv.conf into the container, (visible in `mount`) we can't
    // use the rename trick to safely update it, nor can we delete it. The best
    // we can do is rewrite it in-place.
    let new_text = format!(
        r"
# Generated by the Firezone client
# The original is at {backup_path:?}
{}
",
        new_resolv_conf
    );

    tokio::fs::write(resolv_path, new_text)
        .await
        .map_err(Error::RewriteResolvConf)?;

    Ok(())
}

async fn configure_network_manager(_dns_config: &[IpAddr]) -> Result<()> {
    todo!()
}

async fn configure_systemd_resolved(_dns_config: &[IpAddr]) -> Result<()> {
    todo!()
}

#[repr(C)]
struct SetTunFlagsPayload {
    flags: std::ffi::c_short,
}

#[cfg(test)]
mod tests {
    use std::{
        net::{IpAddr, Ipv4Addr, Ipv6Addr},
        str::FromStr,
    };

    const DEBIAN_VM_RESOLV_CONF: &str = r#"
# This is /run/systemd/resolve/stub-resolv.conf managed by man:systemd-resolved(8).
# Do not edit.
#
# This file might be symlinked as /etc/resolv.conf. If you're looking at
# /etc/resolv.conf and seeing this text, you have followed the symlink.
#
# This is a dynamic resolv.conf file for connecting local clients to the
# internal DNS stub resolver of systemd-resolved. This file lists all
# configured search domains.
#
# Run "resolvectl status" to see details about the uplink DNS servers
# currently in use.
#
# Third party programs should typically not access this file directly, but only
# through the symlink at /etc/resolv.conf. To manage man:resolv.conf(5) in a
# different way, replace this symlink by a static file or a different symlink.
#
# See man:systemd-resolved.service(8) for details about the supported modes of
# operation for /etc/resolv.conf.
nameserver 127.0.0.53
options edns0 trust-ad
search .
"#;

    // Docker seems to have injected the WSL host's resolv.conf into the Alpine container
    // Also the nameserver is changed for privacy
    const ALPINE_CONTAINER_RESOLV_CONF: &str = r#"
# This file was automatically generated by WSL. To stop automatic generation of this file, add the following entry to /etc/wsl.conf:
# [network]
# generateResolvConf = false
nameserver 9.9.9.9
"#;

    // From a Debian desktop
    const NETWORK_MANAGER_RESOLV_CONF: &str = r"
# Generated by NetworkManager
nameserver 192.168.1.1
nameserver 2001:db8::%eno1
";

    #[test]
    fn parse_resolv_conf() {
        let parsed = resolv_conf::Config::parse(DEBIAN_VM_RESOLV_CONF).unwrap();
        let mut config = resolv_conf::Config::new();
        config
            .nameservers
            .push(resolv_conf::ScopedIp::V4(Ipv4Addr::new(127, 0, 0, 53)));
        config.set_search(vec![".".into()]);
        config.edns0 = true;
        config.trust_ad = true;

        assert_eq!(parsed, config);

        let parsed = resolv_conf::Config::parse(ALPINE_CONTAINER_RESOLV_CONF).unwrap();
        let mut config = resolv_conf::Config::new();
        config
            .nameservers
            .push(resolv_conf::ScopedIp::V4(Ipv4Addr::new(9, 9, 9, 9)));

        assert_eq!(parsed, config);

        let parsed = resolv_conf::Config::parse(NETWORK_MANAGER_RESOLV_CONF).unwrap();
        let mut config = resolv_conf::Config::new();
        config
            .nameservers
            .push(resolv_conf::ScopedIp::V4(Ipv4Addr::new(192, 168, 1, 1)));
        config.nameservers.push(resolv_conf::ScopedIp::V6(
            Ipv6Addr::new(
                0x2001, 0x0db8, 0x0000, 0x0000, 0x0000, 0x0000, 0x0000, 0x0000,
            ),
            Some("eno1".into()),
        ));

        assert_eq!(parsed, config);
    }

    #[test]
    fn print_resolv_conf() {
        let mut new_resolv_conf = resolv_conf::Config::new();
        for addr in ["100.100.111.1", "100.100.111.2"] {
            new_resolv_conf
                .nameservers
                .push(IpAddr::from_str(addr).unwrap().into());
        }

        let actual = new_resolv_conf.to_string();
        assert_eq!(
            actual,
            r"nameserver 100.100.111.1
nameserver 100.100.111.2
"
        );
    }
}<|MERGE_RESOLUTION|>--- conflicted
+++ resolved
@@ -268,26 +268,9 @@
 
     match dns_control_method {
         None => {}
-<<<<<<< HEAD
-        Some(DnsControlMethod::EtcResolvConf) => todo!(),
-        Some(DnsControlMethod::NetworkManager) => todo!(),
-        Some(DnsControlMethod::Systemd) => {
-            // TODO: Call `resolvectl` here
-
-            // TODO: Having this inside the library is definitely wrong. I think `set_iface_config`
-            // needs to return before `new` returns, so that the `on_tunnel_ready` callback
-            // happens after the IP address and DNS are set up. Then we can call `sd_notify`
-            // inside `on_tunnel_ready` in the client.
-            if let Err(error) = sd_notify::notify(true, &[sd_notify::NotifyState::Ready]) {
-                // Nothing we can do about it
-                tracing::warn!(?error, "Failed to notify systemd that we're ready");
-            }
-        }
-=======
         Some(DnsControlMethod::EtcResolvConf) => configure_resolv_conf(&dns_config).await?,
         Some(DnsControlMethod::NetworkManager) => configure_network_manager(&dns_config).await?,
         Some(DnsControlMethod::Systemd) => configure_systemd_resolved(&dns_config).await?,
->>>>>>> 33b2dd01
     }
 
     Ok(())
@@ -428,7 +411,18 @@
 }
 
 async fn configure_systemd_resolved(_dns_config: &[IpAddr]) -> Result<()> {
-    todo!()
+    // TODO: Call `resolvectl` here
+
+    // TODO: Having this inside the library is definitely wrong. I think `set_iface_config`
+    // needs to return before `new` returns, so that the `on_tunnel_ready` callback
+    // happens after the IP address and DNS are set up. Then we can call `sd_notify`
+    // inside `on_tunnel_ready` in the client.
+    if let Err(error) = sd_notify::notify(true, &[sd_notify::NotifyState::Ready]) {
+        // Nothing we can do about it
+        tracing::warn!(?error, "Failed to notify systemd that we're ready");
+    }
+
+    Ok(())
 }
 
 #[repr(C)]
