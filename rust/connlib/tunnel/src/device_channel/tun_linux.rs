--- conflicted
+++ resolved
@@ -270,17 +270,12 @@
     handle.link().set(index).up().execute().await?;
     res_v4.or(res_v6)?;
 
-<<<<<<< HEAD
     match dns_control_method {
         None => {}
         Some(DnsControlMethod::EtcResolvConf) => configure_resolv_conf(&dns_config).await?,
         Some(DnsControlMethod::NetworkManager) => configure_network_manager(&dns_config).await?,
         Some(DnsControlMethod::Systemd) => configure_systemd_resolved(&dns_config).await?,
     }
-=======
-    // TODO: Hook in DNS control methods
-    let _ = dns_control_method;
->>>>>>> e47c1766
 
     Ok(())
 }
