--- conflicted
+++ resolved
@@ -109,33 +109,8 @@
         })
     }
 
-<<<<<<< HEAD
-    // It's okay if this blocks until the route is added in the OS.
-    // TODO 5026: 540 + 370 ms
-    #[logging_timer::time]
-    pub(crate) fn set_routes(
-        &mut self,
-        new_routes: HashSet<IpNetwork>,
-        _callbacks: &impl Callbacks,
-    ) -> Result<()> {
-        if new_routes == self.routes {
-            return Ok(());
-        }
-
-        for new_route in new_routes.difference(&self.routes) {
-            self.add_route(*new_route)?;
-        }
-
-        for old_route in self.routes.difference(&new_routes) {
-            self.remove_route(*old_route)?;
-        }
-
-        self.routes = new_routes;
-        Ok(())
-=======
     pub fn iface_idx(&self) -> u32 {
         self.iface_idx
->>>>>>> 16c24c20
     }
 
     // Moves packets from the user towards the Internet
