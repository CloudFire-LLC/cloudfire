<<<<<<< HEAD
use crate::ip_packet::{IpPacket, MutableIpPacket};
=======
use crate::peer::{PacketTransformClient, Peer};
>>>>>>> 0282163e
use crate::peer_store::PeerStore;
use crate::{dns, dns::DnsQuery};
use bimap::BiMap;
use connlib_shared::error::{ConnlibError as Error, ConnlibError};
use connlib_shared::messages::{
    Answer, ClientPayload, DnsServer, DomainResponse, GatewayId, Interface as InterfaceConfig,
    IpDnsServer, Key, Offer, Relay, RelayId, RequestConnection, ResourceDescription,
    ResourceDescriptionCidr, ResourceDescriptionDns, ResourceId, ReuseConnection,
};
use connlib_shared::{Callbacks, Dname, PublicKey, StaticSecret};
use domain::base::Rtype;
use ip_network::{IpNetwork, Ipv4Network, Ipv6Network};
use ip_network_table::IpNetworkTable;
use ip_packet::{IpPacket, MutableIpPacket};
use itertools::Itertools;

use crate::peer::GatewayOnClient;
use crate::utils::{earliest, stun, turn};
use crate::{ClientEvent, ClientTunnel};
use secrecy::{ExposeSecret as _, Secret};
use snownet::ClientNode;
use std::collections::hash_map::Entry;
use std::collections::{HashMap, HashSet, VecDeque};
use std::iter;
use std::net::{IpAddr, Ipv4Addr, Ipv6Addr, SocketAddr};
use std::str::FromStr;
use std::time::{Duration, Instant};

// Using str here because Ipv4/6Network doesn't support `const` 🙃
const IPV4_RESOURCES: &str = "100.96.0.0/11";
const IPV6_RESOURCES: &str = "fd00:2021:1111:8000::/107";

const DNS_PORT: u16 = 53;
const DNS_SENTINELS_V4: &str = "100.100.111.0/24";
const DNS_SENTINELS_V6: &str = "fd00:2021:1111:8000:100:100:111:0/120";

// With this single timer this might mean that some DNS are refreshed too often
// however... this also mean any resource is refresh within a 5 mins interval
// therefore, only the first time it's added that happens, after that it doesn't matter.
const DNS_REFRESH_INTERVAL: Duration = Duration::from_secs(300);

#[derive(Debug, Clone, Hash, PartialEq, Eq)]
pub struct DnsResource {
    pub id: ResourceId,
    pub address: Dname,
}

impl DnsResource {
    pub fn from_description(description: &ResourceDescriptionDns, address: Dname) -> DnsResource {
        DnsResource {
            id: description.id,
            address,
        }
    }
}

impl<CB> ClientTunnel<CB>
where
    CB: Callbacks + 'static,
{
    pub fn set_resources(
        &mut self,
        resources: Vec<ResourceDescription>,
    ) -> connlib_shared::Result<()> {
        self.role_state.set_resources(resources);

        self.io
            .device_mut()
            .set_routes(self.role_state.routes().collect(), &self.callbacks)?;
        self.callbacks
            .on_update_resources(self.role_state.resources());

        Ok(())
    }

    pub fn upsert_relays(&mut self, relays: Vec<Relay>) {
        self.role_state.upsert_relays(
            turn(&relays, |addr| self.io.sockets_ref().can_handle(addr)),
            Instant::now(),
        )
    }

    /// Adds a the given resource to the tunnel.
    pub fn add_resources(
        &mut self,
        resources: &[ResourceDescription],
    ) -> connlib_shared::Result<()> {
        self.role_state.add_resources(resources);

        self.io
            .device_mut()
            .set_routes(self.role_state.routes().collect(), &self.callbacks)?;
        self.callbacks
            .on_update_resources(self.role_state.resources());

        Ok(())
    }

    pub fn remove_resources(&mut self, ids: &[ResourceId]) {
        self.role_state.remove_resources(ids);

        if let Err(err) = self
            .io
            .device_mut()
            .set_routes(self.role_state.routes().collect(), &self.callbacks)
        {
            tracing::error!(?ids, "Failed to update routes: {err:?}");
        }

        self.callbacks
            .on_update_resources(self.role_state.resources())
    }

    /// Updates the system's dns
    pub fn set_new_dns(&mut self, new_dns: Vec<IpAddr>) -> connlib_shared::Result<()> {
        // We store the sentinel dns both in the config and in the system's resolvers
        // but when we calculate the dns mapping, those are ignored.
        let dns_changed = self.role_state.update_system_resolvers(new_dns);

        if !dns_changed {
            return Ok(());
        }

        self.io
            .set_upstream_dns_servers(self.role_state.dns_mapping());

        if let Some(config) = self.role_state.interface_config.as_ref().cloned() {
            self.update_device(config, self.role_state.dns_mapping())?;
        };

        Ok(())
    }

    #[tracing::instrument(level = "trace", skip(self))]
    pub fn set_new_interface_config(
        &mut self,
        config: InterfaceConfig,
    ) -> connlib_shared::Result<()> {
        let dns_changed = self.role_state.update_interface_config(config.clone());

        if dns_changed {
            self.io
                .set_upstream_dns_servers(self.role_state.dns_mapping());
        }

        self.update_device(config, self.role_state.dns_mapping())?;

        Ok(())
    }

    pub(crate) fn update_device(
        &mut self,
        config: InterfaceConfig,
        dns_mapping: BiMap<IpAddr, DnsServer>,
    ) -> connlib_shared::Result<()> {
        let callbacks = self.callbacks.clone();

        self.io.device_mut().set_config(
            &config,
            // We can just sort in here because sentinel ips are created in order
            dns_mapping.left_values().copied().sorted().collect(),
            &callbacks,
        )?;

        self.io
            .device_mut()
            .set_routes(self.role_state.routes().collect(), &self.callbacks)?;
        let name = self.io.device_mut().name().to_owned();

        tracing::debug!(ip4 = %config.ipv4, ip6 = %config.ipv6, %name, "TUN device initialized");

        Ok(())
    }

    pub fn cleanup_connection(&mut self, id: ResourceId) {
        self.role_state.on_connection_failed(id);
    }

    pub fn add_ice_candidate(&mut self, conn_id: GatewayId, ice_candidate: String) {
        self.role_state
            .node
            .add_remote_candidate(conn_id, ice_candidate, Instant::now());
    }

    pub fn create_or_reuse_connection(
        &mut self,
        resource_id: ResourceId,
        gateway_id: GatewayId,
        relays: Vec<Relay>,
    ) -> connlib_shared::Result<Request> {
        self.role_state.create_or_reuse_connection(
            resource_id,
            gateway_id,
            stun(&relays, |addr| self.io.sockets_ref().can_handle(addr)),
            turn(&relays, |addr| self.io.sockets_ref().can_handle(addr)),
        )
    }

    pub fn received_offer_response(
        &mut self,
        resource_id: ResourceId,
        answer: Answer,
        domain_response: Option<DomainResponse>,
        gateway_public_key: PublicKey,
    ) -> connlib_shared::Result<()> {
        self.role_state
            .accept_answer(answer, resource_id, gateway_public_key, domain_response)?;

        Ok(())
    }

    #[tracing::instrument(level = "trace", skip(self, resource_id))]
    pub fn received_domain_parameters(
        &mut self,
        resource_id: ResourceId,
        domain_response: DomainResponse,
    ) -> connlib_shared::Result<()> {
        self.role_state
            .received_domain_parameters(resource_id, domain_response)?;

        Ok(())
    }
}

#[derive(Debug, Clone, PartialEq, Eq)]
pub enum Request {
    NewConnection(RequestConnection),
    ReuseConnection(ReuseConnection),
}

fn send_dns_answer(
    role_state: &mut ClientState,
    qtype: Rtype,
    resource_description: &DnsResource,
    addrs: &HashSet<IpAddr>,
) {
    let packet = role_state
        .deferred_dns_queries
        .remove(&(resource_description.clone(), qtype));
    if let Some(packet) = packet {
        let Some(packet) = dns::create_local_answer(addrs, packet) else {
            return;
        };
        role_state.buffered_packets.push_back(packet);
    }
}

pub struct ClientState {
    awaiting_connection: HashMap<ResourceId, AwaitingConnectionDetails>,
    resources_gateways: HashMap<ResourceId, GatewayId>,

    pub dns_resources_internal_ips: HashMap<DnsResource, HashSet<IpAddr>>,
    dns_resources: HashMap<String, ResourceDescriptionDns>,
    cidr_resources: IpNetworkTable<ResourceDescriptionCidr>,
    pub resource_ids: HashMap<ResourceId, ResourceDescription>,
    pub deferred_dns_queries: HashMap<(DnsResource, Rtype), IpPacket<'static>>,

    peers: PeerStore<GatewayId, GatewayOnClient>,

    node: ClientNode<GatewayId, RelayId>,

    pub ip_provider: IpProvider,

    dns_mapping: BiMap<IpAddr, DnsServer>,

    buffered_events: VecDeque<ClientEvent>,
    interface_config: Option<InterfaceConfig>,
    buffered_packets: VecDeque<IpPacket<'static>>,

    /// DNS queries that we need to forward to the system resolver.
    buffered_dns_queries: VecDeque<DnsQuery<'static>>,

    next_dns_refresh: Option<Instant>,

    system_resolvers: Vec<IpAddr>,
}

#[derive(Debug, Clone, PartialEq, Eq)]
pub(crate) struct AwaitingConnectionDetails {
    pub domain: Option<Dname>,
    gateways: HashSet<GatewayId>,
    pub last_intent_sent_at: Instant,
}

impl ClientState {
    pub(crate) fn new(private_key: StaticSecret) -> Self {
        Self {
            awaiting_connection: Default::default(),
            resources_gateways: Default::default(),
            ip_provider: IpProvider::for_resources(),
            dns_resources_internal_ips: Default::default(),
            dns_resources: Default::default(),
            cidr_resources: IpNetworkTable::new(),
            resource_ids: Default::default(),
            peers: Default::default(),
            deferred_dns_queries: Default::default(),
            dns_mapping: Default::default(),
            buffered_events: Default::default(),
            interface_config: Default::default(),
            buffered_packets: Default::default(),
            buffered_dns_queries: Default::default(),
            next_dns_refresh: Default::default(),
            node: ClientNode::new(private_key),
            system_resolvers: Default::default(),
        }
    }

    fn resources(&self) -> Vec<ResourceDescription> {
        self.resource_ids.values().sorted().cloned().collect_vec()
    }

    pub(crate) fn encapsulate<'s>(
        &'s mut self,
        packet: MutableIpPacket<'_>,
        now: Instant,
    ) -> Option<snownet::Transmit<'s>> {
        let (packet, dest) = match self.handle_dns(packet, now) {
            Ok(response) => {
                self.buffered_packets.push_back(response?.to_owned());
                return None;
            }
            Err(non_dns_packet) => non_dns_packet,
        };

        let Some(peer) = self.peers.peer_by_ip_mut(dest) else {
            self.on_connection_intent_ip(dest, now);
            return None;
        };

        let packet = peer.transform_tun_to_network(packet);

        let transmit = self
            .node
<<<<<<< HEAD
            .encapsulate(peer.id(), packet.as_immutable().into(), Instant::now())
=======
            .encapsulate(peer.conn_id, packet.as_immutable(), Instant::now())
>>>>>>> 0282163e
            .inspect_err(|e| tracing::debug!("Failed to encapsulate: {e}"))
            .ok()??;

        Some(transmit)
    }

    pub(crate) fn decapsulate<'b>(
        &mut self,
        local: SocketAddr,
        from: SocketAddr,
        packet: &[u8],
        now: Instant,
        buffer: &'b mut [u8],
    ) -> Option<IpPacket<'b>> {
        let (conn_id, packet) = self.node.decapsulate(
            local,
            from,
            packet.as_ref(),
            now,
            buffer,
        )
        .inspect_err(|e| tracing::warn!(%local, %from, num_bytes = %packet.len(), "Failed to decapsulate incoming packet: {e}"))
        .ok()??;

        let Some(peer) = self.peers.get_mut(&conn_id) else {
            tracing::error!(%conn_id, %local, %from, "Couldn't find connection");

            return None;
        };

<<<<<<< HEAD
        let packet = match peer.transform_network_to_tun(packet.into()) {
=======
        let packet = match peer.untransform(packet) {
>>>>>>> 0282163e
            Ok(packet) => packet,
            Err(e) => {
                tracing::warn!(%conn_id, %local, %from, "Failed to transform packet: {e}");

                return None;
            }
        };

        Some(packet.into_immutable())
    }

    #[tracing::instrument(level = "trace", skip_all, fields(%resource_id))]
    fn accept_answer(
        &mut self,
        answer: Answer,
        resource_id: ResourceId,
        gateway: PublicKey,
        domain_response: Option<DomainResponse>,
    ) -> connlib_shared::Result<()> {
        let gateway_id = self
            .gateway_by_resource(&resource_id)
            .ok_or(Error::UnknownResource)?;

        self.node.accept_answer(
            gateway_id,
            gateway,
            snownet::Answer {
                credentials: snownet::Credentials {
                    username: answer.username,
                    password: answer.password,
                },
            },
            Instant::now(),
        );

        let desc = self
            .resource_ids
            .get(&resource_id)
            .ok_or(Error::ControlProtocolError)?;

        let ips = self.get_resource_ip(desc, &domain_response.as_ref().map(|d| d.domain.clone()));

        // Tidy up state once everything succeeded.
        self.awaiting_connection.remove(&resource_id);

        let resource_ids = HashSet::from([resource_id]);
        let mut peer = GatewayOnClient::new(gateway_id, &ips, resource_ids);
        peer.set_dns(self.dns_mapping());
        self.peers.insert(peer, &[]);

        let peer_ips = if let Some(domain_response) = domain_response {
            self.dns_response(&resource_id, &domain_response, &gateway_id)?
        } else {
            ips
        };

        self.peers
            .add_ips_with_resource(&gateway_id, &peer_ips, &resource_id);

        Ok(())
    }

    #[tracing::instrument(level = "debug", skip_all, fields(%resource_id, %gateway_id))]
    fn create_or_reuse_connection(
        &mut self,
        resource_id: ResourceId,
        gateway_id: GatewayId,
        allowed_stun_servers: HashSet<SocketAddr>,
        allowed_turn_servers: HashSet<(RelayId, SocketAddr, String, String, String)>,
    ) -> connlib_shared::Result<Request> {
        tracing::trace!("create_or_reuse_connection");

        let desc = self
            .resource_ids
            .get(&resource_id)
            .ok_or(Error::UnknownResource)?;

        let domain = self.get_awaiting_connection(&resource_id)?.domain.clone();

        if self.is_connected_to(resource_id, &domain) {
            return Err(Error::UnexpectedConnectionDetails);
        }

        let awaiting_connection = self
            .awaiting_connection
            .get(&resource_id)
            .ok_or(Error::UnexpectedConnectionDetails)?
            .clone();

        self.resources_gateways.insert(resource_id, gateway_id);

        if self.peers.get(&gateway_id).is_some() {
            self.peers.add_ips_with_resource(
                &gateway_id,
                &self.get_resource_ip(desc, &domain),
                &resource_id,
            );

            self.awaiting_connection.remove(&resource_id);

            return Ok(Request::ReuseConnection(ReuseConnection {
                resource_id,
                gateway_id,
                payload: domain,
            }));
        };

        if self.node.is_expecting_answer(gateway_id) {
            return Err(Error::PendingConnection);
        }

        let offer = self.node.new_connection(
            gateway_id,
            allowed_stun_servers,
            allowed_turn_servers,
            awaiting_connection.last_intent_sent_at,
            Instant::now(),
        );

        return Ok(Request::NewConnection(RequestConnection {
            resource_id,
            gateway_id,
            client_preshared_key: Secret::new(Key(*offer.session_key.expose_secret())),
            client_payload: ClientPayload {
                ice_parameters: Offer {
                    username: offer.credentials.username,
                    password: offer.credentials.password,
                },
                domain: awaiting_connection.domain,
            },
        }));
    }

    fn received_domain_parameters(
        &mut self,
        resource_id: ResourceId,
        domain_response: DomainResponse,
    ) -> connlib_shared::Result<()> {
        let gateway_id = self
            .gateway_by_resource(&resource_id)
            .ok_or(Error::UnknownResource)?;

        let peer_ips = self.dns_response(&resource_id, &domain_response, &gateway_id)?;

        self.peers
            .add_ips_with_resource(&gateway_id, &peer_ips, &resource_id);

        Ok(())
    }

    fn dns_response(
        &mut self,
        resource_id: &ResourceId,
        domain_response: &DomainResponse,
        peer_id: &GatewayId,
    ) -> connlib_shared::Result<Vec<IpNetwork>> {
        let peer = self
            .peers
            .get_mut(peer_id)
            .ok_or(Error::ControlProtocolError)?;

        let resource_description = self
            .resource_ids
            .get(resource_id)
            .ok_or(Error::UnknownResource)?
            .clone();

        let ResourceDescription::Dns(resource_description) = resource_description else {
            // We should never get a domain_response for a CIDR resource!
            return Err(Error::ControlProtocolError);
        };

        let resource_description =
            DnsResource::from_description(&resource_description, domain_response.domain.clone());

        let addrs: HashSet<_> = domain_response
            .address
            .iter()
            .filter_map(|external_ip| {
                peer.get_or_assign_translation(external_ip, &mut self.ip_provider)
            })
            .collect();

        self.dns_resources_internal_ips
            .insert(resource_description.clone(), addrs.clone());

        send_dns_answer(self, Rtype::Aaaa, &resource_description, &addrs);
        send_dns_answer(self, Rtype::A, &resource_description, &addrs);

        Ok(addrs.iter().copied().map(Into::into).collect())
    }

    /// Attempt to handle the given packet as a DNS packet.
    ///
    /// Returns `Ok` if the packet is in fact a DNS query with an optional response to send back.
    /// Returns `Err` if the packet is not a DNS query.
    fn handle_dns<'a>(
        &mut self,
        packet: MutableIpPacket<'a>,
        now: Instant,
    ) -> Result<Option<IpPacket<'a>>, (MutableIpPacket<'a>, IpAddr)> {
        match dns::parse(
            &self.dns_resources,
            &self.dns_resources_internal_ips,
            &self.dns_mapping,
            packet.as_immutable(),
        ) {
            Some(dns::ResolveStrategy::LocalResponse(query)) => Ok(Some(query)),
            Some(dns::ResolveStrategy::ForwardQuery(query)) => {
                // There's an edge case here, where the resolver's ip has been resolved before as
                // a dns resource... we will ignore that weird case for now.
                // Assuming a single upstream dns until #3123 lands
                if let Some(upstream_dns) = self.dns_mapping.get_by_left(&query.query.destination())
                {
                    if self
                        .cidr_resources
                        .longest_match(upstream_dns.ip())
                        .is_some()
                    {
                        return Err((packet, upstream_dns.ip()));
                    }
                }

                self.buffered_dns_queries.push_back(query.into_owned());

                Ok(None)
            }
            Some(dns::ResolveStrategy::DeferredResponse(resource)) => {
                self.on_connection_intent_dns(&resource.0, now);
                self.deferred_dns_queries
                    .insert(resource, packet.as_immutable().to_owned());

                Ok(None)
            }
            None => {
                let dest = packet.destination();
                Err((packet, dest))
            }
        }
    }

    pub(crate) fn get_awaiting_connection(
        &self,
        resource: &ResourceId,
    ) -> Result<&AwaitingConnectionDetails, ConnlibError> {
        self.awaiting_connection
            .get(resource)
            .ok_or(Error::UnexpectedConnectionDetails)
    }

    pub fn on_connection_failed(&mut self, resource: ResourceId) {
        self.awaiting_connection.remove(&resource);
        self.resources_gateways.remove(&resource);
    }

    #[tracing::instrument(level = "debug", skip_all, fields(resource_address = %resource.address, resource_id = %resource.id))]
    fn on_connection_intent_dns(&mut self, resource: &DnsResource, now: Instant) {
        self.on_connection_intent_to_resource(resource.id, Some(resource.address.clone()), now)
    }

    #[tracing::instrument(level = "debug", skip_all, fields(resource_ip = %destination, resource_id))]
    fn on_connection_intent_ip(&mut self, destination: IpAddr, now: Instant) {
        if is_definitely_not_a_resource(destination) {
            return;
        }

        let Some(resource_id) = self.get_cidr_resource_by_destination(destination) else {
            if let Some(resource) = self
                .dns_resources_internal_ips
                .iter()
                .find_map(|(r, i)| i.contains(&destination).then_some(r))
                .cloned()
            {
                self.on_connection_intent_dns(&resource, now);
            }

            tracing::trace!("Unknown resource");

            return;
        };

        tracing::Span::current().record("resource_id", tracing::field::display(&resource_id));

        self.on_connection_intent_to_resource(resource_id, None, now)
    }

    fn on_connection_intent_to_resource(
        &mut self,
        resource: ResourceId,
        domain: Option<Dname>,
        now: Instant,
    ) {
        debug_assert!(self.resource_ids.contains_key(&resource));

        let gateways = self
            .resources_gateways
            .values()
            .copied()
            .collect::<HashSet<_>>();

        match self.awaiting_connection.entry(resource) {
            Entry::Occupied(mut occupied) => {
                let time_since_last_intent = now.duration_since(occupied.get().last_intent_sent_at);

                if time_since_last_intent < Duration::from_secs(2) {
                    tracing::trace!(?time_since_last_intent, "Skipping connection intent");

                    return;
                }

                occupied.get_mut().last_intent_sent_at = now;
            }
            Entry::Vacant(vacant) => {
                vacant.insert(AwaitingConnectionDetails {
                    domain,
                    gateways: gateways.clone(),
                    last_intent_sent_at: now,
                });
            }
        }

        tracing::debug!("Sending connection intent");

        self.buffered_events
            .push_back(ClientEvent::ConnectionIntent {
                resource,
                connected_gateway_ids: gateways,
            });
    }

    pub fn gateway_by_resource(&self, resource: &ResourceId) -> Option<GatewayId> {
        self.resources_gateways.get(resource).copied()
    }

    fn set_dns_mapping(&mut self, new_mapping: BiMap<IpAddr, DnsServer>) {
        self.dns_mapping = new_mapping.clone();
        self.peers
            .iter_mut()
            .for_each(|p| p.set_dns(new_mapping.clone()));
    }

    pub fn dns_mapping(&self) -> BiMap<IpAddr, DnsServer> {
        self.dns_mapping.clone()
    }

    fn is_connected_to(&self, resource: ResourceId, domain: &Option<Dname>) -> bool {
        let Some(resource) = self.resource_ids.get(&resource) else {
            return false;
        };

        let ips = self.get_resource_ip(resource, domain);
        ips.iter().any(|ip| self.peers.exact_match(*ip).is_some())
    }

    fn get_resource_ip(
        &self,
        resource: &ResourceDescription,
        domain: &Option<Dname>,
    ) -> Vec<IpNetwork> {
        match resource {
            ResourceDescription::Dns(dns_resource) => {
                let Some(domain) = domain else {
                    return vec![];
                };

                let description = DnsResource::from_description(dns_resource, domain.clone());
                self.dns_resources_internal_ips
                    .get(&description)
                    .cloned()
                    .unwrap_or_default()
                    .into_iter()
                    .map(Into::into)
                    .collect()
            }
            ResourceDescription::Cidr(cidr) => vec![cidr.address],
        }
    }

    pub fn cleanup_connected_gateway(&mut self, gateway_id: &GatewayId) {
        self.peers.remove(gateway_id);
        self.dns_resources_internal_ips.retain(|resource, _| {
            !self
                .resources_gateways
                .get(&resource.id)
                .is_some_and(|r_gateway_id| r_gateway_id == gateway_id)
        });
    }

    fn routes(&self) -> impl Iterator<Item = IpNetwork> + '_ {
        self.cidr_resources
            .iter()
            .map(|(ip, _)| ip)
            .chain(iter::once(IpNetwork::from_str(IPV4_RESOURCES).unwrap()))
            .chain(iter::once(IpNetwork::from_str(IPV6_RESOURCES).unwrap()))
            .chain(self.dns_mapping.left_values().copied().map(Into::into))
    }

    fn get_cidr_resource_by_destination(&self, destination: IpAddr) -> Option<ResourceId> {
        self.cidr_resources
            .longest_match(destination)
            .map(|(_, res)| res.id)
    }

    #[must_use]
    fn update_system_resolvers(&mut self, new_dns: Vec<IpAddr>) -> bool {
        self.system_resolvers = new_dns;

        self.update_dns_mapping()
    }

    #[must_use]
    fn update_interface_config(&mut self, config: InterfaceConfig) -> bool {
        self.interface_config = Some(config);

        self.update_dns_mapping()
    }

    pub fn poll_packets(&mut self) -> Option<IpPacket<'static>> {
        self.buffered_packets.pop_front()
    }

    pub fn poll_dns_queries(&mut self) -> Option<DnsQuery<'static>> {
        self.buffered_dns_queries.pop_front()
    }

    pub fn poll_timeout(&mut self) -> Option<Instant> {
        earliest(self.next_dns_refresh, self.node.poll_timeout())
    }

    pub fn handle_timeout(&mut self, now: Instant) {
        self.node.handle_timeout(now);

        match self.next_dns_refresh {
            Some(next_dns_refresh) if now >= next_dns_refresh => {
                let mut connections = Vec::new();

                self.peers.iter_mut().for_each(|p| p.expire_dns_track());

                for resource in self.dns_resources_internal_ips.keys() {
                    let Some(gateway_id) = self.resources_gateways.get(&resource.id) else {
                        continue;
                    };
                    // filter inactive connections
                    if self.peers.get(gateway_id).is_none() {
                        continue;
                    }

                    connections.push(ReuseConnection {
                        resource_id: resource.id,
                        gateway_id: *gateway_id,
                        payload: Some(resource.address.clone()),
                    });
                }

                self.buffered_events
                    .push_back(ClientEvent::RefreshResources { connections });

                self.next_dns_refresh = Some(now + DNS_REFRESH_INTERVAL);
            }
            None => self.next_dns_refresh = Some(now + DNS_REFRESH_INTERVAL),
            Some(_) => {}
        }

        while let Some(event) = self.node.poll_event() {
            match event {
                snownet::Event::ConnectionFailed(id) => {
                    self.cleanup_connected_gateway(&id);
                }
                snownet::Event::SignalIceCandidate {
                    connection,
                    candidate,
                } => self
                    .buffered_events
                    .push_back(ClientEvent::SignalIceCandidate {
                        conn_id: connection,
                        candidate,
                    }),
                _ => {}
            }
        }
    }

    pub(crate) fn poll_event(&mut self) -> Option<ClientEvent> {
        self.buffered_events.pop_front()
    }

    pub(crate) fn reconnect(&mut self, now: Instant) {
        tracing::info!("Network change detected, refreshing connections");
        self.node.reconnect(now)
    }

    pub(crate) fn poll_transmit(&mut self) -> Option<snownet::Transmit<'_>> {
        self.node.poll_transmit()
    }

    /// Sets a new set of resources.
    ///
    /// This function does **not** perform a blanket "clear all and set new resources".
    /// Instead, it diffs which resources to remove and which ones to add.
    ///
    /// This is important because we don't want to lose state like resolved DNS names for resources that didn't change.
    ///
    /// TODO: Add a test that asserts the above.
    ///       That is tricky because we need to assert on state deleted by [`ClientState::remove_resources`] and check that it did in fact not get deleted.
    fn set_resources(&mut self, new_resources: Vec<ResourceDescription>) {
        self.remove_resources(
            &HashSet::from_iter(self.resource_ids.keys().copied())
                .difference(&HashSet::<ResourceId>::from_iter(
                    new_resources.iter().map(|r| r.id()),
                ))
                .copied()
                .collect_vec(),
        );

        self.add_resources(
            &HashSet::from_iter(new_resources.iter().cloned())
                .difference(&HashSet::<ResourceDescription>::from_iter(
                    self.resource_ids.values().cloned(),
                ))
                .cloned()
                .collect_vec(),
        );
    }

    pub(crate) fn add_resources(&mut self, resources: &[ResourceDescription]) {
        for resource_description in resources {
            if let Some(resource) = self.resource_ids.get(&resource_description.id()) {
                if resource.has_different_address(resource_description) {
                    self.remove_resources(&[resource.id()]);
                }
            }

            match &resource_description {
                ResourceDescription::Dns(dns) => {
                    self.dns_resources.insert(dns.address.clone(), dns.clone());
                }
                ResourceDescription::Cidr(cidr) => {
                    self.cidr_resources.insert(cidr.address, cidr.clone());
                }
            }

            self.resource_ids
                .insert(resource_description.id(), resource_description.clone());
        }
    }

    #[tracing::instrument(level = "debug", skip_all, fields(?ids))]
    fn remove_resources(&mut self, ids: &[ResourceId]) {
        for id in ids {
            self.awaiting_connection.remove(id);
            self.dns_resources_internal_ips.retain(|r, _| r.id != *id);
            self.dns_resources.retain(|_, r| r.id != *id);
            self.cidr_resources.retain(|_, r| r.id != *id);
            self.deferred_dns_queries.retain(|(r, _), _| r.id != *id);

            self.resource_ids.remove(id);

            let Some(gateway_id) = self.resources_gateways.remove(id) else {
                tracing::debug!("No gateway associated with resource");
                continue;
            };

            let Some(peer) = self.peers.get_mut(&gateway_id) else {
                continue;
            };

            // First we remove the id from all allowed ips
            for (network, resources) in peer
                .allowed_ips
                .iter_mut()
                .filter(|(_, resources)| resources.contains(id))
            {
                resources.remove(id);

                if !resources.is_empty() {
                    continue;
                }

                // If the allowed_ips doesn't correspond to any resource anymore we
                // clean up any related translation.
                peer.translations.remove_by_left(&network.network_address());
            }

            // We remove all empty allowed ips entry since there's no resource that corresponds to it
            peer.allowed_ips.retain(|_, r| !r.is_empty());

            // If there's no allowed ip left we remove the whole peer because there's no point on keeping it around
            if peer.allowed_ips.is_empty() {
                self.peers.remove(&gateway_id);
                // TODO: should we have a Node::remove_connection?
            }
        }

        tracing::debug!("Resources removed")
    }

    fn update_dns_mapping(&mut self) -> bool {
        let Some(config) = &self.interface_config else {
            return false;
        };

        let effective_dns_servers =
            effective_dns_servers(config.upstream_dns.clone(), self.system_resolvers.clone());

        if HashSet::<&DnsServer>::from_iter(effective_dns_servers.iter())
            == HashSet::from_iter(self.dns_mapping.right_values())
        {
            return false;
        }

        let dns_mapping = sentinel_dns_mapping(
            &effective_dns_servers,
            self.dns_mapping()
                .left_values()
                .copied()
                .map(Into::into)
                .collect_vec(),
        );

        self.set_dns_mapping(dns_mapping);

        true
    }

    fn upsert_relays(
        &mut self,
        relays: HashSet<(RelayId, SocketAddr, String, String, String)>,
        now: Instant,
    ) {
        self.node.upsert_turn_servers(&relays, now);
    }
}

fn effective_dns_servers(
    upstream_dns: Vec<DnsServer>,
    default_resolvers: Vec<IpAddr>,
) -> Vec<DnsServer> {
    let mut upstream_dns = upstream_dns.into_iter().filter_map(not_sentinel).peekable();
    if upstream_dns.peek().is_some() {
        return upstream_dns.collect();
    }

    let mut dns_servers = default_resolvers
        .into_iter()
        .map(|ip| {
            DnsServer::IpPort(IpDnsServer {
                address: (ip, DNS_PORT).into(),
            })
        })
        .filter_map(not_sentinel)
        .peekable();

    if dns_servers.peek().is_none() {
        tracing::error!("No system default DNS servers available! Can't initialize resolver. DNS interception will be disabled.");
        return Vec::new();
    }

    dns_servers.collect()
}

fn not_sentinel(srv: DnsServer) -> Option<DnsServer> {
    (!IpNetwork::from_str(DNS_SENTINELS_V4)
        .unwrap()
        .contains(srv.ip())
        && !IpNetwork::from_str(DNS_SENTINELS_V6)
            .unwrap()
            .contains(srv.ip()))
    .then_some(srv)
}

fn sentinel_dns_mapping(
    dns: &[DnsServer],
    old_sentinels: Vec<IpNetwork>,
) -> BiMap<IpAddr, DnsServer> {
    let mut ip_provider = IpProvider::for_stub_dns_servers(old_sentinels);

    dns.iter()
        .cloned()
        .map(|i| {
            (
                ip_provider
                    .get_proxy_ip_for(&i.ip())
                    .expect("We only support up to 256 IPv4 DNS servers and 256 IPv6 DNS servers"),
                i,
            )
        })
        .collect()
}
/// Compares the given [`IpAddr`] against a static set of ignored IPs that are definitely not resources.
fn is_definitely_not_a_resource(ip: IpAddr) -> bool {
    /// Source: https://en.wikipedia.org/wiki/Multicast_address#Notable_IPv4_multicast_addresses
    const IPV4_IGMP_MULTICAST: Ipv4Addr = Ipv4Addr::new(224, 0, 0, 22);

    /// Source: <https://en.wikipedia.org/wiki/Multicast_address#Notable_IPv6_multicast_addresses>
    const IPV6_MULTICAST_ALL_ROUTERS: Ipv6Addr = Ipv6Addr::new(0xFF02, 0, 0, 0, 0, 0, 0, 0x0002);

    match ip {
        IpAddr::V4(ip4) => {
            if ip4 == IPV4_IGMP_MULTICAST {
                return true;
            }
        }
        IpAddr::V6(ip6) => {
            if ip6 == IPV6_MULTICAST_ALL_ROUTERS {
                return true;
            }
        }
    }

    false
}

pub struct IpProvider {
    ipv4: Box<dyn Iterator<Item = Ipv4Addr> + Send + Sync>,
    ipv6: Box<dyn Iterator<Item = Ipv6Addr> + Send + Sync>,
}

impl IpProvider {
    pub fn for_resources() -> Self {
        IpProvider::new(
            IPV4_RESOURCES.parse().unwrap(),
            IPV6_RESOURCES.parse().unwrap(),
            vec![
                DNS_SENTINELS_V4.parse().unwrap(),
                DNS_SENTINELS_V6.parse().unwrap(),
            ],
        )
    }

    pub fn for_stub_dns_servers(exclusions: Vec<IpNetwork>) -> Self {
        IpProvider::new(
            DNS_SENTINELS_V4.parse().unwrap(),
            DNS_SENTINELS_V6.parse().unwrap(),
            exclusions,
        )
    }

    fn new(ipv4: Ipv4Network, ipv6: Ipv6Network, exclusions: Vec<IpNetwork>) -> Self {
        Self {
            ipv4: Box::new({
                let exclusions = exclusions.clone();
                ipv4.hosts()
                    .filter(move |ip| !exclusions.iter().any(|e| e.contains(*ip)))
            }),
            ipv6: Box::new({
                ipv6.subnets_with_prefix(128)
                    .map(|ip| ip.network_address())
                    .filter(move |ip| !exclusions.iter().any(|e| e.contains(*ip)))
            }),
        }
    }

    pub fn get_proxy_ip_for(&mut self, ip: &IpAddr) -> Option<IpAddr> {
        let proxy_ip = match ip {
            IpAddr::V4(_) => self.ipv4.next().map(Into::into),
            IpAddr::V6(_) => self.ipv6.next().map(Into::into),
        };

        if proxy_ip.is_none() {
            // TODO: we might want to make the iterator cyclic or another strategy to prevent ip exhaustion
            // this might happen in ipv4 if tokens are too long lived.
            tracing::error!("IP exhaustion: Please reset your client");
        }

        proxy_ip
    }
}

#[cfg(test)]
mod tests {
    use super::*;
    use rand_core::OsRng;

    #[test]
    fn ignores_ip4_igmp_multicast() {
        assert!(is_definitely_not_a_resource(ip("224.0.0.22")))
    }

    #[test]
    fn ignores_ip6_multicast_all_routers() {
        assert!(is_definitely_not_a_resource(ip("ff02::2")))
    }

    #[test]
    fn update_system_dns_works() {
        let mut client_state = ClientState::for_test();
        client_state.interface_config = Some(interface_config_without_dns());

        let dns_changed = client_state.update_system_resolvers(vec![ip("1.1.1.1")]);

        assert!(dns_changed);
        dns_mapping_is_exactly(client_state.dns_mapping(), vec![dns("1.1.1.1:53")]);
    }

    #[test]
    fn update_system_dns_without_change_is_a_no_op() {
        let mut client_state = ClientState::for_test();
        client_state.interface_config = Some(interface_config_without_dns());

        let _ = client_state.update_system_resolvers(vec![ip("1.1.1.1")]);
        let dns_changed = client_state.update_system_resolvers(vec![ip("1.1.1.1")]);

        assert!(!dns_changed);
        dns_mapping_is_exactly(client_state.dns_mapping(), vec![dns("1.1.1.1:53")]);
    }

    #[test]
    fn update_system_dns_with_change_works() {
        let mut client_state = ClientState::for_test();
        client_state.interface_config = Some(interface_config_without_dns());

        let _ = client_state.update_system_resolvers(vec![ip("1.1.1.1")]);
        let dns_changed = client_state.update_system_resolvers(vec![ip("1.0.0.1")]);

        assert!(dns_changed);
        dns_mapping_is_exactly(client_state.dns_mapping(), vec![dns("1.0.0.1:53")]);
    }

    #[test]
    fn update_to_system_with_sentinels_are_ignored() {
        let mut client_state = ClientState::for_test();
        client_state.interface_config = Some(interface_config_without_dns());

        let _ = client_state.update_system_resolvers(vec![ip("1.1.1.1")]);
        let dns_changed = client_state.update_system_resolvers(vec![
            ip("1.1.1.1"),
            ip("100.100.111.1"),
            ip("fd00:2021:1111:8000:100:100:111:0"),
        ]);

        assert!(!dns_changed);
        dns_mapping_is_exactly(client_state.dns_mapping(), vec![dns("1.1.1.1:53")]);
    }

    #[test]
    fn upstream_dns_wins_over_system() {
        let mut client_state = ClientState::for_test();
        client_state.interface_config = Some(interface_config_with_dns());

        let dns_changed = client_state.update_dns_mapping();
        assert!(dns_changed);

        let dns_changed = client_state.update_system_resolvers(vec![ip("1.0.0.1")]);
        assert!(!dns_changed);

        dns_mapping_is_exactly(client_state.dns_mapping(), dns_list());
    }

    #[test]
    fn upstream_dns_change_updates() {
        let mut client_state = ClientState::for_test();

        let dns_changed = client_state.update_interface_config(interface_config_with_dns());

        assert!(dns_changed);

        let dns_changed = client_state.update_interface_config(InterfaceConfig {
            upstream_dns: vec![dns("8.8.8.8:53")],
            ..interface_config_without_dns()
        });

        assert!(dns_changed);

        dns_mapping_is_exactly(client_state.dns_mapping(), vec![dns("8.8.8.8:53")]);
    }

    #[test]
    fn upstream_dns_no_change_is_a_no_op() {
        let mut client_state = ClientState::for_test();
        client_state.interface_config = Some(interface_config_with_dns());

        let dns_changed = client_state.update_system_resolvers(vec![ip("1.0.0.1")]);

        assert!(dns_changed);

        let dns_changed = client_state.update_interface_config(interface_config_with_dns());

        assert!(!dns_changed);
        dns_mapping_is_exactly(client_state.dns_mapping(), dns_list());
    }

    #[test]
    fn upstream_dns_sentinels_are_ignored() {
        let mut client_state = ClientState::for_test();
        let mut config = interface_config_with_dns();

        let _ = client_state.update_interface_config(config.clone());

        config.upstream_dns.push(dns("100.100.111.1:53"));
        config
            .upstream_dns
            .push(dns("[fd00:2021:1111:8000:100:100:111:0]:53"));

        let dns_changed = client_state.update_interface_config(config);

        assert!(!dns_changed);
        dns_mapping_is_exactly(client_state.dns_mapping(), dns_list())
    }

    #[test]
    fn system_dns_takes_over_when_upstream_are_unset() {
        let mut client_state = ClientState::for_test();
        let _ = client_state.update_interface_config(interface_config_with_dns());

        let _ = client_state.update_system_resolvers(vec![ip("1.0.0.1")]);
        let dns_changed = client_state.update_interface_config(interface_config_without_dns());

        assert!(dns_changed);
        dns_mapping_is_exactly(client_state.dns_mapping(), vec![dns("1.0.0.1:53")]);
    }

    #[test]
    fn sentinel_dns_works() {
        let servers = dns_list();
        let sentinel_dns = sentinel_dns_mapping(&servers, vec![]);

        for server in servers {
            assert!(sentinel_dns
                .get_by_right(&server)
                .is_some_and(|s| sentinel_ranges().iter().any(|e| e.contains(*s))))
        }
    }

    #[test]
    fn sentinel_dns_excludes_old_ones() {
        let servers = dns_list();
        let sentinel_dns_old = sentinel_dns_mapping(&servers, vec![]);
        let sentinel_dns_new = sentinel_dns_mapping(
            &servers,
            sentinel_dns_old
                .left_values()
                .copied()
                .map(Into::into)
                .collect_vec(),
        );

        assert!(
            HashSet::<&IpAddr>::from_iter(sentinel_dns_old.left_values())
                .is_disjoint(&HashSet::from_iter(sentinel_dns_new.left_values()))
        )
    }

    impl ClientState {
        pub fn for_test() -> ClientState {
            ClientState::new(StaticSecret::random_from_rng(OsRng))
        }
    }

    fn dns_mapping_is_exactly(mapping: BiMap<IpAddr, DnsServer>, servers: Vec<DnsServer>) {
        assert_eq!(
            HashSet::<&DnsServer>::from_iter(mapping.right_values()),
            HashSet::from_iter(servers.iter())
        )
    }

    fn interface_config_without_dns() -> InterfaceConfig {
        InterfaceConfig {
            ipv4: "10.0.0.1".parse().unwrap(),
            ipv6: "fe80::".parse().unwrap(),
            upstream_dns: Vec::new(),
        }
    }

    fn interface_config_with_dns() -> InterfaceConfig {
        InterfaceConfig {
            ipv4: "10.0.0.1".parse().unwrap(),
            ipv6: "fe80::".parse().unwrap(),
            upstream_dns: dns_list(),
        }
    }

    fn sentinel_ranges() -> Vec<IpNetwork> {
        vec![
            IpNetwork::from_str(DNS_SENTINELS_V4).unwrap(),
            IpNetwork::from_str(DNS_SENTINELS_V6).unwrap(),
        ]
    }

    fn dns_list() -> Vec<DnsServer> {
        vec![
            dns("1.1.1.1:53"),
            dns("1.0.0.1:53"),
            dns("[2606:4700:4700::1111]:53"),
        ]
    }

    fn dns(address: &str) -> DnsServer {
        DnsServer::IpPort(IpDnsServer {
            address: address.parse().unwrap(),
        })
    }

    fn ip(addr: &str) -> IpAddr {
        addr.parse().unwrap()
    }
}

#[cfg(test)]
mod testutils {
    use super::*;

    pub fn expected_routes(resource_routes: Vec<IpNetwork>) -> HashSet<IpNetwork> {
        HashSet::from_iter(
            resource_routes
                .into_iter()
                .chain(iter::once(IpNetwork::from_str(IPV4_RESOURCES).unwrap()))
                .chain(iter::once(IpNetwork::from_str(IPV6_RESOURCES).unwrap())),
        )
    }

    #[allow(clippy::redundant_clone)] // False positive.
    pub fn hashset<T: std::hash::Hash + Eq, B: ToOwned<Owned = T>>(
        val: impl IntoIterator<Item = B>,
    ) -> HashSet<T> {
        HashSet::from_iter(val.into_iter().map(|b| b.to_owned()))
    }
}

#[cfg(all(test, feature = "proptest"))]
mod proptests {
    use super::*;
    use connlib_shared::proptest::*;
    use testutils::*;

    #[test_strategy::proptest]
    fn cidr_resources_are_turned_into_routes(
        #[strategy(cidr_resource(8))] resource1: ResourceDescriptionCidr,
        #[strategy(cidr_resource(8))] resource2: ResourceDescriptionCidr,
    ) {
        let mut client_state = ClientState::for_test();

        client_state.add_resources(&[
            ResourceDescription::Cidr(resource1.clone()),
            ResourceDescription::Cidr(resource2.clone()),
        ]);

        assert_eq!(
            hashset(client_state.routes()),
            expected_routes(vec![resource1.address, resource2.address])
        );
    }

    #[test_strategy::proptest]
    fn added_resources_show_up_as_resoucres(
        #[strategy(cidr_resource(8))] resource1: ResourceDescriptionCidr,
        #[strategy(dns_resource())] resource2: ResourceDescriptionDns,
        #[strategy(cidr_resource(8))] resource3: ResourceDescriptionCidr,
    ) {
        let mut client_state = ClientState::for_test();

        client_state.add_resources(&[
            ResourceDescription::Cidr(resource1.clone()),
            ResourceDescription::Dns(resource2.clone()),
        ]);

        assert_eq!(
            hashset(client_state.resources().iter()),
            hashset(&[
                ResourceDescription::Cidr(resource1.clone()),
                ResourceDescription::Dns(resource2.clone())
            ])
        );

        client_state.add_resources(&[ResourceDescription::Cidr(resource3.clone())]);

        assert_eq!(
            hashset(client_state.resources().iter()),
            hashset(&[
                ResourceDescription::Cidr(resource1),
                ResourceDescription::Dns(resource2),
                ResourceDescription::Cidr(resource3)
            ])
        );
    }

    #[test_strategy::proptest]
    fn adding_same_resource_with_different_address_updates_the_address(
        #[strategy(cidr_resource(8))] resource: ResourceDescriptionCidr,
        #[strategy(ip_network(8))] new_address: IpNetwork,
    ) {
        let mut client_state = ClientState::for_test();
        client_state.add_resources(&[ResourceDescription::Cidr(resource.clone())]);

        let updated_resource = ResourceDescriptionCidr {
            address: new_address,
            ..resource
        };

        client_state.add_resources(&[ResourceDescription::Cidr(updated_resource.clone())]);

        assert_eq!(
            hashset(client_state.resources().iter()),
            hashset(&[ResourceDescription::Cidr(updated_resource),])
        );
        assert_eq!(
            hashset(client_state.routes()),
            expected_routes(vec![new_address])
        );
    }

    #[test_strategy::proptest]
    fn adding_cidr_resource_with_same_id_as_dns_resource_replaces_dns_resource(
        #[strategy(dns_resource())] resource: ResourceDescriptionDns,
        #[strategy(ip_network(8))] address: IpNetwork,
    ) {
        let mut client_state = ClientState::for_test();
        client_state.add_resources(&[ResourceDescription::Dns(resource.clone())]);

        let dns_as_cidr_resource = ResourceDescriptionCidr {
            address,
            id: resource.id,
            name: resource.name,
        };

        client_state.add_resources(&[ResourceDescription::Cidr(dns_as_cidr_resource.clone())]);

        assert_eq!(
            hashset(client_state.resources().iter()),
            hashset(&[ResourceDescription::Cidr(dns_as_cidr_resource),])
        );
        assert_eq!(
            hashset(client_state.routes()),
            expected_routes(vec![address])
        );
    }

    #[test_strategy::proptest]
    fn resources_can_be_removed(
        #[strategy(dns_resource())] dns_resource: ResourceDescriptionDns,
        #[strategy(cidr_resource(8))] cidr_resource: ResourceDescriptionCidr,
    ) {
        let mut client_state = ClientState::for_test();
        client_state.add_resources(&[
            ResourceDescription::Dns(dns_resource.clone()),
            ResourceDescription::Cidr(cidr_resource.clone()),
        ]);

        client_state.remove_resources(&[dns_resource.id]);

        assert_eq!(
            hashset(client_state.resources().iter()),
            hashset(&[ResourceDescription::Cidr(cidr_resource.clone())])
        );
        assert_eq!(
            hashset(client_state.routes()),
            expected_routes(vec![cidr_resource.address])
        );

        client_state.remove_resources(&[cidr_resource.id]);

        assert_eq!(hashset(client_state.resources().iter()), hashset(&[]));
        assert_eq!(hashset(client_state.routes()), expected_routes(vec![]));
    }

    #[test_strategy::proptest]
    fn resources_can_be_replaced(
        #[strategy(dns_resource())] dns_resource1: ResourceDescriptionDns,
        #[strategy(dns_resource())] dns_resource2: ResourceDescriptionDns,
        #[strategy(cidr_resource(8))] cidr_resource1: ResourceDescriptionCidr,
        #[strategy(cidr_resource(8))] cidr_resource2: ResourceDescriptionCidr,
    ) {
        let mut client_state = ClientState::for_test();
        client_state.add_resources(&[
            ResourceDescription::Dns(dns_resource1),
            ResourceDescription::Cidr(cidr_resource1),
        ]);

        client_state.set_resources(vec![
            ResourceDescription::Dns(dns_resource2.clone()),
            ResourceDescription::Cidr(cidr_resource2.clone()),
        ]);

        assert_eq!(
            hashset(client_state.resources().iter()),
            hashset(&[
                ResourceDescription::Dns(dns_resource2),
                ResourceDescription::Cidr(cidr_resource2.clone()),
            ])
        );
        assert_eq!(
            hashset(client_state.routes()),
            expected_routes(vec![cidr_resource2.address])
        );
    }
}<|MERGE_RESOLUTION|>--- conflicted
+++ resolved
@@ -1,8 +1,3 @@
-<<<<<<< HEAD
-use crate::ip_packet::{IpPacket, MutableIpPacket};
-=======
-use crate::peer::{PacketTransformClient, Peer};
->>>>>>> 0282163e
 use crate::peer_store::PeerStore;
 use crate::{dns, dns::DnsQuery};
 use bimap::BiMap;
@@ -336,11 +331,7 @@
 
         let transmit = self
             .node
-<<<<<<< HEAD
-            .encapsulate(peer.id(), packet.as_immutable().into(), Instant::now())
-=======
-            .encapsulate(peer.conn_id, packet.as_immutable(), Instant::now())
->>>>>>> 0282163e
+            .encapsulate(peer.id(), packet.as_immutable(), Instant::now())
             .inspect_err(|e| tracing::debug!("Failed to encapsulate: {e}"))
             .ok()??;
 
@@ -371,11 +362,7 @@
             return None;
         };
 
-<<<<<<< HEAD
-        let packet = match peer.transform_network_to_tun(packet.into()) {
-=======
-        let packet = match peer.untransform(packet) {
->>>>>>> 0282163e
+        let packet = match peer.transform_network_to_tun(packet) {
             Ok(packet) => packet,
             Err(e) => {
                 tracing::warn!(%conn_id, %local, %from, "Failed to transform packet: {e}");
