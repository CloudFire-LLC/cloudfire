use crate::ip_packet::{IpPacket, MutableIpPacket};
use crate::peer::PacketTransformClient;
use crate::peer_store::PeerStore;
use crate::{dns, dns::DnsQuery, Event, Tunnel, DNS_QUERIES_QUEUE_SIZE};
use bimap::BiMap;
use connlib_shared::error::{ConnlibError as Error, ConnlibError};
use connlib_shared::messages::{
    DnsServer, GatewayId, Interface as InterfaceConfig, IpDnsServer, ResourceDescription,
    ResourceDescriptionCidr, ResourceDescriptionDns, ResourceId, ReuseConnection,
};
use connlib_shared::{Callbacks, Dname, IpProvider};
use domain::base::Rtype;
use futures_bounded::FuturesTupleSet;
use ip_network::IpNetwork;
use ip_network_table::IpNetworkTable;
use itertools::Itertools;
use snownet::Client;

use hickory_resolver::config::{NameServerConfig, Protocol, ResolverConfig};
use hickory_resolver::TokioAsyncResolver;
use std::collections::hash_map::Entry;
use std::collections::{HashMap, HashSet, VecDeque};
<<<<<<< HEAD
use std::iter;
use std::net::IpAddr;
use std::str::FromStr;
=======
use std::net::{IpAddr, Ipv4Addr, Ipv6Addr};
>>>>>>> eb01de02
use std::task::{Context, Poll};
use std::time::{Duration, Instant};
use tokio::time::{Interval, MissedTickBehavior};

// Using str here because Ipv4/6Network doesn't support `const` 🙃
const IPV4_RESOURCES: &str = "100.96.0.0/11";
const IPV6_RESOURCES: &str = "fd00:2021:1111:8000::/107";

const DNS_PORT: u16 = 53;
const DNS_SENTINELS_V4: &str = "100.100.111.0/24";
const DNS_SENTINELS_V6: &str = "fd00:2021:1111:8000:100:100:111:0/120";

#[derive(Debug, Clone, Hash, PartialEq, Eq)]
pub struct DnsResource {
    pub id: ResourceId,
    pub address: Dname,
}

impl DnsResource {
    pub fn from_description(description: &ResourceDescriptionDns, address: Dname) -> DnsResource {
        DnsResource {
            id: description.id,
            address,
        }
    }
}

impl<CB> Tunnel<CB, ClientState, Client, GatewayId>
where
    CB: Callbacks + 'static,
{
    /// Adds a the given resource to the tunnel.
    ///
    /// Once added, when a packet for the resource is intercepted a new data channel will be created
    /// and packets will be wrapped with wireguard and sent through it.
    pub fn add_resources(
        &mut self,
        resources: &[ResourceDescription],
    ) -> connlib_shared::Result<()> {
        for resource_description in resources {
            if let Some(resource) = self.role_state.resource_ids.get(&resource_description.id()) {
                if resource.has_different_address(resource) {
                    self.remove_resource(resource.id());
                }
            }

            match &resource_description {
                ResourceDescription::Dns(dns) => {
                    self.role_state
                        .dns_resources
                        .insert(dns.address.clone(), dns.clone());
                }
                ResourceDescription::Cidr(cidr) => {
                    self.role_state
                        .cidr_resources
                        .insert(cidr.address, cidr.clone());
                }
            }

            self.role_state
                .resource_ids
                .insert(resource_description.id(), resource_description.clone());
        }

        self.update_resource_list()?;
        self.update_routes()?;

        Ok(())
    }

    #[tracing::instrument(level = "debug", skip_all, fields(%id))]
    pub fn remove_resource(&mut self, id: ResourceId) {
        self.role_state.awaiting_connection.remove(&id);
        self.role_state
            .dns_resources_internal_ips
            .retain(|r, _| r.id != id);
        self.role_state.dns_resources.retain(|_, r| r.id != id);
        self.role_state.cidr_resources.retain(|_, r| r.id != id);
        self.role_state
            .deferred_dns_queries
            .retain(|(r, _), _| r.id != id);

        self.role_state.resource_ids.remove(&id);

        if let Err(err) = self.update_routes() {
            tracing::error!(%id, "Failed to update routes: {err:?}");
        }

        if let Err(err) = self.update_resource_list() {
            tracing::error!("Failed to update resource list: {err:#?}")
        }

        let Some(gateway_id) = self.role_state.resources_gateways.remove(&id) else {
            tracing::debug!("No gateway associated with resource");
            return;
        };

        let Some(peer) = self.role_state.peers.get_mut(&gateway_id) else {
            return;
        };

        // First we remove the id from all allowed ips
        for (network, resources) in peer
            .allowed_ips
            .iter_mut()
            .filter(|(_, resources)| resources.contains(&id))
        {
            resources.remove(&id);

            if !resources.is_empty() {
                continue;
            }

            // If the allowed_ips doesn't correspond to any resource anymore we
            // clean up any related translation.
            peer.transform
                .translations
                .remove_by_left(&network.network_address());
        }

        // We remove all empty allowed ips entry since there's no resource that corresponds to it
        peer.allowed_ips.retain(|_, r| !r.is_empty());

        // If there's no allowed ip left we remove the whole peer because there's no point on keeping it around
        if peer.allowed_ips.is_empty() {
            self.role_state.peers.remove(&gateway_id);
            // TODO: should we have a Node::remove_connection?
        }

        tracing::debug!("Resource removed")
    }

    fn update_resource_list(&self) -> connlib_shared::Result<()> {
        self.callbacks.on_update_resources(
            self.role_state
                .resource_ids
                .values()
                .sorted()
                .cloned()
                .collect_vec(),
        )?;
        Ok(())
    }

<<<<<<< HEAD
    pub(crate) fn update_interface(&mut self) -> connlib_shared::Result<()> {
        let dns_mapping = self.role_state.dns_mapping();
        let mut device = Device::new(
            self.role_state.interface_config.as_ref().expect("Developer error: we should always call update_interface after the interface config is set"),
=======
    /// Sets the interface configuration and starts background tasks.
    #[tracing::instrument(level = "trace", skip(self))]
    pub fn set_interface(
        &mut self,
        config: &InterfaceConfig,
        dns_mapping: BiMap<IpAddr, DnsServer>,
    ) -> connlib_shared::Result<()> {
        self.device.initialize(
            config,
>>>>>>> eb01de02
            // We can just sort in here because sentinel ips are created in order
            dns_mapping.left_values().copied().sorted().collect(),
            &self.callbacks().clone(),
        )?;

<<<<<<< HEAD
        device.set_routes(self.role_state.routes().collect(), &self.callbacks)?;

        self.device = Some(device);
        self.no_device_waker.wake();
=======
        let name = self.device.name().to_owned();
>>>>>>> eb01de02

        self.callbacks.on_tunnel_ready()?;

        tracing::debug!(ip4 = %config.ipv4, ip6 = %config.ipv6, %name, "TUN device initialized");

        Ok(())
    }

    /// Sets the interface configuration and starts background tasks.
    #[tracing::instrument(level = "trace", skip(self))]
    pub fn set_interface(&mut self, config: &InterfaceConfig) -> connlib_shared::Result<()> {
        self.role_state.interface_config = Some(config.clone());
        let effective_dns_servers = effective_dns_servers(
            config.upstream_dns.clone(),
            self.callbacks()
                .get_system_default_resolvers()
                .ok()
                .flatten()
                .unwrap_or_default(),
        );

        let dns_mapping = sentinel_dns_mapping(&effective_dns_servers);
        self.role_state.set_dns_mapping(dns_mapping);
        self.update_interface()
    }

    /// Clean up a connection to a resource.
    // FIXME: this cleanup connection is wrong!
    pub fn cleanup_connection(&mut self, id: ResourceId) {
        self.role_state.on_connection_failed(id);
        // self.peer_connections.lock().remove(&id.into());
    }

    #[tracing::instrument(level = "trace", skip(self))]
<<<<<<< HEAD
    pub fn update_routes(&mut self) -> connlib_shared::Result<()> {
        let callbacks = self.callbacks().clone();
        let maybe_new_device = self
            .device
            .as_mut()
            .ok_or(Error::ControlProtocolError)?
            .set_routes(self.role_state.routes().collect(), &callbacks)?;

        if let Some(new_device) = maybe_new_device {
            self.device = Some(new_device);
        }
=======
    pub fn add_route(&mut self, route: IpNetwork) -> connlib_shared::Result<()> {
        let callbacks = self.callbacks().clone();
        self.device.add_route(route, &callbacks)?;

        Ok(())
    }

    #[tracing::instrument(level = "trace", skip(self))]
    pub fn remove_route(&mut self, route: IpNetwork) -> connlib_shared::Result<()> {
        let callbacks = self.callbacks().clone();
        self.device.remove_route(route, &callbacks)?;
>>>>>>> eb01de02

        Ok(())
    }

    pub fn add_ice_candidate(&mut self, conn_id: GatewayId, ice_candidate: String) {
        self.connections_state
            .node
            .add_remote_candidate(conn_id, ice_candidate, Instant::now());
    }
}

/// [`Tunnel`] state specific to clients.
pub struct ClientState {
    awaiting_connection: HashMap<ResourceId, AwaitingConnectionDetails>,
    resources_gateways: HashMap<ResourceId, GatewayId>,

    pub dns_resources_internal_ips: HashMap<DnsResource, HashSet<IpAddr>>,
    dns_resources: HashMap<String, ResourceDescriptionDns>,
    cidr_resources: IpNetworkTable<ResourceDescriptionCidr>,
    pub resource_ids: HashMap<ResourceId, ResourceDescription>,
    pub deferred_dns_queries: HashMap<(DnsResource, Rtype), IpPacket<'static>>,

    pub peers: PeerStore<GatewayId, PacketTransformClient, HashSet<ResourceId>>,

    forwarded_dns_queries: FuturesTupleSet<
        Result<hickory_resolver::lookup::Lookup, hickory_resolver::error::ResolveError>,
        DnsQuery<'static>,
    >,

    pub ip_provider: IpProvider,

    refresh_dns_timer: Interval,

    dns_mapping: BiMap<IpAddr, DnsServer>,
    dns_resolvers: HashMap<IpAddr, TokioAsyncResolver>,

    buffered_events: VecDeque<Event<GatewayId>>,
    interface_config: Option<InterfaceConfig>,
}

#[derive(Debug, Clone, PartialEq, Eq)]
pub(crate) struct AwaitingConnectionDetails {
    pub domain: Option<Dname>,
    gateways: HashSet<GatewayId>,
    pub last_intent_sent_at: Instant,
}

impl ClientState {
    pub(crate) fn encapsulate<'a>(
        &mut self,
        packet: MutableIpPacket<'a>,
        now: Instant,
    ) -> Option<(GatewayId, MutableIpPacket<'a>)> {
        let (packet, dest) = match self.handle_dns(packet, now) {
            Ok(response) => {
                self.buffered_events
                    .push_back(Event::SendPacket(response?.to_owned()));
                return None;
            }
            Err(non_dns_packet) => non_dns_packet,
        };

        let Some(peer) = self.peers.peer_by_ip_mut(dest) else {
            self.on_connection_intent_ip(dest, now);
            return None;
        };

        let packet = peer.transform(packet)?;

        Some((peer.conn_id, packet))
    }

    /// Attempt to handle the given packet as a DNS packet.
    ///
    /// Returns `Ok` if the packet is in fact a DNS query with an optional response to send back.
    /// Returns `Err` if the packet is not a DNS query.
    fn handle_dns<'a>(
        &mut self,
        packet: MutableIpPacket<'a>,
        now: Instant,
    ) -> Result<Option<IpPacket<'a>>, (MutableIpPacket<'a>, IpAddr)> {
        match dns::parse(
            &self.dns_resources,
            &self.dns_resources_internal_ips,
            &self.dns_mapping,
            packet.as_immutable(),
        ) {
            Some(dns::ResolveStrategy::LocalResponse(query)) => Ok(Some(query)),
            Some(dns::ResolveStrategy::ForwardQuery(query)) => {
                // There's an edge case here, where the resolver's ip has been resolved before as
                // a dns resource... we will ignore that weird case for now.
                // Assuming a single upstream dns until #3123 lands
                if let Some(upstream_dns) = self.dns_mapping.get_by_left(&query.query.destination())
                {
                    if self
                        .cidr_resources
                        .longest_match(upstream_dns.ip())
                        .is_some()
                    {
                        return Err((packet, upstream_dns.ip()));
                    }
                }

                self.add_pending_dns_query(query);

                Ok(None)
            }
            Some(dns::ResolveStrategy::DeferredResponse(resource)) => {
                self.on_connection_intent_dns(&resource.0, now);
                self.deferred_dns_queries
                    .insert(resource, packet.as_immutable().to_owned());

                Ok(None)
            }
            None => {
                let dest = packet.destination();
                Err((packet, dest))
            }
        }
    }

    pub(crate) fn get_awaiting_connection(
        &self,
        resource: &ResourceId,
    ) -> Result<&AwaitingConnectionDetails, ConnlibError> {
        self.awaiting_connection
            .get(resource)
            .ok_or(Error::UnexpectedConnectionDetails)
    }

    pub(crate) fn attempt_to_reuse_connection(
        &mut self,
        resource: ResourceId,
        gateway: GatewayId,
    ) -> Result<Option<ReuseConnection>, ConnlibError> {
        let desc = self
            .resource_ids
            .get(&resource)
            .ok_or(Error::UnknownResource)?;

        let domain = self.get_awaiting_connection(&resource)?.domain.clone();

        if self.is_connected_to(resource, &domain) {
            return Err(Error::UnexpectedConnectionDetails);
        }

        self.awaiting_connection
            .get_mut(&resource)
            .ok_or(Error::UnexpectedConnectionDetails)?;

        self.resources_gateways.insert(resource, gateway);

        if self.peers.get(&gateway).is_none() {
            return Ok(None);
        };

        self.peers
            .add_ips_with_resource(&gateway, &self.get_resource_ip(desc, &domain), &resource);

        self.awaiting_connection.remove(&resource);

        Ok(Some(ReuseConnection {
            resource_id: resource,
            gateway_id: gateway,
            payload: domain.clone(),
        }))
    }

    pub fn on_connection_failed(&mut self, resource: ResourceId) {
        self.awaiting_connection.remove(&resource);
        self.resources_gateways.remove(&resource);
    }

    #[tracing::instrument(level = "debug", skip_all, fields(resource_address = %resource.address, resource_id = %resource.id))]
    fn on_connection_intent_dns(&mut self, resource: &DnsResource, now: Instant) {
        self.on_connection_intent_to_resource(resource.id, Some(resource.address.clone()), now)
    }

    #[tracing::instrument(level = "debug", skip_all, fields(resource_ip = %destination, resource_id))]
    fn on_connection_intent_ip(&mut self, destination: IpAddr, now: Instant) {
        if is_definitely_not_a_resource(destination) {
            return;
        }

        let Some(resource_id) = self.get_cidr_resource_by_destination(destination) else {
            if let Some(resource) = self
                .dns_resources_internal_ips
                .iter()
                .find_map(|(r, i)| i.contains(&destination).then_some(r))
                .cloned()
            {
                self.on_connection_intent_dns(&resource, now);
            }

            tracing::trace!("Unknown resource");

            return;
        };

        tracing::Span::current().record("resource_id", tracing::field::display(&resource_id));

        self.on_connection_intent_to_resource(resource_id, None, now)
    }

    fn on_connection_intent_to_resource(
        &mut self,
        resource: ResourceId,
        domain: Option<Dname>,
        now: Instant,
    ) {
        debug_assert!(self.resource_ids.contains_key(&resource));

        let gateways = self
            .resources_gateways
            .values()
            .copied()
            .collect::<HashSet<_>>();

        match self.awaiting_connection.entry(resource) {
            Entry::Occupied(mut occupied) => {
                let time_since_last_intent = now.duration_since(occupied.get().last_intent_sent_at);

                if time_since_last_intent < Duration::from_secs(2) {
                    tracing::trace!(?time_since_last_intent, "Skipping connection intent");

                    return;
                }

                occupied.get_mut().last_intent_sent_at = now;
            }
            Entry::Vacant(vacant) => {
                vacant.insert(AwaitingConnectionDetails {
                    domain,
                    gateways: gateways.clone(),
                    last_intent_sent_at: now,
                });
            }
        }

        tracing::debug!("Sending connection intent");

        self.buffered_events.push_back(Event::ConnectionIntent {
            resource,
            connected_gateway_ids: gateways,
        });
    }

    pub fn create_peer_config_for_new_connection(
        &mut self,
        resource: ResourceId,
        domain: &Option<Dname>,
    ) -> Result<Vec<IpNetwork>, ConnlibError> {
        let desc = self
            .resource_ids
            .get(&resource)
            .ok_or(Error::ControlProtocolError)?;

        let ips = self.get_resource_ip(desc, domain);

        // Tidy up state once everything succeeded.
        self.awaiting_connection.remove(&resource);

        Ok(ips)
    }

    pub fn gateway_by_resource(&self, resource: &ResourceId) -> Option<GatewayId> {
        self.resources_gateways.get(resource).copied()
    }

    fn set_dns_mapping(&mut self, mapping: BiMap<IpAddr, DnsServer>) {
        self.dns_mapping = mapping.clone();
        self.dns_resolvers = create_resolvers(mapping);
    }

    pub fn dns_mapping(&self) -> BiMap<IpAddr, DnsServer> {
        self.dns_mapping.clone()
    }

    fn is_connected_to(&self, resource: ResourceId, domain: &Option<Dname>) -> bool {
        let Some(resource) = self.resource_ids.get(&resource) else {
            return false;
        };

        let ips = self.get_resource_ip(resource, domain);
        ips.iter().any(|ip| self.peers.exact_match(*ip).is_some())
    }

    fn get_resource_ip(
        &self,
        resource: &ResourceDescription,
        domain: &Option<Dname>,
    ) -> Vec<IpNetwork> {
        match resource {
            ResourceDescription::Dns(dns_resource) => {
                let Some(domain) = domain else {
                    return vec![];
                };

                let description = DnsResource::from_description(dns_resource, domain.clone());
                self.dns_resources_internal_ips
                    .get(&description)
                    .cloned()
                    .unwrap_or_default()
                    .into_iter()
                    .map(Into::into)
                    .collect()
            }
            ResourceDescription::Cidr(cidr) => vec![cidr.address],
        }
    }

    pub fn cleanup_connected_gateway(&mut self, gateway_id: &GatewayId) {
        self.peers.remove(gateway_id);
        self.dns_resources_internal_ips.retain(|resource, _| {
            !self
                .resources_gateways
                .get(&resource.id)
                .is_some_and(|r_gateway_id| r_gateway_id == gateway_id)
        });
    }

    fn routes(&self) -> impl Iterator<Item = IpNetwork> + '_ {
        self.cidr_resources
            .iter()
            .map(|(ip, _)| ip)
            .chain(iter::once(IpNetwork::from_str(IPV4_RESOURCES).unwrap()))
            .chain(iter::once(IpNetwork::from_str(IPV6_RESOURCES).unwrap()))
            .chain(self.dns_mapping.left_values().copied().map(Into::into))
    }

    fn get_cidr_resource_by_destination(&self, destination: IpAddr) -> Option<ResourceId> {
        self.cidr_resources
            .longest_match(destination)
            .map(|(_, res)| res.id)
    }

    fn add_pending_dns_query(&mut self, query: DnsQuery) {
        let upstream = query.query.destination();
        let Some(resolver) = self.dns_resolvers.get(&upstream).cloned() else {
            tracing::warn!(%upstream, "Dropping DNS query because of unknown upstream DNS server");
            return;
        };

        let query = query.into_owned();

        if self
            .forwarded_dns_queries
            .try_push(
                {
                    let name = query.name.clone();
                    let record_type = query.record_type;

                    async move { resolver.lookup(&name, record_type).await }
                },
                query,
            )
            .is_err()
        {
            tracing::warn!("Too many DNS queries, dropping existing one");
        }
    }

    pub fn poll_next_event(&mut self, cx: &mut Context<'_>) -> Poll<Event<GatewayId>> {
        loop {
            if let Some(event) = self.buffered_events.pop_front() {
                return Poll::Ready(event);
            }

            if self.refresh_dns_timer.poll_tick(cx).is_ready() {
                let mut connections = Vec::new();

                self.peers
                    .iter_mut()
                    .for_each(|p| p.transform.expire_dns_track());

                for resource in self.dns_resources_internal_ips.keys() {
                    let Some(gateway_id) = self.resources_gateways.get(&resource.id) else {
                        continue;
                    };
                    // filter inactive connections
                    if self.peers.get(gateway_id).is_none() {
                        continue;
                    }

                    connections.push(ReuseConnection {
                        resource_id: resource.id,
                        gateway_id: *gateway_id,
                        payload: Some(resource.address.clone()),
                    });
                }
                return Poll::Ready(Event::RefreshResources { connections });
            }

            match self.forwarded_dns_queries.poll_unpin(cx) {
                Poll::Ready((Ok(response), query)) => {
                    match dns::build_response_from_resolve_result(query.query, response) {
                        Ok(Some(packet)) => return Poll::Ready(Event::SendPacket(packet)),
                        Ok(None) => continue,
                        Err(e) => {
                            tracing::warn!("Failed to build DNS response from lookup result: {e}");
                            continue;
                        }
                    }
                }
                Poll::Ready((Err(resolve_timeout), query)) => {
                    tracing::warn!(name = %query.name, server = %query.query.destination(), "DNS query timed out: {resolve_timeout}");
                    continue;
                }
                Poll::Pending => {}
            }

            return Poll::Pending;
        }
    }
}

fn create_resolvers(
    sentinel_mapping: BiMap<IpAddr, DnsServer>,
) -> HashMap<IpAddr, TokioAsyncResolver> {
    sentinel_mapping
        .into_iter()
        .map(|(sentinel, srv)| {
            let mut resolver_config = ResolverConfig::new();
            resolver_config.add_name_server(NameServerConfig::new(srv.address(), Protocol::Udp));
            (
                sentinel,
                TokioAsyncResolver::tokio(resolver_config, Default::default()),
            )
        })
        .collect()
}

impl Default for ClientState {
    fn default() -> Self {
        // With this single timer this might mean that some DNS are refreshed too often
        // however... this also mean any resource is refresh within a 5 mins interval
        // therefore, only the first time it's added that happens, after that it doesn't matter.
        let mut interval = tokio::time::interval(Duration::from_secs(300));
        interval.set_missed_tick_behavior(MissedTickBehavior::Delay);

        Self {
            awaiting_connection: Default::default(),
            resources_gateways: Default::default(),
            forwarded_dns_queries: FuturesTupleSet::new(
                Duration::from_secs(60),
                DNS_QUERIES_QUEUE_SIZE,
            ),
            ip_provider: IpProvider::new(
                IPV4_RESOURCES.parse().unwrap(),
                IPV6_RESOURCES.parse().unwrap(),
            ),
            dns_resources_internal_ips: Default::default(),
            dns_resources: Default::default(),
            cidr_resources: IpNetworkTable::new(),
            resource_ids: Default::default(),
            peers: Default::default(),
            deferred_dns_queries: Default::default(),
            refresh_dns_timer: interval,
            dns_mapping: Default::default(),
            dns_resolvers: Default::default(),
            buffered_events: Default::default(),
            interface_config: Default::default(),
        }
    }
}

<<<<<<< HEAD
fn effective_dns_servers(
    upstream_dns: Vec<DnsServer>,
    default_resolvers: Vec<IpAddr>,
) -> Vec<DnsServer> {
    if !upstream_dns.is_empty() {
        return upstream_dns;
    }

    let mut dns_servers = default_resolvers
        .into_iter()
        .filter(|ip| !IpNetwork::from_str(DNS_SENTINELS_V4).unwrap().contains(*ip))
        .filter(|ip| !IpNetwork::from_str(DNS_SENTINELS_V6).unwrap().contains(*ip))
        .peekable();

    if dns_servers.peek().is_none() {
        tracing::error!("No system default DNS servers available! Can't initialize resolver. DNS interception will be disabled.");
        return Vec::new();
    }

    dns_servers
        .map(|ip| {
            DnsServer::IpPort(IpDnsServer {
                address: (ip, DNS_PORT).into(),
            })
        })
        .collect()
}

fn sentinel_dns_mapping(dns: &[DnsServer]) -> BiMap<IpAddr, DnsServer> {
    let mut ip_provider = IpProvider::new(
        DNS_SENTINELS_V4.parse().unwrap(),
        DNS_SENTINELS_V6.parse().unwrap(),
    );

    dns.iter()
        .cloned()
        .map(|i| {
            (
                ip_provider
                    .get_proxy_ip_for(&i.ip())
                    .expect("We only support up to 256 IPv4 DNS servers and 256 IPv6 DNS servers"),
                i,
            )
        })
        .collect()
=======
/// Compares the given [`IpAddr`] against a static set of ignored IPs that are definitely not resources.
fn is_definitely_not_a_resource(ip: IpAddr) -> bool {
    /// Source: https://en.wikipedia.org/wiki/Multicast_address#Notable_IPv4_multicast_addresses
    const IPV4_IGMP_MULTICAST: Ipv4Addr = Ipv4Addr::new(224, 0, 0, 22);

    /// Source: <https://en.wikipedia.org/wiki/Multicast_address#Notable_IPv6_multicast_addresses>
    const IPV6_MULTICAST_ALL_ROUTERS: Ipv6Addr = Ipv6Addr::new(0xFF02, 0, 0, 0, 0, 0, 0, 0x0002);

    match ip {
        IpAddr::V4(ip4) => {
            if ip4 == IPV4_IGMP_MULTICAST {
                return true;
            }
        }
        IpAddr::V6(ip6) => {
            if ip6 == IPV6_MULTICAST_ALL_ROUTERS {
                return true;
            }
        }
    }

    false
}

#[cfg(test)]
mod tests {
    use super::*;

    #[test]
    fn ignores_ip4_igmp_multicast() {
        assert!(is_definitely_not_a_resource("224.0.0.22".parse().unwrap()))
    }

    #[test]
    fn ignores_ip6_multicast_all_routers() {
        assert!(is_definitely_not_a_resource("ff02::2".parse().unwrap()))
    }
>>>>>>> eb01de02
}<|MERGE_RESOLUTION|>--- conflicted
+++ resolved
@@ -20,13 +20,9 @@
 use hickory_resolver::TokioAsyncResolver;
 use std::collections::hash_map::Entry;
 use std::collections::{HashMap, HashSet, VecDeque};
-<<<<<<< HEAD
 use std::iter;
-use std::net::IpAddr;
+use std::net::{IpAddr, Ipv4Addr, Ipv6Addr};
 use std::str::FromStr;
-=======
-use std::net::{IpAddr, Ipv4Addr, Ipv6Addr};
->>>>>>> eb01de02
 use std::task::{Context, Poll};
 use std::time::{Duration, Instant};
 use tokio::time::{Interval, MissedTickBehavior};
@@ -171,35 +167,21 @@
         Ok(())
     }
 
-<<<<<<< HEAD
     pub(crate) fn update_interface(&mut self) -> connlib_shared::Result<()> {
         let dns_mapping = self.role_state.dns_mapping();
-        let mut device = Device::new(
-            self.role_state.interface_config.as_ref().expect("Developer error: we should always call update_interface after the interface config is set"),
-=======
-    /// Sets the interface configuration and starts background tasks.
-    #[tracing::instrument(level = "trace", skip(self))]
-    pub fn set_interface(
-        &mut self,
-        config: &InterfaceConfig,
-        dns_mapping: BiMap<IpAddr, DnsServer>,
-    ) -> connlib_shared::Result<()> {
+        let config = 
+            self.role_state.interface_config.as_ref().expect("Developer error: we should always call update_interface after the interface config is set");
+        
         self.device.initialize(
             config,
->>>>>>> eb01de02
             // We can just sort in here because sentinel ips are created in order
             dns_mapping.left_values().copied().sorted().collect(),
             &self.callbacks().clone(),
         )?;
 
-<<<<<<< HEAD
-        device.set_routes(self.role_state.routes().collect(), &self.callbacks)?;
-
-        self.device = Some(device);
-        self.no_device_waker.wake();
-=======
+        self.device
+            .set_routes(self.role_state.routes().collect(), &self.callbacks)?;
         let name = self.device.name().to_owned();
->>>>>>> eb01de02
 
         self.callbacks.on_tunnel_ready()?;
 
@@ -234,31 +216,9 @@
     }
 
     #[tracing::instrument(level = "trace", skip(self))]
-<<<<<<< HEAD
     pub fn update_routes(&mut self) -> connlib_shared::Result<()> {
-        let callbacks = self.callbacks().clone();
-        let maybe_new_device = self
-            .device
-            .as_mut()
-            .ok_or(Error::ControlProtocolError)?
-            .set_routes(self.role_state.routes().collect(), &callbacks)?;
-
-        if let Some(new_device) = maybe_new_device {
-            self.device = Some(new_device);
-        }
-=======
-    pub fn add_route(&mut self, route: IpNetwork) -> connlib_shared::Result<()> {
-        let callbacks = self.callbacks().clone();
-        self.device.add_route(route, &callbacks)?;
-
-        Ok(())
-    }
-
-    #[tracing::instrument(level = "trace", skip(self))]
-    pub fn remove_route(&mut self, route: IpNetwork) -> connlib_shared::Result<()> {
-        let callbacks = self.callbacks().clone();
-        self.device.remove_route(route, &callbacks)?;
->>>>>>> eb01de02
+        self.device
+            .set_routes(self.role_state.routes().collect(), &self.callbacks)?;
 
         Ok(())
     }
@@ -725,7 +685,6 @@
     }
 }
 
-<<<<<<< HEAD
 fn effective_dns_servers(
     upstream_dns: Vec<DnsServer>,
     default_resolvers: Vec<IpAddr>,
@@ -771,7 +730,7 @@
             )
         })
         .collect()
-=======
+}
 /// Compares the given [`IpAddr`] against a static set of ignored IPs that are definitely not resources.
 fn is_definitely_not_a_resource(ip: IpAddr) -> bool {
     /// Source: https://en.wikipedia.org/wiki/Multicast_address#Notable_IPv4_multicast_addresses
@@ -809,5 +768,4 @@
     fn ignores_ip6_multicast_all_routers() {
         assert!(is_definitely_not_a_resource("ff02::2".parse().unwrap()))
     }
->>>>>>> eb01de02
 }