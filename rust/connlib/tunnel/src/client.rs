--- conflicted
+++ resolved
@@ -1581,13 +1581,8 @@
 
     #[test_strategy::proptest]
     fn adding_same_resource_with_different_address_updates_the_address(
-<<<<<<< HEAD
         #[strategy(cidr_resource())] resource: ResourceDescriptionCidr,
-        #[strategy(ip_network(8))] new_address: IpNetwork,
-=======
-        #[strategy(cidr_resource(8))] resource: ResourceDescriptionCidr,
         #[strategy(any_ip_network(8))] new_address: IpNetwork,
->>>>>>> 7e963f74
     ) {
         use callbacks as cb;
 
@@ -1802,7 +1797,7 @@
     }
 
     fn cidr_resource() -> impl Strategy<Value = ResourceDescriptionCidr> {
-        connlib_shared::proptest::cidr_resource(ip_network(8), site().prop_map(|s| vec![s]))
+        connlib_shared::proptest::cidr_resource(any_ip_network(8), site().prop_map(|s| vec![s]))
     }
 
     fn dns_resource() -> impl Strategy<Value = ResourceDescriptionDns> {
