[package]
name = "firezone-tunnel"
# mark:automatic-version
version = "1.0.0"
edition = "2021"

[dependencies]
secrecy = { workspace = true }
async-trait = { version = "0.1", default-features = false }
tokio = { version = "1.33", default-features = false, features = ["rt", "rt-multi-thread", "sync"] }
thiserror = { version = "1.0", default-features = false }
rand_core = { version = "0.6", default-features = false, features = ["getrandom"] }
serde = { version = "1.0", default-features = false, features = ["derive", "std"] }
futures =  { version = "0.3", default-features = false, features = ["std", "async-await", "executor"] }
futures-util =  { version = "0.3", default-features = false, features = ["std", "async-await", "async-await-macro"] }
tracing = { workspace = true }
parking_lot = { version = "0.12", default-features = false }
bytes = { version = "1.4", default-features = false, features = ["std"] }
itertools = { version = "0.12", default-features = false, features = ["use_std"] }
connlib-shared = { workspace = true }
libc = { version = "0.2", default-features = false, features = ["std", "const-extern-fn", "extra_traits"] }
ip_network = { version = "0.4", default-features = false }
ip_network_table = { version = "0.2", default-features = false }
domain = { workspace = true }
boringtun = { workspace = true }
chrono = { workspace = true }
pnet_packet = { version = "0.34" }
futures-bounded = { workspace = true }
hickory-resolver = { workspace = true }
arc-swap = "1.6.0"
bimap = "0.6"

# TODO: research replacing for https://github.com/algesten/str0m
webrtc = { workspace = true }

# Needed for Android logging until tracing is fixed
log = "0.4"

[dev-dependencies]
serde_json = "1.0"

# Linux tunnel dependencies
[target.'cfg(target_os = "linux")'.dependencies]
netlink-packet-route = { version = "0.17", default-features = false }
netlink-packet-core = { version = "0.7", default-features = false }
rtnetlink = { version = "0.13" }

# Android tunnel dependencies
[target.'cfg(target_os = "android")'.dependencies]
tracing-android = "0.2"

# Windows tunnel dependencies
[target.'cfg(target_os = "windows")'.dependencies]
uuid = { version = "1.5.0", features = ["v4"] }
wintun = "0.3.2"

<<<<<<< HEAD
=======
# Windows Win32 API
>>>>>>> ed5437c8
[target.'cfg(windows)'.dependencies.windows]
version = "0.52.0"
features = [
  "Win32_Foundation",
<<<<<<< HEAD
  "Win32_System_Threading",
=======
  "Win32_NetworkManagement_IpHelper",
  "Win32_NetworkManagement_Ndis",
  "Win32_Networking_WinSock",
>>>>>>> ed5437c8
]<|MERGE_RESOLUTION|>--- conflicted
+++ resolved
@@ -54,19 +54,13 @@
 uuid = { version = "1.5.0", features = ["v4"] }
 wintun = "0.3.2"
 
-<<<<<<< HEAD
-=======
-# Windows Win32 API
->>>>>>> ed5437c8
+# Windows APIs
 [target.'cfg(windows)'.dependencies.windows]
 version = "0.52.0"
 features = [
   "Win32_Foundation",
-<<<<<<< HEAD
   "Win32_System_Threading",
-=======
   "Win32_NetworkManagement_IpHelper",
   "Win32_NetworkManagement_Ndis",
   "Win32_Networking_WinSock",
->>>>>>> ed5437c8
 ]