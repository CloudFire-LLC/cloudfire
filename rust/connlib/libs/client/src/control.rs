--- conflicted
+++ resolved
@@ -1,9 +1,5 @@
-<<<<<<< HEAD
 use std::path::PathBuf;
-use std::{io, sync::Arc, time::Duration};
-=======
-use std::sync::Arc;
->>>>>>> 0ceecc0c
+use std::{io, sync::Arc};
 
 use crate::messages::{
     BroadcastGatewayIceCandidates, Connect, ConnectionDetails, EgressMessages,
@@ -20,13 +16,9 @@
 
 use async_trait::async_trait;
 use firezone_tunnel::{ConnId, ControlSignal, Request, Tunnel};
-<<<<<<< HEAD
-use tokio::sync::{mpsc::Receiver, Mutex};
+use tokio::sync::Mutex;
 use tokio_util::codec::{BytesCodec, FramedRead};
 use url::Url;
-=======
-use tokio::sync::Mutex;
->>>>>>> 0ceecc0c
 
 #[async_trait]
 impl ControlSignal for ControlSignaler {
@@ -89,34 +81,7 @@
 
 impl<CB: Callbacks + 'static> ControlPlane<CB> {
     #[tracing::instrument(level = "trace", skip(self))]
-<<<<<<< HEAD
-    async fn start(
-        mut self,
-        mut receiver: Receiver<(MessageResult<Messages>, Option<Reference>)>,
-    ) -> Result<()> {
-        let mut log_stats_interval = tokio::time::interval(Duration::from_secs(10));
-        let mut upload_logs_interval = tokio::time::interval(upload_interval_from_env_or_default());
-        loop {
-            tokio::select! {
-                Some((msg, reference)) = receiver.recv() => {
-                    match msg {
-                        Ok(msg) => self.handle_message(msg, reference).await?,
-                        Err(err) => self.handle_error(err, reference).await,
-                    }
-                },
-                _ = log_stats_interval.tick() => self.stats_event().await,
-                _ = upload_logs_interval.tick() => self.request_log_upload_url().await,
-                else => break
-            }
-        }
-        Ok(())
-    }
-
-    #[tracing::instrument(level = "trace", skip(self))]
     async fn init(
-=======
-    pub async fn init(
->>>>>>> 0ceecc0c
         &mut self,
         InitClient {
             interface,
@@ -326,8 +291,8 @@
     pub async fn stats_event(&mut self) {
         tracing::debug!(target: "tunnel_state", stats = ?self.tunnel.stats());
     }
-<<<<<<< HEAD
-    async fn request_log_upload_url(&mut self) {
+
+    pub async fn request_log_upload_url(&mut self) {
         tracing::info!("Requesting log upload URL from portal");
 
         let _ = self
@@ -336,34 +301,6 @@
             .send(EgressMessages::CreateLogSink {})
             .await;
     }
-}
-
-/// Parses an interval from the _compile-time_ env variable `CONNLIB_LOG_UPLOAD_INTERVAL_SECS`.
-///
-/// If not present or parsing as u64 fails, we fall back to a default interval of 1 hour.
-fn upload_interval_from_env_or_default() -> Duration {
-    const DEFAULT: Duration = Duration::from_secs(60 * 60);
-
-    let Some(interval) = option_env!("CONNLIB_LOG_UPLOAD_INTERVAL_SECS") else {
-        tracing::warn!(interval = ?DEFAULT, "Env variable `CONNLIB_LOG_UPLOAD_INTERVAL_SECS` was not set during compile-time, falling back to default");
-
-        return DEFAULT
-    };
-
-    let interval = match interval.parse() {
-        Ok(i) => i,
-        Err(e) => {
-            tracing::warn!(interval = ?DEFAULT, "Failed to parse `CONNLIB_LOG_UPLOAD_INTERVAL_SECS` as u64: {e}");
-            return DEFAULT;
-        }
-    };
-
-    tracing::info!(
-        ?interval,
-        "Using upload interval specified at compile-time via `CONNLIB_LOG_UPLOAD_INTERVAL_SECS`"
-    );
-
-    Duration::from_secs(interval)
 }
 
 async fn upload(path: PathBuf, url: Url) -> io::Result<()> {
@@ -397,38 +334,4 @@
     }
 
     Ok(())
-}
-
-#[async_trait]
-impl<CB: Callbacks + 'static> ControlSession<Messages, CB> for ControlPlane<CB> {
-    #[tracing::instrument(level = "trace", skip(private_key, callbacks))]
-    async fn start(
-        private_key: StaticSecret,
-        receiver: Receiver<(MessageResult<Messages>, Option<Reference>)>,
-        control_signal: PhoenixSenderWithTopic,
-        callbacks: CB,
-    ) -> Result<()> {
-        let control_signaler = ControlSignaler { control_signal };
-        let tunnel = Arc::new(Tunnel::new(private_key, control_signaler.clone(), callbacks).await?);
-
-        let control_plane = ControlPlane {
-            tunnel,
-            control_signaler,
-            tunnel_init: Mutex::new(false),
-        };
-
-        tokio::spawn(async move { control_plane.start(receiver).await });
-
-        Ok(())
-    }
-
-    fn socket_path() -> &'static str {
-        "client"
-    }
-
-    fn retry_strategy() -> ExponentialBackoff {
-        ExponentialBackoffBuilder::default().build()
-    }
-=======
->>>>>>> 0ceecc0c
 }