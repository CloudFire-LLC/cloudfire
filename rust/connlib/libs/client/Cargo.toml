[package]
name = "firezone-client-connlib"
version = "0.1.0"
edition = "2021"

[features]
mock = ["libs-common/mock"]

[dependencies]
tokio = { version = "1.32", default-features = false, features = ["sync", "rt"] }
tokio-util = "0.7.9"
tracing = { workspace = true }
tracing-subscriber = { workspace = true, features = ["env-filter"] }
tracing-appender = { version = "0.2.2" }
tracing-stackdriver = { version = "0.8.0" }
async-trait = { version = "0.1", default-features = false }
libs-common = { path = "../common" }
firezone-tunnel = { path = "../tunnel" }
serde = { version = "1.0", default-features = false, features = ["std", "derive"] }
boringtun = { workspace = true }
backoff = { workspace = true }
<<<<<<< HEAD
url = { version = "2.4.1", features = ["serde"] }
time = { version = "0.3.29", features = ["formatting"] }
reqwest = { version = "0.11.20", default-features = false, features = ["stream", "rustls-tls"] }
=======
webrtc = "0.8"
>>>>>>> 21afdf0a

[target.'cfg(target_os = "android")'.dependencies]
tracing = { workspace = true, features = ["std", "attributes"] }
tracing-android = "0.2"

[dev-dependencies]
serde_json = { version = "1.0", features = ["std"] }
chrono = { workspace = true }<|MERGE_RESOLUTION|>--- conflicted
+++ resolved
@@ -19,13 +19,10 @@
 serde = { version = "1.0", default-features = false, features = ["std", "derive"] }
 boringtun = { workspace = true }
 backoff = { workspace = true }
-<<<<<<< HEAD
+webrtc = "0.8"
 url = { version = "2.4.1", features = ["serde"] }
 time = { version = "0.3.29", features = ["formatting"] }
 reqwest = { version = "0.11.20", default-features = false, features = ["stream", "rustls-tls"] }
-=======
-webrtc = "0.8"
->>>>>>> 21afdf0a
 
 [target.'cfg(target_os = "android")'.dependencies]
 tracing = { workspace = true, features = ["std", "attributes"] }
