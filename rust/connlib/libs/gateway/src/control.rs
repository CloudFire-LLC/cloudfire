<<<<<<< HEAD
=======
use std::{sync::Arc, time::Duration};

use backoff::{ExponentialBackoff, ExponentialBackoffBuilder};
use boringtun::x25519::StaticSecret;
use firezone_tunnel::{ConnId, ControlSignal, Tunnel};
use libs_common::{
    control::{MessageResult, PhoenixSenderWithTopic, Reference},
    messages::{GatewayId, ResourceDescription},
    Callbacks, ControlSession,
    Error::ControlProtocolError,
    Result,
};
use tokio::sync::mpsc::Receiver;
use webrtc::ice_transport::ice_candidate::RTCIceCandidate;

use crate::messages::{AllowAccess, BroadcastClientIceCandidates, ClientIceCandidates};

>>>>>>> 21afdf0a
use super::messages::{
    ConnectionReady, EgressMessages, IngressMessages, InitGateway, RequestConnection,
};
use crate::messages::AllowAccess;
use async_trait::async_trait;
use firezone_tunnel::{ControlSignal, Tunnel};
use libs_common::{
    control::PhoenixSenderWithTopic,
    messages::{Id, ResourceDescription},
    Callbacks, Result,
};
use std::sync::Arc;

pub struct ControlPlane<CB: Callbacks> {
    pub tunnel: Arc<Tunnel<ControlSignaler, CB>>,
    pub control_signaler: ControlSignaler,
}

#[derive(Clone)]
pub struct ControlSignaler {
    pub control_signal: PhoenixSenderWithTopic,
}

#[async_trait]
impl ControlSignal for ControlSignaler {
    async fn signal_connection_to(
        &self,
        resource: &ResourceDescription,
        _connected_gateway_ids: &[GatewayId],
        _: usize,
    ) -> Result<()> {
        tracing::warn!("A message to network resource: {resource:?} was discarded, gateways aren't meant to be used as clients.");
        Ok(())
    }

    async fn signal_ice_candidate(
        &self,
        ice_candidate: RTCIceCandidate,
        conn_id: ConnId,
    ) -> Result<()> {
        // TODO: We probably want to have different signal_ice_candidate
        // functions for gateway/client but ultimately we just want
        // separate control_plane modules
        if let ConnId::Client(id) = conn_id {
            self.control_signal
                .clone()
                .send(EgressMessages::BroadcastIceCandidates(
                    BroadcastClientIceCandidates {
                        client_ids: vec![id],
                        candidates: vec![ice_candidate.to_json()?],
                    },
                ))
                .await?;

            Ok(())
        } else {
            Err(ControlProtocolError)
        }
    }
}

impl<CB: Callbacks + 'static> ControlPlane<CB> {
    #[tracing::instrument(level = "trace", skip(self))]
    pub async fn init(&mut self, init: InitGateway) -> Result<()> {
        if let Err(e) = self.tunnel.set_interface(&init.interface).await {
            tracing::error!("Couldn't initialize interface: {e}");
            Err(e)
        } else {
            // TODO: Enable masquerading here.
            tracing::info!("Firezoned Started!");
            Ok(())
        }
    }

    #[tracing::instrument(level = "trace", skip(self))]
    pub fn connection_request(&self, connection_request: RequestConnection) {
        let tunnel = Arc::clone(&self.tunnel);
        let mut control_signaler = self.control_signaler.clone();
        tokio::spawn(async move {
            match tunnel
                .set_peer_connection_request(
                    connection_request.client.rtc_session_description,
                    connection_request.client.peer.into(),
                    connection_request.relays,
                    connection_request.client.id,
                    connection_request.expires_at,
                    connection_request.resource,
                )
                .await
            {
                Ok(gateway_rtc_session_description) => {
                    if let Err(err) = control_signaler
                        .control_signal
                        .send(EgressMessages::ConnectionReady(ConnectionReady {
                            reference: connection_request.reference,
                            gateway_rtc_session_description,
                        }))
                        .await
                    {
                        tunnel.cleanup_connection(connection_request.client.id.into());
                        let _ = tunnel.callbacks().on_error(&err);
                    }
                }
                Err(err) => {
                    tunnel.cleanup_connection(connection_request.client.id.into());
                    let _ = tunnel.callbacks().on_error(&err);
                }
            }
        });
    }

    #[tracing::instrument(level = "trace", skip(self))]
    pub fn allow_access(
        &self,
        AllowAccess {
            client_id,
            resource,
            expires_at,
        }: AllowAccess,
    ) {
        self.tunnel.allow_access(resource, client_id, expires_at)
    }

    async fn add_ice_candidate(
        &self,
        ClientIceCandidates {
            client_id,
            candidates,
        }: ClientIceCandidates,
    ) {
        for candidate in candidates {
            if let Err(e) = self
                .tunnel
                .add_ice_candidate(client_id.into(), candidate)
                .await
            {
                tracing::error!(err = ?e,"add_ice_candidate");
                let _ = self.tunnel.callbacks().on_error(&e);
            }
        }
    }

    #[tracing::instrument(level = "trace", skip(self))]
    pub async fn handle_message(&mut self, msg: IngressMessages) -> Result<()> {
        match msg {
            IngressMessages::Init(init) => self.init(init).await?,
            IngressMessages::RequestConnection(connection_request) => {
                self.connection_request(connection_request)
            }
            IngressMessages::AllowAccess(allow_access) => {
                self.allow_access(allow_access);
            }

            IngressMessages::IceCandidates(ice_candidate) => {
                self.add_ice_candidate(ice_candidate).await
            }
        }
        Ok(())
    }

<<<<<<< HEAD
    pub async fn stats_event(&mut self) {
        tracing::debug!(target: "tunnel_state", "{:#?}", self.tunnel.stats());
=======
    pub(super) async fn stats_event(&mut self) {
        tracing::debug!(target: "tunnel_state", stats = ?self.tunnel.stats());
>>>>>>> 21afdf0a
    }
}<|MERGE_RESOLUTION|>--- conflicted
+++ resolved
@@ -1,35 +1,17 @@
-<<<<<<< HEAD
-=======
-use std::{sync::Arc, time::Duration};
-
-use backoff::{ExponentialBackoff, ExponentialBackoffBuilder};
-use boringtun::x25519::StaticSecret;
-use firezone_tunnel::{ConnId, ControlSignal, Tunnel};
-use libs_common::{
-    control::{MessageResult, PhoenixSenderWithTopic, Reference},
-    messages::{GatewayId, ResourceDescription},
-    Callbacks, ControlSession,
-    Error::ControlProtocolError,
-    Result,
-};
-use tokio::sync::mpsc::Receiver;
-use webrtc::ice_transport::ice_candidate::RTCIceCandidate;
-
-use crate::messages::{AllowAccess, BroadcastClientIceCandidates, ClientIceCandidates};
-
->>>>>>> 21afdf0a
 use super::messages::{
     ConnectionReady, EgressMessages, IngressMessages, InitGateway, RequestConnection,
 };
-use crate::messages::AllowAccess;
+use crate::messages::{AllowAccess, BroadcastClientIceCandidates, ClientIceCandidates};
 use async_trait::async_trait;
-use firezone_tunnel::{ControlSignal, Tunnel};
+use firezone_tunnel::{ConnId, ControlSignal, Tunnel};
+use libs_common::Error::ControlProtocolError;
 use libs_common::{
     control::PhoenixSenderWithTopic,
-    messages::{Id, ResourceDescription},
+    messages::{GatewayId, ResourceDescription},
     Callbacks, Result,
 };
 use std::sync::Arc;
+use webrtc::ice_transport::ice_candidate::RTCIceCandidate;
 
 pub struct ControlPlane<CB: Callbacks> {
     pub tunnel: Arc<Tunnel<ControlSignaler, CB>>,
@@ -178,12 +160,7 @@
         Ok(())
     }
 
-<<<<<<< HEAD
     pub async fn stats_event(&mut self) {
-        tracing::debug!(target: "tunnel_state", "{:#?}", self.tunnel.stats());
-=======
-    pub(super) async fn stats_event(&mut self) {
         tracing::debug!(target: "tunnel_state", stats = ?self.tunnel.stats());
->>>>>>> 21afdf0a
     }
 }