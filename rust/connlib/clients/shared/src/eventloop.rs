use crate::{
    messages::{
        Connect, ConnectionDetails, EgressMessages, GatewayIceCandidates, GatewaysIceCandidates,
        IngressMessages, InitClient, ReplyMessages,
    },
    PHOENIX_TOPIC,
};
use anyhow::Result;
use connlib_shared::{
    messages::{ConnectionAccepted, GatewayResponse, RelaysPresence, ResourceAccepted, ResourceId},
    Callbacks,
};
use firezone_tunnel::ClientTunnel;
use phoenix_channel::{ErrorReply, OutboundRequestId, PhoenixChannel};
use std::{
    collections::{HashMap, HashSet},
    net::IpAddr,
    task::{Context, Poll},
};

pub struct Eventloop<C: Callbacks> {
    tunnel: ClientTunnel<C>,

    portal: PhoenixChannel<(), IngressMessages, ReplyMessages>,
    rx: tokio::sync::mpsc::UnboundedReceiver<Command>,

    connection_intents: SentConnectionIntents,
}

/// Commands that can be sent to the [`Eventloop`].
pub enum Command {
    Stop,
    Reconnect,
    SetDns(Vec<IpAddr>),
}

impl<C: Callbacks> Eventloop<C> {
    pub(crate) fn new(
        tunnel: ClientTunnel<C>,
        portal: PhoenixChannel<(), IngressMessages, ReplyMessages>,
        rx: tokio::sync::mpsc::UnboundedReceiver<Command>,
    ) -> Self {
        Self {
            tunnel,
            portal,
            connection_intents: SentConnectionIntents::default(),
            rx,
        }
    }
}

impl<C> Eventloop<C>
where
    C: Callbacks + 'static,
{
    pub fn poll(&mut self, cx: &mut Context<'_>) -> Poll<Result<(), phoenix_channel::Error>> {
        loop {
            match self.rx.poll_recv(cx) {
                Poll::Ready(Some(Command::Stop)) | Poll::Ready(None) => return Poll::Ready(Ok(())),
                Poll::Ready(Some(Command::SetDns(dns))) => {
                    if let Err(e) = self.tunnel.set_new_dns(dns) {
                        tracing::warn!("Failed to update DNS: {e}");
                    }
                }
                Poll::Ready(Some(Command::Reconnect)) => {
                    self.portal.reconnect();
                    if let Err(e) = self.tunnel.reconnect() {
                        tracing::warn!("Failed to reconnect tunnel: {e}");
                    }

                    continue;
                }
                Poll::Pending => {}
            }

            match self.tunnel.poll_next_event(cx) {
                Poll::Ready(Ok(event)) => {
                    self.handle_tunnel_event(event);
                    continue;
                }
                Poll::Ready(Err(e)) => {
                    tracing::warn!("Tunnel error: {e}");
                    continue;
                }
                Poll::Pending => {}
            }

            match self.portal.poll(cx)? {
                Poll::Ready(event) => {
                    self.handle_portal_event(event);
                    continue;
                }
                Poll::Pending => {}
            }

            return Poll::Pending;
        }
    }

    fn handle_tunnel_event(&mut self, event: firezone_tunnel::ClientEvent) {
        match event {
            firezone_tunnel::ClientEvent::NewIceCandidate {
                conn_id: gateway,
                candidate,
            } => {
                tracing::debug!(%gateway, %candidate, "Sending new ICE candidate to gateway");

                self.portal.send(
                    PHOENIX_TOPIC,
                    EgressMessages::BroadcastIceCandidates(GatewaysIceCandidates {
                        gateway_ids: vec![gateway],
                        candidates: vec![candidate],
                    }),
                );
            }
            firezone_tunnel::ClientEvent::InvalidatedIceCandidate {
                conn_id: gateway,
                candidate,
            } => {
                tracing::debug!(%gateway, %candidate, "Sending invalidated ICE candidate to gateway");

                self.portal.send(
                    PHOENIX_TOPIC,
                    EgressMessages::BroadcastInvalidatedIceCandidates(GatewaysIceCandidates {
                        gateway_ids: vec![gateway],
                        candidates: vec![candidate],
                    }),
                );
            }
            firezone_tunnel::ClientEvent::ConnectionIntent {
                connected_gateway_ids,
                resource,
                ..
            } => {
                let id = self.portal.send(
                    PHOENIX_TOPIC,
                    EgressMessages::PrepareConnection {
                        resource_id: resource,
                        connected_gateway_ids,
                    },
                );
                self.connection_intents.register_new_intent(id, resource);
            }
            firezone_tunnel::ClientEvent::RefreshResources { connections } => {
                for connection in connections {
                    self.portal
                        .send(PHOENIX_TOPIC, EgressMessages::ReuseConnection(connection));
                }
            }
        }
    }

    fn handle_portal_event(
        &mut self,
        event: phoenix_channel::Event<IngressMessages, ReplyMessages>,
    ) {
        match event {
            phoenix_channel::Event::InboundMessage { msg, .. } => {
                self.handle_portal_inbound_message(msg);
            }
            phoenix_channel::Event::SuccessResponse { res, req_id, .. } => {
                self.handle_portal_success_reply(res, req_id);
            }
            phoenix_channel::Event::ErrorResponse { res, req_id, topic } => {
                self.handle_portal_error_reply(res, topic, req_id);
            }
            phoenix_channel::Event::HeartbeatSent => {}
            phoenix_channel::Event::JoinedRoom { .. } => {}
            phoenix_channel::Event::Closed => {
                unimplemented!("Client never actively closes the portal connection")
            }
        }
    }

    fn handle_portal_inbound_message(&mut self, msg: IngressMessages) {
        match msg {
            IngressMessages::ConfigChanged(config) => {
                if let Err(e) = self
                    .tunnel
                    .set_new_interface_config(config.interface.clone())
                {
                    tracing::warn!(?config, "Failed to update configuration: {e:?}");
                }
            }
            IngressMessages::IceCandidates(GatewayIceCandidates {
                gateway_id,
                candidates,
            }) => {
                for candidate in candidates {
                    self.tunnel.add_ice_candidate(gateway_id, candidate)
                }
            }
            IngressMessages::Init(InitClient {
                interface,
                resources,
                relays,
            }) => {
                if let Err(e) = self.tunnel.set_new_interface_config(interface) {
                    tracing::warn!("Failed to set interface on tunnel: {e}");
                    return;
                }

                tracing::info!("Firezone Started!");
                let _ = self.tunnel.set_resources(resources);
                self.tunnel.update_relays(HashSet::default(), relays)
            }
            IngressMessages::ResourceCreatedOrUpdated(resource) => {
                let resource_id = resource.id();

                if let Err(e) = self.tunnel.add_resources(&[resource]) {
                    tracing::warn!(%resource_id, "Failed to add resource: {e}");
                }
            }
            IngressMessages::ResourceDeleted(resource) => {
                self.tunnel.remove_resources(&[resource]);
            }
<<<<<<< HEAD
            IngressMessages::RelaysPresence(RelaysPresence {
                disconnected_ids: disconnected_relay_ids,
                connected: online_relays,
            }) => self
                .tunnel
                .update_relays(HashSet::from_iter(disconnected_relay_ids), online_relays),
=======
            IngressMessages::InvalidateIceCandidates(GatewayIceCandidates {
                gateway_id,
                candidates,
            }) => {
                for candidate in candidates {
                    self.tunnel.add_ice_candidate(gateway_id, candidate)
                }
            }
>>>>>>> 0f7e8064
        }
    }

    fn handle_portal_success_reply(&mut self, res: ReplyMessages, req_id: OutboundRequestId) {
        match res {
            ReplyMessages::Connect(Connect {
                gateway_payload:
                    GatewayResponse::ConnectionAccepted(ConnectionAccepted {
                        ice_parameters,
                        domain_response,
                    }),
                gateway_public_key,
                resource_id,
                ..
            }) => {
                if let Err(e) = self.tunnel.received_offer_response(
                    resource_id,
                    ice_parameters,
                    domain_response,
                    gateway_public_key.0.into(),
                ) {
                    tracing::warn!("Failed to accept connection: {e}");
                }
            }
            ReplyMessages::Connect(Connect {
                gateway_payload:
                    GatewayResponse::ResourceAccepted(ResourceAccepted { domain_response }),
                resource_id,
                ..
            }) => {
                if let Err(e) = self
                    .tunnel
                    .received_domain_parameters(resource_id, domain_response)
                {
                    tracing::warn!("Failed to accept resource: {e}");
                }
            }
            ReplyMessages::ConnectionDetails(ConnectionDetails {
                gateway_id,
                resource_id,
                relays,
                ..
            }) => {
                let should_accept = self
                    .connection_intents
                    .handle_connection_details_received(req_id, resource_id);

                if !should_accept {
                    tracing::debug!(%resource_id, "Ignoring stale connection details");
                    return;
                }

                match self
                    .tunnel
                    .create_or_reuse_connection(resource_id, gateway_id, relays)
                {
                    Ok(firezone_tunnel::Request::NewConnection(connection_request)) => {
                        // TODO: keep track for the response
                        let _id = self.portal.send(
                            PHOENIX_TOPIC,
                            EgressMessages::RequestConnection(connection_request),
                        );
                    }
                    Ok(firezone_tunnel::Request::ReuseConnection(connection_request)) => {
                        // TODO: keep track for the response
                        let _id = self.portal.send(
                            PHOENIX_TOPIC,
                            EgressMessages::ReuseConnection(connection_request),
                        );
                    }
                    Err(e) => {
                        self.tunnel.cleanup_connection(resource_id);
                        tracing::warn!("Failed to request new connection: {e}");
                    }
                };
            }
        }
    }

    fn handle_portal_error_reply(
        &mut self,
        res: ErrorReply,
        topic: String,
        req_id: OutboundRequestId,
    ) {
        match res {
            ErrorReply::Offline => {
                let Some(offline_resource) = self.connection_intents.handle_error(req_id) else {
                    return;
                };

                tracing::debug!(resource_id = %offline_resource, "Resource is offline");

                self.tunnel.cleanup_connection(offline_resource);
            }

            ErrorReply::Disabled => {
                tracing::debug!(%req_id, "Functionality is disabled");
            }
            ErrorReply::UnmatchedTopic => {
                self.portal.join(topic, ());
            }
            ErrorReply::NotFound | ErrorReply::Other => {}
        }
    }
}

#[derive(Default)]
struct SentConnectionIntents {
    inner: HashMap<OutboundRequestId, ResourceId>,
}

impl SentConnectionIntents {
    fn register_new_intent(&mut self, id: OutboundRequestId, resource: ResourceId) {
        self.inner.insert(id, resource);
    }

    /// To be called when we receive the connection details for a particular resource.
    ///
    /// Returns whether we should accept them.
    fn handle_connection_details_received(
        &mut self,
        reference: OutboundRequestId,
        r: ResourceId,
    ) -> bool {
        let has_more_recent_intent = self
            .inner
            .iter()
            .any(|(req, resource)| req > &reference && resource == &r);

        if has_more_recent_intent {
            return false;
        }

        let has_intent = self
            .inner
            .get(&reference)
            .is_some_and(|resource| resource == &r);

        if !has_intent {
            return false;
        }

        self.inner.retain(|_, v| v != &r);

        true
    }

    fn handle_error(&mut self, req: OutboundRequestId) -> Option<ResourceId> {
        self.inner.remove(&req)
    }
}

#[cfg(test)]
mod tests {
    use super::*;

    #[test]
    fn discards_old_connection_intent() {
        let mut intents = SentConnectionIntents::default();

        let resource = ResourceId::random();

        intents.register_new_intent(OutboundRequestId::for_test(1), resource);
        intents.register_new_intent(OutboundRequestId::for_test(2), resource);

        let should_accept =
            intents.handle_connection_details_received(OutboundRequestId::for_test(1), resource);

        assert!(!should_accept);
    }

    #[test]
    fn allows_unrelated_intents() {
        let mut intents = SentConnectionIntents::default();

        let resource1 = ResourceId::random();
        let resource2 = ResourceId::random();

        intents.register_new_intent(OutboundRequestId::for_test(1), resource1);
        intents.register_new_intent(OutboundRequestId::for_test(2), resource2);

        let should_accept_1 =
            intents.handle_connection_details_received(OutboundRequestId::for_test(1), resource1);
        let should_accept_2 =
            intents.handle_connection_details_received(OutboundRequestId::for_test(2), resource2);

        assert!(should_accept_1);
        assert!(should_accept_2);
    }

    #[test]
    fn handles_out_of_order_responses() {
        let mut intents = SentConnectionIntents::default();

        let resource = ResourceId::random();

        intents.register_new_intent(OutboundRequestId::for_test(1), resource);
        intents.register_new_intent(OutboundRequestId::for_test(2), resource);

        let should_accept_2 =
            intents.handle_connection_details_received(OutboundRequestId::for_test(2), resource);
        let should_accept_1 =
            intents.handle_connection_details_received(OutboundRequestId::for_test(1), resource);

        assert!(should_accept_2);
        assert!(!should_accept_1);
    }
}<|MERGE_RESOLUTION|>--- conflicted
+++ resolved
@@ -214,14 +214,12 @@
             IngressMessages::ResourceDeleted(resource) => {
                 self.tunnel.remove_resources(&[resource]);
             }
-<<<<<<< HEAD
             IngressMessages::RelaysPresence(RelaysPresence {
                 disconnected_ids: disconnected_relay_ids,
                 connected: online_relays,
             }) => self
                 .tunnel
                 .update_relays(HashSet::from_iter(disconnected_relay_ids), online_relays),
-=======
             IngressMessages::InvalidateIceCandidates(GatewayIceCandidates {
                 gateway_id,
                 candidates,
@@ -230,7 +228,6 @@
                     self.tunnel.add_ice_candidate(gateway_id, candidate)
                 }
             }
->>>>>>> 0f7e8064
         }
     }
 
