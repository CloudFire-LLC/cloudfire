--- conflicted
+++ resolved
@@ -169,12 +169,8 @@
         log_filter: String,
         callback_handler: ffi::CallbackHandler,
     ) -> Result<Self, String> {
-<<<<<<< HEAD
-        let log_dir = PathBuf::from(log_dir);
-=======
         let _guard = init_logging(log_dir.into(), log_filter);
         let secret = SecretString::from(token);
->>>>>>> 3baf2ee1
 
         let session = Session::connect(
             portal_url.as_str(),
