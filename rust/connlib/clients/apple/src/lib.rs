--- conflicted
+++ resolved
@@ -148,13 +148,8 @@
     }
 }
 
-<<<<<<< HEAD
 fn init_logging(log_dir: PathBuf, log_filter: String) -> (WorkerGuard, file_logger::Handle) {
-    let (file_layer, guard, handle) = file_logger::layer(&log_dir, log_filter);
-=======
-fn init_logging(log_dir: PathBuf, log_filter: String) -> WorkerGuard {
-    let (file_layer, guard) = file_logger::layer(log_dir.clone());
->>>>>>> 1dc73950
+    let (file_layer, guard, handle) = file_logger::layer(&log_dir);
 
     let _ = tracing_subscriber::registry()
         .with(tracing_oslog::OsLogger::new(
