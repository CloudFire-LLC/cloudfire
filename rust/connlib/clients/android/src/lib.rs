--- conflicted
+++ resolved
@@ -115,11 +115,7 @@
         return handle.clone();
     }
 
-<<<<<<< HEAD
-    let (file_layer, guard, handle) = file_logger::layer(log_dir, log_filter);
-=======
-    let (file_layer, guard) = file_logger::layer(log_dir);
->>>>>>> 1dc73950
+    let (file_layer, guard, handle) = file_logger::layer(log_dir);
 
     LOGGING_GUARD
         .set((guard, handle.clone()))
@@ -373,11 +369,6 @@
         handle,
     };
 
-<<<<<<< HEAD
-=======
-    init_logging(log_dir.into(), log_filter);
-
->>>>>>> 1dc73950
     let session = Session::connect(
         portal_url.as_str(),
         portal_token,
