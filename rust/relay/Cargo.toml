[package]
name = "relay"
version = "0.1.0"
edition = "2021"

[dependencies]
anyhow = "1.0.71"
clap = { version = "4.3.2", features = ["derive", "env"] }
bytecodec = "0.4.15"
futures = "0.3.28"
hex = "0.4.3"
hex-literal = "0.4.1"
rand = "0.8.5"
stun_codec = "0.3.1"
tokio = { version = "1.28.0", features = ["macros", "rt-multi-thread", "net", "time"] }
tracing = { version = "0.1.37", features = ["log"] }
tracing-subscriber = { version = "0.3", features = ["env-filter", "json"] }
tracing-stackdriver = "0.7.2"
env_logger = "0.10.0"
bytes = "1.4.0"
sha2 = "0.10.6"
base64 = "0.21.0"
once_cell = "1.17.1"
proptest = { version = "1.2.0", optional = true }
test-strategy = "0.3.0"
derive_more = { version = "0.99.17", features = ["from"] }
uuid = { version = "1.4.1", features = ["v4"] }
phoenix-channel = { path = "../phoenix-channel" }
url = "2.4.0"
serde = { version = "1.0.171", features = ["derive"] }
<<<<<<< HEAD
trackable = "1.3.0"
socket2 = "0.5.3"
=======
prometheus-client = "0.21.1"
axum = { version = "0.6.18", default-features = false, features = ["http1", "tokio"] }
>>>>>>> 686ccf31

[dev-dependencies]
webrtc = { version = "0.8" }
redis = { version = "0.23.0", default-features = false, features = ["tokio-comp"] }
difference = "2.0.0"

[[test]]
name = "regression"
required-features = ["proptest"]<|MERGE_RESOLUTION|>--- conflicted
+++ resolved
@@ -28,13 +28,10 @@
 phoenix-channel = { path = "../phoenix-channel" }
 url = "2.4.0"
 serde = { version = "1.0.171", features = ["derive"] }
-<<<<<<< HEAD
 trackable = "1.3.0"
 socket2 = "0.5.3"
-=======
 prometheus-client = "0.21.1"
 axum = { version = "0.6.18", default-features = false, features = ["http1", "tokio"] }
->>>>>>> 686ccf31
 
 [dev-dependencies]
 webrtc = { version = "0.8" }
