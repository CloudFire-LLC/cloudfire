--- conflicted
+++ resolved
@@ -27,13 +27,9 @@
 uuid = { version = "1.4.1", features = ["v4"] }
 phoenix-channel = { path = "../phoenix-channel" }
 url = "2.4.0"
-<<<<<<< HEAD
-serde = { version = "1.0.171", features = ["derive"] }
+serde = { version = "1.0.179", features = ["derive"] }
 trackable = "1.3.0"
 socket2 = "0.5.3"
-=======
-serde = { version = "1.0.179", features = ["derive"] }
->>>>>>> e24b3ac3
 prometheus-client = "0.21.1"
 axum = { version = "0.6.18", default-features = false, features = ["http1", "tokio"] }
 
