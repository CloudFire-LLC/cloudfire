[package]
name = "relay"
version = "0.1.0"
edition = "2021"

[dependencies]
anyhow = "1.0.71"
clap = { version = "4.3.2", features = ["derive", "env"] }
bytecodec = "0.4.15"
futures = "0.3.28"
hex = "0.4.3"
hex-literal = "0.4.1"
rand = "0.8.5"
stun_codec = "0.3.1"
tokio = { version = "1.28.0", features = ["macros", "rt-multi-thread", "net", "time"] }
tracing = { version = "0.1.37", features = ["log"] }
tracing-subscriber = { version = "0.3", features = ["env-filter", "json"] }
tracing-stackdriver = "0.7.2"
env_logger = "0.10.0"
bytes = "1.4.0"
sha2 = "0.10.6"
base64 = "0.21.0"
once_cell = "1.17.1"
proptest = { version = "1.2.0", optional = true }
test-strategy = "0.3.0"
derive_more = { version = "0.99.17", features = ["from"] }
uuid = { version = "1.4.1", features = ["v4"] }
phoenix-channel = { path = "../phoenix-channel" }
url = "2.4.0"
<<<<<<< HEAD
serde = { version = "1.0.163", features = ["derive"] }
prometheus-client = "0.21.1"
axum = { version = "0.6.18", default-features = false, features = ["http1", "tokio"] }
=======
serde = { version = "1.0.171", features = ["derive"] }
>>>>>>> 9d4df045

[dev-dependencies]
webrtc = { version = "0.8" }
redis = { version = "0.23.0", default-features = false, features = ["tokio-comp"] }
difference = "2.0.0"

[[test]]
name = "regression"
required-features = ["proptest"]<|MERGE_RESOLUTION|>--- conflicted
+++ resolved
@@ -27,13 +27,9 @@
 uuid = { version = "1.4.1", features = ["v4"] }
 phoenix-channel = { path = "../phoenix-channel" }
 url = "2.4.0"
-<<<<<<< HEAD
-serde = { version = "1.0.163", features = ["derive"] }
+serde = { version = "1.0.171", features = ["derive"] }
 prometheus-client = "0.21.1"
 axum = { version = "0.6.18", default-features = false, features = ["http1", "tokio"] }
-=======
-serde = { version = "1.0.171", features = ["derive"] }
->>>>>>> 9d4df045
 
 [dev-dependencies]
 webrtc = { version = "0.8" }
