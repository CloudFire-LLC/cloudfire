use crate::auth::{generate_password, split_username, systemtime_from_unix, FIREZONE};
use crate::server::channel_data::ChannelData;
use crate::server::UDP_TRANSPORT;
use crate::Attribute;
use bytecodec::DecodeExt;
use std::io;
use std::time::Duration;
use stun_codec::rfc5389::attributes::{ErrorCode, MessageIntegrity, Nonce, Username};
use stun_codec::rfc5389::errors::BadRequest;
use stun_codec::rfc5389::methods::BINDING;
use stun_codec::rfc5766::attributes::{
    ChannelNumber, Lifetime, RequestedTransport, XorPeerAddress,
};
use stun_codec::rfc5766::methods::{ALLOCATE, CHANNEL_BIND, CREATE_PERMISSION, REFRESH};
use stun_codec::{BrokenMessage, Message, MessageClass, TransactionId};
use uuid::Uuid;

/// The maximum lifetime of an allocation.
const MAX_ALLOCATION_LIFETIME: Duration = Duration::from_secs(3600);

/// The default lifetime of an allocation.
///
/// See <https://www.rfc-editor.org/rfc/rfc8656#name-allocations-2>.
const DEFAULT_ALLOCATION_LIFETIME: Duration = Duration::from_secs(600);

#[derive(Default)]
pub struct Decoder {
    stun_message_decoder: stun_codec::MessageDecoder<Attribute>,
}

impl Decoder {
    pub fn decode<'a>(
        &mut self,
        input: &'a [u8],
    ) -> Result<Result<ClientMessage<'a>, Message<Attribute>>, Error> {
        // De-multiplex as per <https://www.rfc-editor.org/rfc/rfc8656#name-channels-2>.
        match input.first() {
            Some(0..=3) => {
                let message = self.stun_message_decoder.decode_from_bytes(input)??;

                use MessageClass::*;
                match (message.method(), message.class()) {
                    (BINDING, Request) => Ok(Ok(ClientMessage::Binding(Binding::parse(&message)))),
                    (ALLOCATE, Request) => {
                        Ok(Allocate::parse(&message).map(ClientMessage::Allocate))
                    }
                    (REFRESH, Request) => Ok(Ok(ClientMessage::Refresh(Refresh::parse(&message)))),
                    (CHANNEL_BIND, Request) => {
                        Ok(ChannelBind::parse(&message).map(ClientMessage::ChannelBind))
                    }
                    (CREATE_PERMISSION, Request) => Ok(Ok(ClientMessage::CreatePermission(
                        CreatePermission::parse(&message),
                    ))),
                    (_, Request) => Ok(Err(bad_request(&message))),
                    (method, class) => {
                        Err(Error::DecodeStun(bytecodec::Error::from(io::Error::new(
                            io::ErrorKind::Unsupported,
                            format!(
                                "handling method {} and {class:?} is not implemented",
                                method.as_u16()
                            ),
                        ))))
                    }
                }
            }
            Some(64..=79) => Ok(Ok(ClientMessage::ChannelData(ChannelData::parse(input)?))),
            Some(other) => Err(Error::UnknownMessageType(*other)),
            None => Err(Error::Eof),
        }
    }
}

#[derive(derive_more::From)]
pub enum ClientMessage<'a> {
    ChannelData(ChannelData<'a>),
    Binding(Binding),
    Allocate(Allocate),
    Refresh(Refresh),
    ChannelBind(ChannelBind),
    CreatePermission(CreatePermission),
}

#[derive(Debug)]
pub struct Binding {
    transaction_id: TransactionId,
}

impl Binding {
    pub fn new(transaction_id: TransactionId) -> Self {
        Self { transaction_id }
    }

    pub fn parse(message: &Message<Attribute>) -> Self {
        let transaction_id = message.transaction_id();

        Binding { transaction_id }
    }

    pub fn transaction_id(&self) -> TransactionId {
        self.transaction_id
    }
}

pub struct Allocate {
    transaction_id: TransactionId,
    message_integrity: Option<MessageIntegrity>,
    requested_transport: RequestedTransport,
    lifetime: Option<Lifetime>,
    username: Option<Username>,
    nonce: Option<Nonce>,
}

impl Allocate {
    pub fn new_authenticated_udp(
        transaction_id: TransactionId,
        lifetime: Option<Lifetime>,
        username: Username,
<<<<<<< HEAD
        relay_secret: &str,
=======
        relay_secret: &[u8],
        nonce: Uuid,
>>>>>>> 6491ad13
    ) -> Self {
        let requested_transport = RequestedTransport::new(UDP_TRANSPORT);
        let nonce = Nonce::new(nonce.as_hyphenated().to_string()).expect("len(uuid) < 128");

        let mut message =
            Message::<Attribute>::new(MessageClass::Request, ALLOCATE, transaction_id);
        message.add_attribute(requested_transport.clone().into());
        message.add_attribute(username.clone().into());
        message.add_attribute(nonce.clone().into());

        if let Some(lifetime) = &lifetime {
            message.add_attribute(lifetime.clone().into());
        }

        let (expiry, salt) = split_username(username.name()).expect("a valid username");
        let expiry_systemtime = systemtime_from_unix(expiry);

        let password = generate_password(relay_secret, expiry_systemtime, salt);

        let message_integrity =
            MessageIntegrity::new_long_term_credential(&message, &username, &FIREZONE, &password)
                .unwrap();

        Self {
            transaction_id,
            message_integrity: Some(message_integrity),
            requested_transport,
            lifetime,
            username: Some(username),
            nonce: Some(nonce),
        }
    }

    pub fn new_unauthenticated_udp(
        transaction_id: TransactionId,
        lifetime: Option<Lifetime>,
    ) -> Self {
        let requested_transport = RequestedTransport::new(UDP_TRANSPORT);

        let mut message =
            Message::<Attribute>::new(MessageClass::Request, ALLOCATE, transaction_id);
        message.add_attribute(requested_transport.clone().into());

        if let Some(lifetime) = &lifetime {
            message.add_attribute(lifetime.clone().into());
        }

        Self {
            transaction_id,
            message_integrity: None,
            requested_transport,
            lifetime,
            username: None,
            nonce: None,
        }
    }

    pub fn parse(message: &Message<Attribute>) -> Result<Self, Message<Attribute>> {
        let transaction_id = message.transaction_id();
        let message_integrity = message.get_attribute::<MessageIntegrity>().cloned();
        let nonce = message.get_attribute::<Nonce>().cloned();
        let requested_transport = message
            .get_attribute::<RequestedTransport>()
            .ok_or(bad_request(message))?
            .clone();
        let lifetime = message.get_attribute::<Lifetime>().cloned();
        let username = message.get_attribute::<Username>().cloned();

        Ok(Allocate {
            transaction_id,
            message_integrity,
            requested_transport,
            lifetime,
            username,
            nonce,
        })
    }

    pub fn transaction_id(&self) -> TransactionId {
        self.transaction_id
    }

    pub fn message_integrity(&self) -> Option<&MessageIntegrity> {
        self.message_integrity.as_ref()
    }

    pub fn requested_transport(&self) -> &RequestedTransport {
        &self.requested_transport
    }

    pub fn effective_lifetime(&self) -> Lifetime {
        compute_effective_lifetime(self.lifetime.as_ref())
    }

    pub fn username(&self) -> Option<&Username> {
        self.username.as_ref()
    }

    pub fn nonce(&self) -> Option<&Nonce> {
        self.nonce.as_ref()
    }
}

pub struct Refresh {
    transaction_id: TransactionId,
    message_integrity: Option<MessageIntegrity>,
    lifetime: Option<Lifetime>,
    username: Option<Username>,
    nonce: Option<Nonce>,
}

impl Refresh {
    pub fn new(
        transaction_id: TransactionId,
        lifetime: Option<Lifetime>,
        username: Username,
<<<<<<< HEAD
        relay_secret: &str,
=======
        relay_secret: &[u8],
        nonce: Uuid,
>>>>>>> 6491ad13
    ) -> Self {
        let nonce = Nonce::new(nonce.as_hyphenated().to_string()).expect("len(uuid) < 128");

        let mut message = Message::<Attribute>::new(MessageClass::Request, REFRESH, transaction_id);
        message.add_attribute(username.clone().into());
        message.add_attribute(nonce.clone().into());

        if let Some(lifetime) = &lifetime {
            message.add_attribute(lifetime.clone().into());
        }

        let (expiry, salt) = split_username(username.name()).expect("a valid username");
        let expiry_systemtime = systemtime_from_unix(expiry);

        let password = generate_password(relay_secret, expiry_systemtime, salt);

        let message_integrity =
            MessageIntegrity::new_long_term_credential(&message, &username, &FIREZONE, &password)
                .unwrap();

        Self {
            transaction_id,
            message_integrity: Some(message_integrity),
            lifetime,
            username: Some(username),
            nonce: Some(nonce),
        }
    }

    pub fn parse(message: &Message<Attribute>) -> Self {
        let transaction_id = message.transaction_id();
        let message_integrity = message.get_attribute::<MessageIntegrity>().cloned();
        let nonce = message.get_attribute::<Nonce>().cloned();
        let lifetime = message.get_attribute::<Lifetime>().cloned();
        let username = message.get_attribute::<Username>().cloned();

        Refresh {
            transaction_id,
            message_integrity,
            lifetime,
            username,
            nonce,
        }
    }

    pub fn transaction_id(&self) -> TransactionId {
        self.transaction_id
    }

    pub fn message_integrity(&self) -> Option<&MessageIntegrity> {
        self.message_integrity.as_ref()
    }

    pub fn effective_lifetime(&self) -> Lifetime {
        compute_effective_lifetime(self.lifetime.as_ref())
    }

    pub fn username(&self) -> Option<&Username> {
        self.username.as_ref()
    }

    pub fn nonce(&self) -> Option<&Nonce> {
        self.nonce.as_ref()
    }
}

pub struct ChannelBind {
    transaction_id: TransactionId,
    channel_number: ChannelNumber,
    message_integrity: Option<MessageIntegrity>,
    nonce: Option<Nonce>,
    xor_peer_address: XorPeerAddress,
    username: Option<Username>,
}

impl ChannelBind {
    pub fn new(
        transaction_id: TransactionId,
        channel_number: ChannelNumber,
        xor_peer_address: XorPeerAddress,
        username: Username,
<<<<<<< HEAD
        relay_secret: &str,
=======
        relay_secret: &[u8],
        nonce: Uuid,
>>>>>>> 6491ad13
    ) -> Self {
        let nonce = Nonce::new(nonce.as_hyphenated().to_string()).expect("len(uuid) < 128");

        let mut message =
            Message::<Attribute>::new(MessageClass::Request, CHANNEL_BIND, transaction_id);
        message.add_attribute(username.clone().into());
        message.add_attribute(channel_number.into());
        message.add_attribute(xor_peer_address.clone().into());
        message.add_attribute(nonce.clone().into());

        let (expiry, salt) = split_username(username.name()).expect("a valid username");
        let expiry_systemtime = systemtime_from_unix(expiry);

        let password = generate_password(relay_secret, expiry_systemtime, salt);

        let message_integrity =
            MessageIntegrity::new_long_term_credential(&message, &username, &FIREZONE, &password)
                .unwrap();

        Self {
            transaction_id,
            channel_number,
            message_integrity: Some(message_integrity),
            xor_peer_address,
            username: Some(username),
            nonce: Some(nonce),
        }
    }

    pub fn parse(message: &Message<Attribute>) -> Result<Self, Message<Attribute>> {
        let transaction_id = message.transaction_id();
        let channel_number = message
            .get_attribute::<ChannelNumber>()
            .copied()
            .ok_or(bad_request(message))?;
        let message_integrity = message.get_attribute::<MessageIntegrity>().cloned();
        let nonce = message.get_attribute::<Nonce>().cloned();
        let username = message.get_attribute::<Username>().cloned();
        let xor_peer_address = message
            .get_attribute::<XorPeerAddress>()
            .ok_or(bad_request(message))?
            .clone();

        Ok(ChannelBind {
            transaction_id,
            channel_number,
            message_integrity,
            nonce,
            xor_peer_address,
            username,
        })
    }

    pub fn transaction_id(&self) -> TransactionId {
        self.transaction_id
    }

    pub fn channel_number(&self) -> ChannelNumber {
        self.channel_number
    }

    pub fn message_integrity(&self) -> Option<&MessageIntegrity> {
        self.message_integrity.as_ref()
    }

    pub fn xor_peer_address(&self) -> &XorPeerAddress {
        &self.xor_peer_address
    }

    pub fn username(&self) -> Option<&Username> {
        self.username.as_ref()
    }

    pub fn nonce(&self) -> Option<&Nonce> {
        self.nonce.as_ref()
    }
}

pub struct CreatePermission {
    transaction_id: TransactionId,
    message_integrity: Option<MessageIntegrity>,
    username: Option<Username>,
    nonce: Option<Nonce>,
}

impl CreatePermission {
    pub fn parse(message: &Message<Attribute>) -> Self {
        let transaction_id = message.transaction_id();
        let message_integrity = message.get_attribute::<MessageIntegrity>().cloned();
        let username = message.get_attribute::<Username>().cloned();
        let nonce = message.get_attribute::<Nonce>().cloned();

        CreatePermission {
            transaction_id,
            message_integrity,
            username,
            nonce,
        }
    }

    pub fn transaction_id(&self) -> TransactionId {
        self.transaction_id
    }

    pub fn message_integrity(&self) -> Option<&MessageIntegrity> {
        self.message_integrity.as_ref()
    }

    pub fn username(&self) -> Option<&Username> {
        self.username.as_ref()
    }

    pub fn nonce(&self) -> Option<&Nonce> {
        self.nonce.as_ref()
    }
}

/// Computes the effective lifetime of an allocation.
fn compute_effective_lifetime(requested_lifetime: Option<&Lifetime>) -> Lifetime {
    let Some(requested) = requested_lifetime else {
        return Lifetime::new(DEFAULT_ALLOCATION_LIFETIME).unwrap();
    };

    let effective_lifetime = requested.lifetime().min(MAX_ALLOCATION_LIFETIME);

    Lifetime::new(effective_lifetime).unwrap()
}

fn bad_request(message: &Message<Attribute>) -> Message<Attribute> {
    let mut message = Message::new(
        MessageClass::ErrorResponse,
        message.method(),
        message.transaction_id(),
    );
    message.add_attribute(ErrorCode::from(BadRequest).into());

    message
}

#[derive(Debug)]
pub enum Error {
    BadChannelData(io::Error),
    DecodeStun(bytecodec::Error),
    UnknownMessageType(u8),
    Eof,
}

impl From<BrokenMessage> for Error {
    fn from(msg: BrokenMessage) -> Self {
        Error::DecodeStun(msg.into())
    }
}

impl From<bytecodec::Error> for Error {
    fn from(error: bytecodec::Error) -> Self {
        Error::DecodeStun(error)
    }
}

impl From<io::Error> for Error {
    fn from(error: io::Error) -> Self {
        Error::BadChannelData(error)
    }
}

#[cfg(test)]
mod tests {
    use super::*;

    #[test]
    fn requested_lifetime_is_capped_at_max_lifetime() {
        let requested_lifetime = Lifetime::new(Duration::from_secs(10_000_000)).unwrap();

        let effective_lifetime = compute_effective_lifetime(Some(&requested_lifetime));

        assert_eq!(effective_lifetime.lifetime(), MAX_ALLOCATION_LIFETIME)
    }
}<|MERGE_RESOLUTION|>--- conflicted
+++ resolved
@@ -115,12 +115,8 @@
         transaction_id: TransactionId,
         lifetime: Option<Lifetime>,
         username: Username,
-<<<<<<< HEAD
         relay_secret: &str,
-=======
-        relay_secret: &[u8],
         nonce: Uuid,
->>>>>>> 6491ad13
     ) -> Self {
         let requested_transport = RequestedTransport::new(UDP_TRANSPORT);
         let nonce = Nonce::new(nonce.as_hyphenated().to_string()).expect("len(uuid) < 128");
@@ -237,12 +233,8 @@
         transaction_id: TransactionId,
         lifetime: Option<Lifetime>,
         username: Username,
-<<<<<<< HEAD
         relay_secret: &str,
-=======
-        relay_secret: &[u8],
         nonce: Uuid,
->>>>>>> 6491ad13
     ) -> Self {
         let nonce = Nonce::new(nonce.as_hyphenated().to_string()).expect("len(uuid) < 128");
 
@@ -324,12 +316,8 @@
         channel_number: ChannelNumber,
         xor_peer_address: XorPeerAddress,
         username: Username,
-<<<<<<< HEAD
         relay_secret: &str,
-=======
-        relay_secret: &[u8],
         nonce: Uuid,
->>>>>>> 6491ad13
     ) -> Self {
         let nonce = Nonce::new(nonce.as_hyphenated().to_string()).expect("len(uuid) < 128");
 
