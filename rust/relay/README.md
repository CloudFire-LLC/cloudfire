# relay

This crate houses a minimalistic STUN & TURN server.

## Features

We aim to support the following feature set:

- STUN binding requests
- TURN allocate requests
- TURN refresh requests
- TURN channel bind requests
- TURN channel data requests

Relaying of data through other means such as DATA frames is not supported.

## Building

You can build the server using: `cargo build --release --bin relay`

## Running

For a detailed help text and available configuration options, run `cargo run --bin relay -- --help`.
<<<<<<< HEAD

If the `RELAY_PORTAL_WS_URL` environment variable is set, we will connect to it and wait for an `init` message before booting.
=======
>>>>>>> 6491ad13

## Design

The relay is designed in a sans-IO fashion, meaning the core components do not cause side effects but operate as pure, synchronous state machines.
They take in data and emit commands: wake me at this point in time, send these bytes to this peer, etc.

This allows us to very easily unit-test all kinds of scenarios because all inputs are simple values.

The main server runs in a single task and spawns one additional task for each allocation.
Incoming data that needs to be relayed is forwarded to the main task where it gets authenticated and relayed on success.<|MERGE_RESOLUTION|>--- conflicted
+++ resolved
@@ -21,11 +21,6 @@
 ## Running
 
 For a detailed help text and available configuration options, run `cargo run --bin relay -- --help`.
-<<<<<<< HEAD
-
-If the `RELAY_PORTAL_WS_URL` environment variable is set, we will connect to it and wait for an `init` message before booting.
-=======
->>>>>>> 6491ad13
 
 ## Design
 
