--- conflicted
+++ resolved
@@ -58,12 +58,8 @@
                 transaction_id,
                 Some(lifetime.clone()),
                 valid_username(now, &username_salt),
-<<<<<<< HEAD
                 secret,
-=======
-                &secret,
                 nonce,
->>>>>>> 6491ad13
             ),
             now,
         ),
@@ -96,7 +92,7 @@
     let first_nonce = Uuid::from_u128(0x0);
 
     let mut server = TestServer::new(public_relay_addr);
-    let secret = server.auth_secret();
+    let secret = server.auth_secret().to_owned();
 
     server.assert_commands(
         from_client(
@@ -145,13 +141,8 @@
     #[strategy(relay::proptest::now())] now: SystemTime,
     #[strategy(relay::proptest::nonce())] nonce: Uuid,
 ) {
-<<<<<<< HEAD
-    let mut server = TestServer::new(public_relay_addr);
+    let mut server = TestServer::new(public_relay_addr).with_nonce(nonce);
     let secret = server.auth_secret().to_owned();
-=======
-    let mut server = TestServer::new(public_relay_addr).with_nonce(nonce);
-    let secret = server.auth_secret();
->>>>>>> 6491ad13
     let first_wake = now + allocate_lifetime.lifetime();
 
     server.assert_commands(
@@ -226,13 +217,8 @@
     #[strategy(relay::proptest::now())] now: SystemTime,
     #[strategy(relay::proptest::nonce())] nonce: Uuid,
 ) {
-<<<<<<< HEAD
-    let mut server = TestServer::new(public_relay_addr);
+    let mut server = TestServer::new(public_relay_addr).with_nonce(nonce);
     let secret = server.auth_secret().to_owned();
-=======
-    let mut server = TestServer::new(public_relay_addr).with_nonce(nonce);
-    let secret = server.auth_secret();
->>>>>>> 6491ad13
     let first_wake = now + allocate_lifetime.lifetime();
 
     server.assert_commands(
@@ -316,13 +302,8 @@
 ) {
     let _ = env_logger::try_init();
 
-<<<<<<< HEAD
-    let mut server = TestServer::new(public_relay_addr);
+    let mut server = TestServer::new(public_relay_addr).with_nonce(nonce);
     let secret = server.auth_secret().to_owned();
-=======
-    let mut server = TestServer::new(public_relay_addr).with_nonce(nonce);
-    let secret = server.auth_secret();
->>>>>>> 6491ad13
 
     server.assert_commands(
         from_client(
@@ -406,17 +387,13 @@
         }
     }
 
-<<<<<<< HEAD
-    fn auth_secret(&self) -> &str {
-=======
     fn with_nonce(mut self, nonce: Uuid) -> Self {
         self.server.add_nonce(nonce);
 
         self
     }
 
-    fn auth_secret(&mut self) -> [u8; 32] {
->>>>>>> 6491ad13
+    fn auth_secret(&self) -> &str {
         self.server.auth_secret()
     }
 
