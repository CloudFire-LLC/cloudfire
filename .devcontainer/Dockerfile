--- conflicted
+++ resolved
@@ -85,10 +85,6 @@
 USER $USERNAME
 WORKDIR /home/$USERNAME
 ENV HOME=/home/$USERNAME \
-<<<<<<< HEAD
-  TZ="UTC" \
-=======
->>>>>>> b761db50
   ASDF_DIR="/opt/asdf" \
   ASDF_DATA_DIR="/opt/asdf-data"
 
