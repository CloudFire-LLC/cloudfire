--- conflicted
+++ resolved
@@ -17,7 +17,6 @@
     )
   end
 
-<<<<<<< HEAD
   def as_settings do
     Repo.all(
       from r in Rule, select: %{destination: r.destination, user_id: r.user_id, action: r.action}
@@ -28,10 +27,10 @@
 
   def setting_projection(rule) do
     %{destination: decode(rule.destination), user_id: rule.user_id, action: rule.action}
-=======
+  end
+
   def count(user_id) do
     Repo.one(from r in Rule, where: r.user_id == ^user_id, select: count())
->>>>>>> b4d6ba84
   end
 
   def get_rule!(id), do: Repo.get!(Rule, id)
