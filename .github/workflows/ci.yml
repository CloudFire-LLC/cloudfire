--- conflicted
+++ resolved
@@ -190,6 +190,7 @@
           direct-ping-portal-down,
           relayed-ping-portal-down,
           direct-ping-portal-relay-down,
+          dns-etc-resolvconf,
           dns-nm,
         ]
     steps:
@@ -218,15 +219,6 @@
         if: "!cancelled()"
         run: docker compose logs api
 
-<<<<<<< HEAD
-            # Client DNS tests
-          - test_name: dns
-            perf_test: false
-            setup: echo 'Noop'
-            execute: scripts/dns-test-execute.bash
-
-          # Performance Tests
-=======
   performance-tests:
     name: performance-tests-${{ matrix.test_name }}
     needs: build-images
@@ -241,7 +233,6 @@
       fail-fast: false
       matrix:
         include:
->>>>>>> e47c1766
           - test_name: direct-perf
             setup: echo 'Noop'
             execute: |
