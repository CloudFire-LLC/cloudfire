--- conflicted
+++ resolved
@@ -192,6 +192,7 @@
           direct-ping-portal-relay-down,
           dns-etc-resolvconf,
           dns-nm,
+          dns-systemd-resolved,
         ]
     steps:
       - uses: actions/checkout@v4
@@ -206,18 +207,6 @@
 
       - run: ./scripts/tests/${{ matrix.test }}.sh
 
-<<<<<<< HEAD
-          # Systemd-related tests (ignores the client container and runs in the runner itself)
-          - test_name: dns-systemd-resolved
-            setup: scripts/systemd-test-setup.bash
-            execute: scripts/systemd-test-execute.bash
-
-            # Client DNS tests
-          - test_name: dns-etc-resolv-conf
-            perf_test: false
-            setup: echo 'Noop'
-            execute: scripts/dns-test-execute.bash
-=======
       - name: Show Client logs
         if: "!cancelled()"
         run: docker compose logs client
@@ -230,7 +219,6 @@
       - name: Show API logs
         if: "!cancelled()"
         run: docker compose logs api
->>>>>>> 1350b9a0
 
   performance-tests:
     name: performance-tests-${{ matrix.test_name }}
