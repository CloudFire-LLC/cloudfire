--- conflicted
+++ resolved
@@ -274,18 +274,16 @@
               docker compose exec -it client timeout 60 \
               sh -c 'until ping -W 1 -c 1 172.20.0.100 &>/dev/null; do true; done'
 
-<<<<<<< HEAD
           # Systemd-related tests (ignores the client container and runs in the runner itself)
-          - test_name: systemd-resolved
+          - test_name: dns-systemd-resolved
             setup: scripts/systemd-test-setup.bash
             execute: scripts/systemd-test-execute.bash
-=======
+
             # Client DNS tests
-          - test_name: dns
+          - test_name: dns-etc-resolv-conf
             perf_test: false
             setup: echo 'Noop'
             execute: scripts/dns-test-execute.bash
->>>>>>> 33b2dd01
 
           # Performance Tests
           - test_name: direct-perf
