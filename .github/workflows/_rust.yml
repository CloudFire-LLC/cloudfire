--- conflicted
+++ resolved
@@ -108,19 +108,12 @@
         run: pnpm tailwindcss -i src/input.css -o src/output.css
       - name: Build client
         run: cargo build -p firezone-gui-client
-<<<<<<< HEAD
       - name: Run smoke tests (Linux)
         if: ${{ runner.os == 'Linux' }}
         run: bash ../../scripts/tests/smoke-test-gui-linux.sh
       - name: Run smoke tests (Windows)
         if: ${{ runner.os == 'Windows' }}
         run: bash ../../scripts/tests/smoke-test-gui-windows.sh
-=======
-      - name: Run smoke test
-        run: cargo run -p firezone-gui-client -- smoke-test
-      - name: Test that the crash handler produces a crash dump
-        run: bash scripts/crash-handling-smoke-test.bash
->>>>>>> 4106419e
 
   # This should be identical to `build-push-windows-release-artifacts` in `cd.yml` except for the Github permissions, needs tag, and uploading step
   build-gui:
