name: Rust
on:
  workflow_call:

defaults:
  run:
    working-directory: ./rust

permissions:
  contents: 'read'
  id-token: 'write'

jobs:
  static-analysis:
    strategy:
      fail-fast: false
      matrix:
        runs-on:
          # We only need to run static analysis checks per OS family
          - ubuntu-22.04
          - macos-14
          - windows-2022
        # TODO: https://github.com/rust-lang/cargo/issues/5220
        include:
          - runs-on: ubuntu-22.04
            packages: # Intentionally blank as a package catch-all linter
<<<<<<< HEAD
          - runs-on: macos-14
            packages: -p connlib-client-apple -p firezone-connection
=======
          - runs-on: macos-13
            packages: -p connlib-client-apple -p snownet
>>>>>>> cd1f0475
          - runs-on: windows-2022
            packages: -p connlib-client-shared -p firezone-windows-client -p snownet
    runs-on: ${{ matrix.runs-on }}
    steps:
      - uses: actions/checkout@v4
      - uses: ./.github/actions/setup-rust
      - run: cargo fmt -- --check
      - run: |
          cargo doc --all-features --no-deps --document-private-items ${{ matrix.packages }}
        env:
          RUSTDOCFLAGS: "-D warnings"
      - run: |
          cargo clippy --all-targets --all-features ${{ matrix.packages }} -- -D warnings

  test:
    strategy:
      fail-fast: false
      matrix:
        # TODO: https://github.com/rust-lang/cargo/issues/5220
        include:
          - runs-on: ubuntu-20.04
            packages: -p firezone-linux-client -p firezone-gateway -p connlib-client-android -p snownet
          - runs-on: ubuntu-22.04
            packages: -p firezone-linux-client -p firezone-gateway -p connlib-client-android -p snownet
          - runs-on: macos-12
            packages: -p connlib-client-apple -p snownet
          - runs-on: macos-13
<<<<<<< HEAD
            packages: -p connlib-client-apple -p firezone-connection
          - runs-on: macos-14
            packages: -p connlib-client-apple -p firezone-connection
=======
            packages: -p connlib-client-apple -p snownet
>>>>>>> cd1f0475
          - runs-on: windows-2019
            packages: -p firezone-windows-client -p connlib-client-shared -p snownet
          - runs-on: windows-2022
            packages: -p firezone-windows-client -p connlib-client-shared -p snownet
    runs-on: ${{ matrix.runs-on }}
    steps:
      - uses: actions/checkout@v4
      - uses: ./.github/actions/setup-rust
      - run: cargo test --all-features ${{ matrix.packages }}

  # This should be identical to `build-push-windows-release-artifacts` in `cd.yml` except for the Github permissions, needs tag, and uploading step
  build-tauri:
    runs-on: windows-2019
    defaults:
      run:
        working-directory: ./rust/windows-client
    strategy:
      fail-fast: false
      # The matrix is 1x1 to match the style of build-push-linux-release-artifacts
      # In the future we could try to cross-compile aarch64-windows here.
      matrix:
        name:
          - package: firezone-windows-client
            artifact: windows-client
    env:
      BINARY_DEST_PATH: ${{ matrix.name.artifact }}
    steps:
      - uses: actions/checkout@v4
      - uses: ./.github/actions/setup-node
      - uses: ./.github/actions/setup-rust
        with:
          targets: x86_64-pc-windows-msvc
      - name: Build release binaries
        run: |
          # Build Windows Tauri GUI

          pnpm install

          # Set logs to debug
          $env:RUST_LOG = "debug"

          # I'm running the multi-process test here because I don't think it can be
          # embedded in a test binary. It requires the client to call subcommands
          # from its own exe.
          cargo run -p firezone-windows-client -- debug test-ipc

          pnpm build

          # Used for release artifact
          # In release mode the name comes from tauri.conf.json
          cp "../target/release/Firezone.exe" "${{ env.BINARY_DEST_PATH }}-x64.exe"
          cp "../target/release/bundle/msi/*.msi" "${{ env.BINARY_DEST_PATH }}-x64.msi"

          Get-FileHash ${{ env.BINARY_DEST_PATH }}-x64.exe -Algorithm SHA256 | Select-Object Hash > ${{ env.BINARY_DEST_PATH }}-x64.exe.sha256sum.txt
          Get-FileHash ${{ env.BINARY_DEST_PATH }}-x64.msi -Algorithm SHA256 | Select-Object Hash > ${{ env.BINARY_DEST_PATH }}-x64.msi.sha256sum.txt

          # This might catch regressions in #3384, depending how CI runners
          # handle exit codes
          git diff --exit-code
      - name: Save Windows client
        uses: actions/upload-artifact@v4
        with:
          name: windows-client-x64
          path: |
            ${{ github.workspace }}/rust/windows-client/windows-client-x64.exe
            ${{ github.workspace }}/rust/windows-client/windows-client-x64.exe.sha256sum.txt
      - name: Save Windows installer
        uses: actions/upload-artifact@v4
        with:
          name: windows-client-x64-msi
          path: |
            ${{ github.workspace }}/rust/windows-client/windows-client-x64.msi
            ${{ github.workspace }}/rust/windows-client/windows-client-x64.msi.sha256sum.txt

  smoke-test-relay:
    runs-on: ubuntu-22.04
    defaults:
      run:
        working-directory: ./rust/relay
    steps:
      - uses: actions/checkout@v4
      - uses: ./.github/actions/setup-rust
      - run: ./run_smoke_test.sh<|MERGE_RESOLUTION|>--- conflicted
+++ resolved
@@ -24,13 +24,8 @@
         include:
           - runs-on: ubuntu-22.04
             packages: # Intentionally blank as a package catch-all linter
-<<<<<<< HEAD
           - runs-on: macos-14
-            packages: -p connlib-client-apple -p firezone-connection
-=======
-          - runs-on: macos-13
             packages: -p connlib-client-apple -p snownet
->>>>>>> cd1f0475
           - runs-on: windows-2022
             packages: -p connlib-client-shared -p firezone-windows-client -p snownet
     runs-on: ${{ matrix.runs-on }}
@@ -58,13 +53,9 @@
           - runs-on: macos-12
             packages: -p connlib-client-apple -p snownet
           - runs-on: macos-13
-<<<<<<< HEAD
-            packages: -p connlib-client-apple -p firezone-connection
+            packages: -p connlib-client-apple -p snownet
           - runs-on: macos-14
-            packages: -p connlib-client-apple -p firezone-connection
-=======
             packages: -p connlib-client-apple -p snownet
->>>>>>> cd1f0475
           - runs-on: windows-2019
             packages: -p firezone-windows-client -p connlib-client-shared -p snownet
           - runs-on: windows-2022
