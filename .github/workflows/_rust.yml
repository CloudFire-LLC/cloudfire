name: Rust
on:
  workflow_call:

defaults:
  run:
    working-directory: ./rust

permissions:
  contents: 'read'
  id-token: 'write'

jobs:
  static-analysis:
    name: static-analysis-${{ matrix.runs-on }}
    strategy:
      fail-fast: false
      matrix:
        runs-on:
          # We only need to run static analysis checks per OS family
          - ubuntu-22.04
          - macos-14
          - windows-2022
        # TODO: https://github.com/rust-lang/cargo/issues/5220
        include:
          - runs-on: ubuntu-22.04
            packages: # Intentionally blank as a package catch-all linter
          - runs-on: macos-14
            packages: -p connlib-client-apple -p snownet
          - runs-on: windows-2022
            packages: -p connlib-client-shared -p firezone-gui-client -p snownet
    runs-on: ${{ matrix.runs-on }}
    steps:
      - uses: actions/checkout@v4
      - uses: ./.github/actions/setup-rust
      - uses: ./.github/actions/setup-tauri
      - run: cargo fmt -- --check
      - run: |
          cargo doc --all-features --no-deps --document-private-items ${{ matrix.packages }}
        env:
          RUSTDOCFLAGS: "-D warnings"
      - run: |
          cargo clippy --all-targets --all-features ${{ matrix.packages }} -- -D warnings

  test:
    name: test-${{ matrix.runs-on }}
    strategy:
      fail-fast: false
      matrix:
        # TODO: https://github.com/rust-lang/cargo/issues/5220
        include:
          - runs-on: ubuntu-20.04
            packages: -p firezone-linux-client -p firezone-gateway -p connlib-client-android -p snownet
          - runs-on: ubuntu-22.04
            packages: -p firezone-linux-client -p firezone-gateway -p connlib-client-android -p snownet
          - runs-on: macos-12
            packages: -p connlib-client-apple -p snownet
          - runs-on: macos-13
            packages: -p connlib-client-apple -p snownet
          - runs-on: macos-14
            packages: -p connlib-client-apple -p snownet
          - runs-on: windows-2019
            packages: -p firezone-gui-client -p connlib-client-shared -p snownet
          - runs-on: windows-2022
            packages: -p firezone-gui-client -p connlib-client-shared -p snownet
    runs-on: ${{ matrix.runs-on }}
    steps:
      - uses: actions/checkout@v4
      - uses: ./.github/actions/setup-rust
      - uses: ./.github/actions/setup-tauri
      - run: cargo test --all-features ${{ matrix.packages }}

  # Runs the Windows client smoke test, built in debug mode. We can't run it in release
  # mode because of a known issue: <https://github.com/firezone/firezone/blob/456e044f882c2bb314e19cc44c0d19c5ad817b7c/rust/windows-client/src-tauri/src/client.rs#L162-L164>
  gui-smoke-test:
    name: gui-smoke-test-${{ matrix.runs-on }}
    strategy:
      fail-fast: false
      matrix:
        include:
          # Awaiting another PR to generalize the smoke test for Ubuntu
          #- runs-on: ubuntu-20.04
          # Broken on 22.04 <https://github.com/firezone/firezone/issues/3699>
          #- runs-on: ubuntu-22.04
          - runs-on: windows-2019
          - runs-on: windows-2022
    runs-on: ${{ matrix.runs-on }}
    defaults:
      run:
        working-directory: ./rust/gui-client
    env:
      CONNLIB_LOG_UPLOAD_INTERVAL_SECS: 300
      # The Windows client ignores RUST_LOG because it uses a settings file instead
    steps:
      - uses: actions/checkout@v4
      - uses: ./.github/actions/setup-node
        with:
          node-version: '20'
      - uses: ./.github/actions/setup-rust
      - uses: ./.github/actions/setup-tauri
      - name: pnpm install
        run: |
          pnpm install
          cp "node_modules/flowbite/dist/flowbite.min.js" "src/"
      - name: Compile TypeScript
        run: pnpm tsc
      - name: Compile Tailwind
        run: pnpm tailwindcss -i src/input.css -o src/output.css
      - name: Build client
        run: cargo build -p firezone-gui-client
      - name: Run smoke tests (Linux)
        if: ${{ runner.os == 'Linux' }}
        run: bash ../../scripts/tests/smoke-test-gui-linux.sh
      - name: Run smoke tests (Windows)
        if: ${{ runner.os == 'Windows' }}
        run: bash ../../scripts/tests/smoke-test-gui-windows.sh

  # This should be identical to `build-push-windows-release-artifacts` in `cd.yml` except for the Github permissions, needs tag, and uploading step
  build-gui:
    name: build-gui-${{ matrix.runs-on }}
    runs-on: ${{ matrix.runs-on }}
    defaults:
      run:
        working-directory: ./rust/gui-client
    strategy:
      fail-fast: false
      matrix:
<<<<<<< HEAD
        runs-on:
          # TODO
          # - ubuntu-20.04
          - windows-2019
    env:
      BINARY_DEST_PATH: firezone-gui-client
=======
        include:
          - runs-on: ubuntu-20.04
            binary-dest-path: firezone-linux-gui-client
            rename-script: ../../scripts/build/tauri-rename-ubuntu.sh
          - runs-on: windows-2019
            binary-dest-path: firezone-windows-client
            rename-script: ../../scripts/build/tauri-rename-windows.sh
    env:
      BINARY_DEST_PATH: ${{ matrix.binary-dest-path }}
>>>>>>> 4c0c8391
      CONNLIB_LOG_UPLOAD_INTERVAL_SECS: 300
    steps:
      - uses: actions/checkout@v4
      - uses: ./.github/actions/setup-node
        with:
          node-version: '20'
      - uses: ./.github/actions/setup-rust
      - uses: ./.github/actions/setup-tauri
      - name: Install pnpm deps
        run: pnpm install
      - name: Build release exe and MSI
        run: pnpm build
<<<<<<< HEAD
      - name: Compute SHA256 and rename
        run: |
          # Used for release artifact
          # In release mode the name comes from tauri.conf.json
          cp "../target/release/Firezone.exe" "${{ env.BINARY_DEST_PATH }}-x64.exe"
          cp "../target/release/bundle/msi/*.msi" "${{ env.BINARY_DEST_PATH }}-x64.msi"
          cp "../target/release/firezone_gui_client.pdb" "${{ env.BINARY_DEST_PATH }}-x64.pdb"

          Get-FileHash ${{ env.BINARY_DEST_PATH }}-x64.exe -Algorithm SHA256 | Select-Object Hash > ${{ env.BINARY_DEST_PATH }}-x64.exe.sha256sum.txt
          Get-FileHash ${{ env.BINARY_DEST_PATH }}-x64.msi -Algorithm SHA256 | Select-Object Hash > ${{ env.BINARY_DEST_PATH }}-x64.msi.sha256sum.txt
          Get-FileHash ${{ env.BINARY_DEST_PATH }}-x64.pdb -Algorithm SHA256 | Select-Object Hash > ${{ env.BINARY_DEST_PATH }}-x64.pdb.sha256sum.txt

          # This might catch regressions in #3384, depending how CI runners
          # handle exit codes
          git diff --exit-code
      - name: Save GUI client
        uses: actions/upload-artifact@v4
=======
      - name: Rename artifacts and compute SHA256
        shell: bash
        run: ${{ matrix.rename-script }}
      - name: Save Linux client
        if: ${{ runner.os == 'Linux' }}
        uses: ./.github/actions/upload-gui-artifact
        with:
          base: ${{ env.BINARY_DEST_PATH }}-amd64
      - name: Save Linux AppImage
        if: ${{ runner.os == 'Linux' }}
        uses: ./.github/actions/upload-gui-artifact
        with:
          base: ${{ env.BINARY_DEST_PATH }}_amd64.AppImage
      - name: Save Linux deb package
        if: ${{ runner.os == 'Linux' }}
        uses: ./.github/actions/upload-gui-artifact
        with:
          base: ${{ env.BINARY_DEST_PATH }}_amd64.deb
      - name: Save Windows client
        if: ${{ runner.os == 'Windows' }}
        uses: ./.github/actions/upload-gui-artifact
>>>>>>> 4c0c8391
        with:
          base: ${{ env.BINARY_DEST_PATH }}-x64.exe
      - name: Save Windows MSI installer
        if: ${{ runner.os == 'Windows' }}
        uses: ./.github/actions/upload-gui-artifact
        with:
          base: ${{ env.BINARY_DEST_PATH }}-x64.msi
      - name: Save Windows debug symbols
        if: ${{ runner.os == 'Windows' }}
        uses: ./.github/actions/upload-gui-artifact
        with:
          base: ${{ env.BINARY_DEST_PATH }}-x64.pdb<|MERGE_RESOLUTION|>--- conflicted
+++ resolved
@@ -125,14 +125,6 @@
     strategy:
       fail-fast: false
       matrix:
-<<<<<<< HEAD
-        runs-on:
-          # TODO
-          # - ubuntu-20.04
-          - windows-2019
-    env:
-      BINARY_DEST_PATH: firezone-gui-client
-=======
         include:
           - runs-on: ubuntu-20.04
             binary-dest-path: firezone-linux-gui-client
@@ -142,7 +134,6 @@
             rename-script: ../../scripts/build/tauri-rename-windows.sh
     env:
       BINARY_DEST_PATH: ${{ matrix.binary-dest-path }}
->>>>>>> 4c0c8391
       CONNLIB_LOG_UPLOAD_INTERVAL_SECS: 300
     steps:
       - uses: actions/checkout@v4
@@ -155,25 +146,6 @@
         run: pnpm install
       - name: Build release exe and MSI
         run: pnpm build
-<<<<<<< HEAD
-      - name: Compute SHA256 and rename
-        run: |
-          # Used for release artifact
-          # In release mode the name comes from tauri.conf.json
-          cp "../target/release/Firezone.exe" "${{ env.BINARY_DEST_PATH }}-x64.exe"
-          cp "../target/release/bundle/msi/*.msi" "${{ env.BINARY_DEST_PATH }}-x64.msi"
-          cp "../target/release/firezone_gui_client.pdb" "${{ env.BINARY_DEST_PATH }}-x64.pdb"
-
-          Get-FileHash ${{ env.BINARY_DEST_PATH }}-x64.exe -Algorithm SHA256 | Select-Object Hash > ${{ env.BINARY_DEST_PATH }}-x64.exe.sha256sum.txt
-          Get-FileHash ${{ env.BINARY_DEST_PATH }}-x64.msi -Algorithm SHA256 | Select-Object Hash > ${{ env.BINARY_DEST_PATH }}-x64.msi.sha256sum.txt
-          Get-FileHash ${{ env.BINARY_DEST_PATH }}-x64.pdb -Algorithm SHA256 | Select-Object Hash > ${{ env.BINARY_DEST_PATH }}-x64.pdb.sha256sum.txt
-
-          # This might catch regressions in #3384, depending how CI runners
-          # handle exit codes
-          git diff --exit-code
-      - name: Save GUI client
-        uses: actions/upload-artifact@v4
-=======
       - name: Rename artifacts and compute SHA256
         shell: bash
         run: ${{ matrix.rename-script }}
@@ -195,7 +167,6 @@
       - name: Save Windows client
         if: ${{ runner.os == 'Windows' }}
         uses: ./.github/actions/upload-gui-artifact
->>>>>>> 4c0c8391
         with:
           base: ${{ env.BINARY_DEST_PATH }}-x64.exe
       - name: Save Windows MSI installer
