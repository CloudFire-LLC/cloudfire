--- conflicted
+++ resolved
@@ -24,25 +24,12 @@
           - windows-2022
         # TODO: https://github.com/rust-lang/cargo/issues/5220
         include:
-<<<<<<< HEAD
           - runs-on: ubuntu-latest
-            packages: -p headless -p gateway -p headless -p connlib-android
-          - runs-on: macos-13
-            packages: -p connlib-apple
-=======
-          - runs-on:  ubuntu-20.04
-            packages: -p firezone-headless-client -p firezone-gateway
-          - runs-on: ubuntu-22.04
-            packages: -p firezone-headless-client -p firezone-gateway
-          - runs-on: macos-11
-            packages: -p connlib-client-apple
-          - runs-on: macos-12
-            packages: -p connlib-client-apple
+            packages:
+              -p firezone-headless-client -p firezone-gateway -p
+              connlib-client-android
           - runs-on: macos-13
             packages: -p connlib-client-apple
-          - runs-on: windows-2019
-            packages: -p connlib-client-shared
->>>>>>> 464efbad
           - runs-on: windows-2022
             packages: -p connlib-client-shared
     runs-on: ${{ matrix.runs-on }}
@@ -80,129 +67,6 @@
       - uses: Swatinem/rust-cache@v2
         with:
           workspaces: ./rust
-<<<<<<< HEAD
           shared-key: ${{ runner.os }}
           save-if: ${{ github.ref == 'refs/heads/main' }}
-      - run: ./run_smoke_test.sh
-=======
-      - run: ./run_smoke_test.sh
-
-  rust_relay-container-build:
-    runs-on: ubuntu-latest
-    needs:
-      - rust_test
-      - rust_smoke-test-relay
-    permissions:
-      contents: read
-      id-token: "write"
-    env:
-      PACKAGE: relay
-      REGISTRY: us-east1-docker.pkg.dev
-      GCLOUD_PROJECT: firezone-staging
-      GOOGLE_CLOUD_PROJECT: firezone-staging
-      CLOUDSDK_PROJECT: firezone-staging
-      CLOUDSDK_CORE_PROJECT: firezone-staging
-      GCP_PROJECT: firezone-staging
-    steps:
-      - name: Set up QEMU
-        uses: docker/setup-qemu-action@v3
-      - name: Set up Docker Buildx
-        uses: docker/setup-buildx-action@v3
-      - uses: actions/checkout@v4
-      - id: auth
-        uses: google-github-actions/auth@v1
-        with:
-          token_format: "access_token"
-          workload_identity_provider: "projects/397012414171/locations/global/workloadIdentityPools/github-actions/providers/github-actions"
-          service_account: "github-actions@github-iam-387915.iam.gserviceaccount.com"
-          export_environment_variables: false
-      - name: Change current gcloud account
-        run: gcloud --quiet config set project ${GCLOUD_PROJECT}
-      - name: Login to Google Artifact Registry
-        uses: docker/login-action@v3
-        with:
-          registry: ${{ env.REGISTRY }}
-          username: oauth2accesstoken
-          password: ${{ steps.auth.outputs.access_token }}
-      - name: Build Tag and Version ID
-        id: vsn
-        env:
-          BRANCH_NAME: ${{ github.head_ref || github.ref_name }}
-        run: |
-          TAG=$(echo ${BRANCH_NAME} | sed 's/\//_/g'  | sed 's/\:/_/g')
-          echo "TAG=branch-${TAG}" >> $GITHUB_ENV
-      - name: Build and push Docker image
-        uses: docker/build-push-action@v5
-        with:
-          platforms: linux/amd64
-          build-args: |
-            PACKAGE=${{ env.PACKAGE }}
-          context: rust/
-          cache-from: type=gha,scope=${{ env.PACKAGE }}-${{ github.sha }}
-          cache-to: type=gha,mode=max,scope=${{ env.PACKAGE }}-${{ github.sha }}
-          file: rust/Dockerfile
-          push: true
-          tags:
-            ${{ env.REGISTRY }}/${{ env.GCLOUD_PROJECT }}/firezone/${{
-            env.PACKAGE }}:${{ env.TAG }} , ${{ env.REGISTRY }}/${{
-            env.GCLOUD_PROJECT }}/firezone/${{ env.PACKAGE }}:${{ github.sha }}
-
-  rust_gateway-container-build:
-    runs-on: ubuntu-latest
-    needs:
-      - rust_test
-    permissions:
-      contents: read
-      id-token: "write"
-    env:
-      PACKAGE: firezone-gateway
-      REGISTRY: us-east1-docker.pkg.dev
-      GCLOUD_PROJECT: firezone-staging
-      GOOGLE_CLOUD_PROJECT: firezone-staging
-      CLOUDSDK_PROJECT: firezone-staging
-      CLOUDSDK_CORE_PROJECT: firezone-staging
-      GCP_PROJECT: firezone-staging
-    steps:
-      - name: Set up QEMU
-        uses: docker/setup-qemu-action@v3
-      - name: Set up Docker Buildx
-        uses: docker/setup-buildx-action@v3
-      - uses: actions/checkout@v4
-      - id: auth
-        uses: google-github-actions/auth@v1
-        with:
-          token_format: "access_token"
-          workload_identity_provider: "projects/397012414171/locations/global/workloadIdentityPools/github-actions/providers/github-actions"
-          service_account: "github-actions@github-iam-387915.iam.gserviceaccount.com"
-          export_environment_variables: false
-      - name: Change current gcloud account
-        run: gcloud --quiet config set project ${GCLOUD_PROJECT}
-      - name: Login to Google Artifact Registry
-        uses: docker/login-action@v3
-        with:
-          registry: ${{ env.REGISTRY }}
-          username: oauth2accesstoken
-          password: ${{ steps.auth.outputs.access_token }}
-      - name: Build Tag and Version ID
-        id: vsn
-        env:
-          BRANCH_NAME: ${{ github.head_ref || github.ref_name }}
-        run: |
-          TAG=$(echo ${BRANCH_NAME} | sed 's/\//_/g'  | sed 's/\:/_/g')
-          echo "TAG=branch-${TAG}" >> $GITHUB_ENV
-      - name: Build and push Docker image
-        uses: docker/build-push-action@v5
-        with:
-          platforms: linux/amd64
-          build-args: |
-            PACKAGE=${{ env.PACKAGE }}
-          context: rust/
-          cache-from: type=gha,scope=${{ env.PACKAGE }}-${{ github.sha }}
-          cache-to: type=gha,mode=max,scope=${{ env.PACKAGE }}-${{ github.sha }}
-          file: rust/Dockerfile
-          push: true
-          tags:
-            ${{ env.REGISTRY }}/${{ env.GCLOUD_PROJECT }}/firezone/${{
-            env.PACKAGE }}:${{ env.TAG }} , ${{ env.REGISTRY }}/${{
-            env.GCLOUD_PROJECT }}/firezone/${{ env.PACKAGE }}:${{ github.sha }}
->>>>>>> 464efbad
+      - run: ./run_smoke_test.sh